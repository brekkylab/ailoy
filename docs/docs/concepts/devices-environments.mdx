--- conflicted
+++ resolved
@@ -35,16 +35,6 @@
 
 | Model                | Context length | VRAM (params) | VRAM (total) |
 | -------------------- | :------------: | :-----------: | :----------: |
-<<<<<<< HEAD
-| `Qwen/Qwen3-0.6B`    |      32k       |    ≈ 0.5GB    |   ≈ 4.5GB    |
-| `Qwen/Qwen3-1.7B`    |      32k       |    ≈ 1.0GB    |   ≈ 5.0GB    |
-| `Qwen/Qwen3-4B`      |      32k       |    ≈ 2.4GB    |   ≈ 6.4GB    |
-| `Qwen/Qwen3-8B`      |      32k       |    ≈ 4.5GB    |   ≈ 8.5GB    |
-| `Qwen/Qwen3-14B`     |      32k       |     ≈ GB      |     ≈ GB     |
-| `Qwen/Qwen3-32B`     |      32k       |     ≈ GB      |     ≈ GB     |
-| `Qwen/Qwen3-30B-A3B` |      32k       |     ≈ GB      |     ≈ GB     |
-| `BAAI/bge-m3`        |       8k       |    ≈ 0.3GB    |   ≈ 0.3GB    |
-=======
 | `BAAI/bge-m3`        |       8k       |   ≈ 0.3 GB    |   ≈ 0.3 GB   |
 | `Qwen/Qwen3-0.6B`    |      40k       |   ≈ 0.5 GB    |   ≈ 5.0 GB   |
 | `Qwen/Qwen3-1.7B`    |      40k       |   ≈ 1.0 GB    |   ≈ 5.5 GB   |
@@ -53,7 +43,6 @@
 | `Qwen/Qwen3-14B`     |      40k       |   ≈ 8.0 GB    |  ≈ 14.5 GB   |
 | `Qwen/Qwen3-32B`     |      40k       |   ≈ 17.6 GB   |   ≈ 25 GB    |
 | `Qwen/Qwen3-30B-A3B` |      40k       |   ≈ 16.5 GB   |   ≈ 24 GB    |
->>>>>>> 48fbf689
 
 ## Device selection
 
