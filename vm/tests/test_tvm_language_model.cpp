#include <gtest/gtest.h>

#include "logging.hpp"
#include "tvm/language_model.hpp"
#include "value.hpp"

#include <iostream>

std::shared_ptr<ailoy::component_t> get_model() {
  static std::shared_ptr<ailoy::component_t> model;
  if (!model) {
    auto in = ailoy::create<ailoy::map_t>();
    in->insert_or_assign("model",
                         ailoy::create<ailoy::string_t>("Qwen/Qwen3-0.6B"));
    auto model_opt = ailoy::create_tvm_language_model_component(in);
    if (model_opt.index() != 0)
      return nullptr;
    model = std::get<0>(model_opt);
  }
  return model;
}

std::string infer(std::shared_ptr<ailoy::component_t> model,
                  std::shared_ptr<ailoy::value_t> messages,
                  std::shared_ptr<ailoy::value_t> tools = nullptr,
                  bool enable_reasoning = false,
                  bool ignore_reasoning_messages = false) {
  auto in = ailoy::create<ailoy::map_t>();
  in->insert_or_assign("messages", messages);
  if (tools)
    in->insert_or_assign("tools", tools);
  in->insert_or_assign("enable_reasoning",
                       ailoy::create<ailoy::bool_t>(enable_reasoning));
  in->insert_or_assign("ignore_reasoning_messages",
                       ailoy::create<ailoy::bool_t>(ignore_reasoning_messages));
  in->insert_or_assign("temperature", ailoy::create<ailoy::double_t>(0.));
  in->insert_or_assign("top_p", ailoy::create<ailoy::double_t>(0.));
  auto init_out_opt = model->get_operator("infer")->initialize(in);
  if (init_out_opt.has_value())
    return init_out_opt.value().reason;
  std::string agg_out = "";
  while (true) {
    ailoy::output_t out_opt = model->get_operator("infer")->step();
    if (out_opt.index() != 0)
      throw ailoy::exception(std::get<1>(out_opt).reason);
    auto out = std::get<0>(out_opt);
    auto resp = out.val->as<ailoy::map_t>();
    if (resp->contains("finish_reason"))
      break;
<<<<<<< HEAD
    if (!resp->contains("delta"))
      continue;
    auto delta = resp->at<ailoy::map_t>("delta");
    if (delta->contains("reasoning"))
      agg_out += *delta->at<ailoy::array_t>("reasoning")
                      ->at<ailoy::map_t>(0)
                      ->at<ailoy::string_t>("text");
    if (delta->contains("content"))
      agg_out += *delta->at<ailoy::array_t>("content")
                      ->at<ailoy::map_t>(0)
                      ->at<ailoy::string_t>("text");
    if (delta->contains("tool_calls"))
      agg_out += delta->at<ailoy::array_t>("tool_calls")
=======
    if (!resp->contains("message"))
      continue;
    auto message = resp->at<ailoy::map_t>("message");
    if (message->contains("reasoning"))
      agg_out += *message->at<ailoy::array_t>("reasoning")
                      ->at<ailoy::map_t>(0)
                      ->at<ailoy::string_t>("text");
    if (message->contains("content"))
      agg_out += *message->at<ailoy::array_t>("content")
                      ->at<ailoy::map_t>(0)
                      ->at<ailoy::string_t>("text");
    if (message->contains("tool_calls"))
      agg_out += message->at<ailoy::array_t>("tool_calls")
>>>>>>> 88772fe7
                     ->at<ailoy::map_t>(0)
                     ->at("function")
                     ->encode(ailoy::encoding_method_t::json)
                     ->operator std::string();
    if (out.finish)
      break;
  }
  return agg_out;
}

TEST(TestTVMLanguageModel, TestSimple) {
  auto messages_str = R"([
  {
    "role": "user",
    "content": [
      {
        "type": "text",
        "text": "Introduce yourself in one sentence."
      }
    ]
  }
])";

  std::shared_ptr<ailoy::component_t> model = get_model();
  auto messages = ailoy::decode(messages_str, ailoy::encoding_method_t::json);
  auto out = infer(model, messages);
  ASSERT_EQ(
      out,
      R"(I am a language model, and I am here to assist you with language learning and other tasks.)");
}

TEST(TestTVMLanguageModel, TestMultiTurn) {
  auto messages_str1 = R"([
  {
    "role": "system",
    "content": [
      {
        "type": "text",
        "text": "You are Qwen, created by Alibaba Cloud. You are a helpful assistant."
      }
    ]
  },
  {
    "role": "user",
    "content": [
      {
        "type": "text",
        "text": "Who are you? Answer it simply."
      }
    ]
  }
])";
  std::shared_ptr<ailoy::component_t> model = get_model();
  auto messages1 = ailoy::decode(messages_str1, ailoy::encoding_method_t::json);
  auto answer1 = infer(model, messages1);
  ASSERT_EQ(answer1,
            "I am Qwen, a helpful assistant created by Alibaba Cloud.");

  auto messages_str2 = R"([
  {
    "role": "system",
    "content": [
      {
        "type": "text",
        "text": "You are Qwen, created by Alibaba Cloud. You are a helpful assistant."
      }
    ]
  },
  {
    "role": "user",
    "content": [
      {
        "type": "text",
        "text": "Who are you? Answer it simply."
      }
    ]
  },
  {
    "role": "assistant",
    "content": [
      {
        "type": "text",
        "text": "I am Qwen, a helpful assistant created by Alibaba Cloud."
      }
    ]
  },
  {
    "role": "user",
    "content": [
      {
        "type": "text",
        "text": "Repeat it."
      }
    ]
  }
])";
  auto messages2 = ailoy::decode(messages_str2, ailoy::encoding_method_t::json);
  auto answer2 = infer(model, messages2);
  ASSERT_EQ(answer2,
            "I am Qwen, a helpful assistant created by Alibaba Cloud.");
}

TEST(TestTVMLanguageModel, TestToolCall) {
  const std::string messages_str = R"([
    {
      "role": "system",
      "content": [
        {
          "type": "text",
          "text": "You are Qwen, created by Alibaba Cloud. You are a helpful assistant."
        }
      ]
    },
    {
      "role": "user",
      "content": [
        {"type": "text", "text": "How is the current weather in Seoul?"}
      ]
    }
  ])";

  const std::string tools_str = R"([
    {
      "type": "function",
      "function": {
        "name": "get_current_temperature",
        "description": "Get the current temperature at a location.",
        "parameters": {
          "type": "object",
          "properties": {
            "location": {
              "type": "string",
              "description": "The location to get the temperature for, in the format \"City, Country\""
            },
            "unit": {
              "type": "string",
              "enum": ["celsius", "fahrenheit"],
              "description": "The unit to return the temperature in."
            }
          },
          "required": ["location", "unit"]
        },
        "return": {
          "type": "number",
          "description": "The current temperature at the specified location in the specified units, as a float."
        }
      }
    },
    {
      "type": "function",
      "function": {
        "name": "get_current_wind_speed",
        "description": "Get the current wind speed in km/h at a given location.",
        "parameters": {
          "type": "object",
          "properties": {
            "location": {
              "type": "string",
              "description": "The location to get the temperature for, in the format \"City, Country\""
            }
          },
          "required": ["location"]
        },
        "return": {
          "type": "number",
          "description": "The current wind speed at the given location in km/h, as a float."
        }
      }
    }
  ])";

  std::shared_ptr<ailoy::component_t> model = get_model();
  auto messages = ailoy::decode(messages_str, ailoy::encoding_method_t::json);
  auto tools = ailoy::decode(tools_str, ailoy::encoding_method_t::json);

  // model->set_builtin_grammar("tool_call", "json");
  auto answer = infer(model, messages, tools);
  ailoy::debug(answer);
  // model->reset_grammar("tool_call");

  const std::string messages2_str = R"([
    {
      "role": "system",
      "content": [
        {
          "type": "text",
          "text": "You are Qwen, created by Alibaba Cloud. You are a helpful assistant."
        }
      ]
    },
    {
      "role": "user",
      "content": [
        {"type": "text", "text": "How is the current weather in Seoul?"}
      ]
    },
    {
      "role": "assistant",
      "tool_calls": [
        {"function":{"arguments":{"location":"Seoul","unit":"celsius"},"name":"get_current_temperature"},"type":"function"}
      ]
    },
    {
      "role": "tool",
      "content": [
        {"type": "text", "text": "20.5"}
      ]
    }
  ])";
  auto messages2 = ailoy::decode(messages2_str, ailoy::encoding_method_t::json);
  auto answer2 = infer(model, messages2, tools, false);
  // std::cout << answer2 << std::endl;
}

TEST(TestTVMLanguageModel, TestReasoning) {
  auto messages_str = R"([
  {"role": "user", "content": [{"type": "text","text": "Introduce yourself."}]}
])";

  std::shared_ptr<ailoy::component_t> model = get_model();
  auto messages = ailoy::decode(messages_str, ailoy::encoding_method_t::json);
  auto out = infer(model, messages, nullptr, true, false);
  ailoy::debug(out);

  auto messages_str2 = R"([
  {"role": "user", "content": [{"type": "text","text": "Introduce yourself."}]},
  {
    "role": "assistant",
    "reasoning": [
      {
        "type": "text",
        "text": "\nOkay, the user wants me to introduce myself. Let me start by acknowledging their request. I should be friendly and open. I can say something like, \"Hi, I'm an AI assistant here. I'm here to help you with your questions!\" That's a good start. Now, I need to add some personal details or a brief introduction. Maybe mention my name or a trait, like being a language model. Let me check if that's needed. Oh, the user might want to know more about their role. So, include that. Make sure it's concise and positive. Alright, that should cover it.\n"
      }
    ],
    "content": [
      {
        "type": "text",
        "text": "Hi! I'm an AI assistant here, and I'm excited to help you with your questions. I'm designed to support you in various ways, and I'm here to be your guide! Let me know how I can assist you! 😊"
      }
    ]
  },
  {"role": "user", "content": [{"type": "text","text": "I love you."}]}
])";
  auto messages2 = ailoy::decode(messages_str2, ailoy::encoding_method_t::json);
  auto out2 = infer(model, messages2, nullptr, true, true);
  ailoy::debug(out2);
}

int main(int argc, char **argv) {
  ::testing::InitGoogleTest(&argc, argv);
  return RUN_ALL_TESTS();
}<|MERGE_RESOLUTION|>--- conflicted
+++ resolved
@@ -47,21 +47,6 @@
     auto resp = out.val->as<ailoy::map_t>();
     if (resp->contains("finish_reason"))
       break;
-<<<<<<< HEAD
-    if (!resp->contains("delta"))
-      continue;
-    auto delta = resp->at<ailoy::map_t>("delta");
-    if (delta->contains("reasoning"))
-      agg_out += *delta->at<ailoy::array_t>("reasoning")
-                      ->at<ailoy::map_t>(0)
-                      ->at<ailoy::string_t>("text");
-    if (delta->contains("content"))
-      agg_out += *delta->at<ailoy::array_t>("content")
-                      ->at<ailoy::map_t>(0)
-                      ->at<ailoy::string_t>("text");
-    if (delta->contains("tool_calls"))
-      agg_out += delta->at<ailoy::array_t>("tool_calls")
-=======
     if (!resp->contains("message"))
       continue;
     auto message = resp->at<ailoy::map_t>("message");
@@ -75,7 +60,6 @@
                       ->at<ailoy::string_t>("text");
     if (message->contains("tool_calls"))
       agg_out += message->at<ailoy::array_t>("tool_calls")
->>>>>>> 88772fe7
                      ->at<ailoy::map_t>(0)
                      ->at("function")
                      ->encode(ailoy::encoding_method_t::json)
