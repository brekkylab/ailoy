#include <format>
#include <random>

#include <gtest/gtest.h>
#include <nlohmann/json.hpp>

#include "chromadb_vector_store.hpp"
#include "language.hpp"

std::string dump_vector(std::vector<float> &vec) {
  std::stringstream ss;
  ss << "[";
  for (int i = 0; i < vec.size(); i++) {
    ss << vec[i];
    if (i < vec.size() - 1) {
      ss << ", ";
    }
  }
  ss << "]";
  return ss.str();
}

std::shared_ptr<ailoy::ndarray_t> get_random_normalized_vector(size_t dim) {
  std::random_device rd;
  std::mt19937 gen(rd());
  std::uniform_real_distribution<float> dist(0.0f, 1.0f);

  std::vector<float> vec(dim);
  for (int i = 0; i < dim; i++) {
    vec[i] = dist(gen);
  }

  // normalize
  float magnitude = 0.0f;
  for (float value : vec) {
    magnitude += value * value;
  }
  magnitude = std::sqrt(magnitude);
  for (float &value : vec) {
    value /= magnitude;
  }

  auto ndarray = ailoy::create<ailoy::ndarray_t>();
  ndarray->shape.push_back(dim);
  ndarray->dtype = {
      .code = kDLFloat,
      .bits = 32,
      .lanes = 1,
  };
  ndarray->data.resize(sizeof(float) * dim);
  memcpy(ndarray->data.data(), vec.data(), sizeof(float) * dim);

  return ndarray;
}

TEST(VectorStoreTest, Chromadb_CreateAddRetrieve) {
  size_t dimension = 10;
  std::shared_ptr<ailoy::chromadb_vector_store_t> vs;
  const std::string url = "http://localhost:8000";
  try {
    vs = std::make_shared<ailoy::chromadb_vector_store_t>(url);
  } catch (const ailoy::runtime_error e) {
    GTEST_SKIP() << std::format(
        "Chromadb is not available on {}. Skip testing..", url);
  }

  size_t num_vectors = 10;
  std::vector<ailoy::vector_store_add_input_t> add_inputs;
  for (int i = 0; i < num_vectors; i++) {
    auto vec = get_random_normalized_vector(dimension);
    auto item = ailoy::vector_store_add_input_t{
        .embedding = vec,
        .document = "document" + std::to_string(i),
        .metadata = nlohmann::json{{"value", i}},
    };
    add_inputs.push_back(item);
  }
  auto vec_ids = vs->add_vectors(add_inputs);

  std::string test_id = vec_ids[0];

  // test get_by_id
  auto item = vs->get_by_id(test_id).value();
  ASSERT_EQ(item.document, add_inputs[0].document);
  ASSERT_EQ(item.metadata.value(), add_inputs[0].metadata.value());

  // test retrieve
  auto results = vs->retrieve(add_inputs[0].embedding, 1);
  ASSERT_EQ(results.size(), 1);
  auto result = results[0];
  ASSERT_EQ(result.id, test_id);
  ASSERT_EQ(result.document, add_inputs[0].document);
  ASSERT_EQ(result.metadata.value(), add_inputs[0].metadata.value());
  ASSERT_FLOAT_EQ(result.similarity, 1.0f);
}

TEST(VectorStoreTest, ChromadbComponent_CreateAddRetrieve) {
  size_t dimension = 10;
  auto create_vectorstore =
      ailoy::get_language_module()->factories.at("chromadb_vector_store");
  auto attrs = ailoy::create<ailoy::map_t>();
  const std::string url = "http://localhost:8000";
  attrs->insert_or_assign("url", ailoy::create<ailoy::string_t>(url));

  ailoy::component_or_error_t vectorstore_opt;
  try {
    vectorstore_opt = create_vectorstore(attrs);
    ASSERT_EQ(vectorstore_opt.index(), 0);
  } catch (const ailoy::runtime_error e) {
    GTEST_SKIP() << std::format(
        "Chromadb is not available on {}. Skip testing..", url);
  }

  auto vectorstore = std::get<0>(vectorstore_opt);
  auto insert_op = vectorstore->get_operator("insert");
  auto insert_many_op = vectorstore->get_operator("insert_many");
  auto get_by_id_op = vectorstore->get_operator("get_by_id");
  auto retrieve_op = vectorstore->get_operator("retrieve");
  auto remove_op = vectorstore->get_operator("remove");
  auto clear_op = vectorstore->get_operator("clear");

  size_t num_vectors = 10;
  std::vector<ailoy::vector_store_add_input_t> insert_inputs;
  std::vector<std::string> vec_ids;
  for (int i = 0; i < num_vectors; i++) {
    auto vec = get_random_normalized_vector(dimension);
    auto insert_input = ailoy::vector_store_add_input_t{
        .embedding = vec,
        .document = "document" + std::to_string(i),
        .metadata = nlohmann::json{{"value", i}},
    };
    insert_inputs.push_back(insert_input);
  }

  // test insert
  {
    auto item0 = insert_inputs[0];
    auto in1 = ailoy::create<ailoy::map_t>();
    in1->insert_or_assign("embedding",
                          ailoy::create<ailoy::ndarray_t>(*item0.embedding));
    in1->insert_or_assign("document",
                          ailoy::create<ailoy::string_t>(item0.document));
    in1->insert_or_assign("metadata",
                          ailoy::from_nlohmann_json(item0.metadata));
    insert_op->initialize(in1);
    auto insert_outputs_opt = insert_op->step();
    ASSERT_EQ(insert_outputs_opt.index(), 0);
    auto insert_outputs = std::get<0>(insert_outputs_opt);
    auto vec_id =
        insert_outputs.val->as<ailoy::map_t>()->at<ailoy::string_t>("id");
    vec_ids.push_back(*vec_id);
  }

  // test insert_many
  {
    auto items = ailoy::create<ailoy::array_t>();
    for (int i = 1; i < num_vectors; i++) {
      auto in = ailoy::create<ailoy::map_t>();
      in->insert_or_assign("embedding", ailoy::create<ailoy::ndarray_t>(
                                            *insert_inputs[i].embedding));
      in->insert_or_assign("document", ailoy::create<ailoy::string_t>(
                                           insert_inputs[i].document));
      in->insert_or_assign(
          "metadata", ailoy::from_nlohmann_json(insert_inputs[i].metadata));
      items->push_back(in);
    }
<<<<<<< HEAD
    auto inputs = ailoy::create<ailoy::map_t>();
    inputs->insert_or_assign("items", items);

    insert_many_op->initialize(inputs);
=======

    insert_many_op->initialize(items);
>>>>>>> 84e86c1b
    auto insert_many_outputs_opt = insert_many_op->step();
    ASSERT_EQ(insert_many_outputs_opt.index(), 0);
    auto insert_many_outputs = std::get<0>(insert_many_outputs_opt);
    auto ids =
        insert_many_outputs.val->as<ailoy::map_t>()->at<ailoy::array_t>("ids");
    for (auto vec_id : *ids) {
      vec_ids.push_back(*vec_id->as<ailoy::string_t>());
    }
  }

  std::string test_id = vec_ids[0];

  // test get_by_id
  auto in2 = ailoy::create<ailoy::map_t>();
  in2->insert_or_assign("id", ailoy::create<ailoy::string_t>(test_id));
  auto init_result = get_by_id_op->initialize(in2);
  ASSERT_FALSE(init_result.has_value());
  auto out2_opt = get_by_id_op->step();
  ASSERT_EQ(out2_opt.index(), 0);
  auto out2 = std::get<0>(out2_opt).val->as<ailoy::map_t>();
  ASSERT_EQ(*out2->at<ailoy::string_t>("document"), insert_inputs[0].document);
  ASSERT_EQ(out2->at<ailoy::value_t>("metadata")->to_nlohmann_json(),
            insert_inputs[0].metadata.value());

  // test retrieve
  auto in3 = ailoy::create<ailoy::map_t>();
  in3->insert_or_assign("query_embedding", ailoy::create<ailoy::ndarray_t>(
                                               *insert_inputs[0].embedding));
  in3->insert_or_assign("top_k", ailoy::create<ailoy::uint_t>(1));
  retrieve_op->initialize(in3);
  auto out3_opt = retrieve_op->step();
  ASSERT_EQ(out3_opt.index(), 0);
  auto out3 = std::get<0>(out3_opt).val->as<ailoy::map_t>()->at<ailoy::array_t>(
      "results");
  ASSERT_EQ(out3->size(), 1);
  auto result = out3->at<ailoy::map_t>(0);
  ASSERT_EQ(*result->at<ailoy::string_t>("id"), test_id);
  ASSERT_EQ(*result->at<ailoy::string_t>("document"),
            insert_inputs[0].document);
  ASSERT_EQ(result->at<ailoy::value_t>("metadata")->to_nlohmann_json(),
            insert_inputs[0].metadata.value());
  ASSERT_FLOAT_EQ(*result->at<ailoy::float_t>("similarity"), 1.0f);

  // test remove
  auto in4 = ailoy::create<ailoy::map_t>();
  in4->insert_or_assign("id", ailoy::create<ailoy::string_t>(vec_ids[0]));
  remove_op->initialize(in4);
  auto out4_opt = remove_op->step();
  ASSERT_EQ(out4_opt.index(), 0);

  // test clear
  clear_op->initialize();
  auto out5_opt = clear_op->step();
  ASSERT_EQ(out5_opt.index(), 0);
}

int main(int argc, char **argv) {
  ::testing::InitGoogleTest(&argc, argv);
  return RUN_ALL_TESTS();
}<|MERGE_RESOLUTION|>--- conflicted
+++ resolved
@@ -164,15 +164,8 @@
           "metadata", ailoy::from_nlohmann_json(insert_inputs[i].metadata));
       items->push_back(in);
     }
-<<<<<<< HEAD
-    auto inputs = ailoy::create<ailoy::map_t>();
-    inputs->insert_or_assign("items", items);
-
-    insert_many_op->initialize(inputs);
-=======
 
     insert_many_op->initialize(items);
->>>>>>> 84e86c1b
     auto insert_many_outputs_opt = insert_many_op->step();
     ASSERT_EQ(insert_many_outputs_opt.index(), 0);
     auto insert_many_outputs = std::get<0>(insert_many_outputs_opt);
