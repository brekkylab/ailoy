#include "openai.hpp"

#include <format>

#include <httplib.h>

#include "logging.hpp"

namespace ailoy {

openai_llm_engine_t::openai_llm_engine_t(const std::string &api_key,
                                         const std::string &model)
    : api_key_(api_key), model_(model) {}

openai_response_delta_t
openai_llm_engine_t::infer(std::shared_ptr<const value_t> input) {
  httplib::Client client(api_url());
  httplib::Headers httplib_headers;
  for (const auto &[key, value] : headers()) {
    httplib_headers.emplace(key, value);
  }

<<<<<<< HEAD
  nlohmann::json body = request->to_json(true);
=======
  nlohmann::json body = convert_request_body(input);
>>>>>>> 6d4f2af7
  debug("[{}] Request body: {}", name(), body.dump());

  httplib::Request http_req;
  std::stringstream response_body;

  http_req.method = "POST";
  http_req.path = api_path();
  http_req.headers = httplib_headers;
  http_req.body = body.dump();

  auto result = client.send(http_req);

  if (!result)
    throw ailoy::runtime_error(
        std::format("[{}] Request failed: {}", name(),
                    std::string(httplib::to_string(result.error()))));

  if (result->status != httplib::OK_200) {
    debug("[{}] {}", result->status, result->body);
    throw ailoy::runtime_error(std::format(
        "[{}] Request failed: [{}] {}", name(), result->status, result->body));
  }

  debug("[{}] Response body: {}", name(), result->body);
  auto j = nlohmann::json::parse(result->body);
  openai_chat_completion_response_choice_t choice = j["choices"][0];
  auto delta = openai_response_delta_t{.message = choice.message,
                                       .finish_reason = choice.finish_reason};
  return delta;
}

nlohmann::json openai_llm_engine_t::convert_request_body(
    std::shared_ptr<const value_t> inputs) {
  if (!inputs->is_type_of<map_t>())
    throw ailoy::exception(std::format("[{}] input should be a map", name()));

<<<<<<< HEAD
=======
  openai_chat_completion_request_t request;

>>>>>>> 6d4f2af7
  auto input_map = inputs->as<map_t>();
  if (!input_map->contains("messages") ||
      !input_map->at("messages")->is_type_of<array_t>()) {
    throw ailoy::exception(std::format(
        "[{}] input should have array type field 'messages'", name()));
  }

<<<<<<< HEAD
  auto request = std::make_unique<openai_chat_completion_request_t>(
      input_map->to_nlohmann_json());

  request->model = model_;
=======
  // Apply input conversion
  auto messages = input_map->at<array_t>("messages");
  messages = melt_content_text(messages)->as<array_t>();

  for (const auto &msg_val : *messages) {
    request.messages.push_back(msg_val->to_nlohmann_json());
  }

  // Convert tools
  if (input_map->contains("tools")) {
    auto tools = input_map->at("tools");
    if (!tools->is_type_of<array_t>()) {
      throw ailoy::exception(
          std::format("[{}] tools should be an array type", name()));
    }
    request.tools = std::vector<openai_chat_tool_t>{};
    for (const auto &tool_val : *tools->as<array_t>()) {
      request.tools.value().push_back(tool_val->to_nlohmann_json());
    }
  }
>>>>>>> 6d4f2af7

  // Dump with function call arguments as string
  nlohmann::json body = request.to_json(true);
  // Add model
  body["model"] = model_;

  return body;
}

nlohmann::json claude_llm_engine_t::convert_request_body(
    std::shared_ptr<const value_t> inputs) {
  auto body = openai_llm_engine_t::convert_request_body(inputs);

  // Claude takes the tool result content as a string,
  // not an array of {"type": "text", "text": "..."}
  for (auto &message : body["messages"]) {
    if (message["role"] == "tool") {
      if (message["content"].is_string())
        continue;
      if (message["content"].size() == 0)
        continue;
      if (message["content"][0]["type"] != "text")
        continue;
      message["content"] = message["content"][0]["text"];
    }
  }

  return body;
}

// TODO: enable iterative infer
// void infer_stream(const openai_request_t &req) {
//   httplib::Client client("https://api.openai.com");
//   std::unordered_map<std::string, std::string> headers = {
//       {"Authorization", "Bearer " + req.api_key},
//       {"Content-Type", "application/json"},
//       {"Accept", "text/event-stream"},
//       {"Cache-Control", "no-cache"},
//   };
//   httplib::Headers httplib_headers;
//   for (const auto &[key, value] : headers) {
//     httplib_headers.emplace(key, value);
//   }

//   nlohmann::json body = {{"model", req.model},
//                          {"messages", nlohmann::json::array()},
//                          {"stream", true}};
//   for (const auto &msg : req.messages) {
//     body["messages"].push_back({{"role", msg.role}, {"content",
//     msg.content}});
//   }

//   httplib::Request http_req;
//   std::stringstream response_body;

//   http_req.method = "POST";
//   http_req.path = "/v1/chat/completions";
//   http_req.headers = httplib_headers;
//   http_req.body = body.dump();

//   std::string buffer;
//   http_req.content_receiver = [&](const char *data, size_t data_length,
//                                   uint64_t, uint64_t) {
//     std::string chunk(data, data_length);
//     response_body << chunk;
//     buffer += chunk;

//     // Process SSE events
//     size_t pos = 0;
//     while (pos < buffer.length()) {
//       size_t event_end = buffer.find("\n\n", pos);
//       if (event_end == std::string::npos)
//         break;

//       std::string event_block = buffer.substr(pos, event_end - pos);
//       pos = event_end + 2;

//       if (event_block.rfind("data:", 0) != 0)
//         continue;
//       std::string event_data = event_block.substr(5);
//       event_data.erase(0, event_data.find_first_not_of(" \t"));
//       event_data.erase(event_data.find_last_not_of(" \t") + 1);

//       if (event_data == "[DONE]") {
//         break;
//       }

//       try {
//         auto j = nlohmann::json::parse(event_data);
//         if (j.contains("choices") && !j["choices"].empty()) {
//           auto &_delta = j["choices"][0]["delta"];
//           auto &_finish_reason = j["choices"][0]["finish_reason"];
//           std::optional<std::string> content;
//           std::optional<std::string> finish_reason;

//           if (_delta.contains("content") && !_delta["content"].is_null()) {
//             content = _delta["content"].get<std::string>();
//           }
//           if (!_finish_reason.is_null()) {
//             finish_reason = _finish_reason.get<std::string>();
//           }

//           // callback
//           std::cout << "content: " << content.value_or("") << std::endl;
//         }
//       } catch (const std::exception &e) {
//         throw ailoy::runtime_error("[OpenAI] Error parsing SSE data: " +
//                                    std::string(e.what()));
//       }
//     }
//     buffer = buffer.substr(pos);
//     return true;
//   };

//   httplib::Response res;
//   httplib::Error err;
//   bool request_succeeded = client.send(http_req, res, err);
//   if (!request_succeeded) {
//     throw ailoy::runtime_error("[OpenAI] Request failed: " +
//                                std::string(httplib::to_string(err)));
//   }
// }

} // namespace ailoy<|MERGE_RESOLUTION|>--- conflicted
+++ resolved
@@ -20,11 +20,7 @@
     httplib_headers.emplace(key, value);
   }
 
-<<<<<<< HEAD
-  nlohmann::json body = request->to_json(true);
-=======
   nlohmann::json body = convert_request_body(input);
->>>>>>> 6d4f2af7
   debug("[{}] Request body: {}", name(), body.dump());
 
   httplib::Request http_req;
@@ -61,11 +57,6 @@
   if (!inputs->is_type_of<map_t>())
     throw ailoy::exception(std::format("[{}] input should be a map", name()));
 
-<<<<<<< HEAD
-=======
-  openai_chat_completion_request_t request;
-
->>>>>>> 6d4f2af7
   auto input_map = inputs->as<map_t>();
   if (!input_map->contains("messages") ||
       !input_map->at("messages")->is_type_of<array_t>()) {
@@ -73,45 +64,24 @@
         "[{}] input should have array type field 'messages'", name()));
   }
 
-<<<<<<< HEAD
   auto request = std::make_unique<openai_chat_completion_request_t>(
       input_map->to_nlohmann_json());
-
   request->model = model_;
-=======
-  // Apply input conversion
-  auto messages = input_map->at<array_t>("messages");
-  messages = melt_content_text(messages)->as<array_t>();
-
-  for (const auto &msg_val : *messages) {
-    request.messages.push_back(msg_val->to_nlohmann_json());
-  }
-
-  // Convert tools
-  if (input_map->contains("tools")) {
-    auto tools = input_map->at("tools");
-    if (!tools->is_type_of<array_t>()) {
-      throw ailoy::exception(
-          std::format("[{}] tools should be an array type", name()));
-    }
-    request.tools = std::vector<openai_chat_tool_t>{};
-    for (const auto &tool_val : *tools->as<array_t>()) {
-      request.tools.value().push_back(tool_val->to_nlohmann_json());
-    }
-  }
->>>>>>> 6d4f2af7
 
   // Dump with function call arguments as string
-  nlohmann::json body = request.to_json(true);
-  // Add model
-  body["model"] = model_;
-
+  nlohmann::json body = request->to_json(true);
   return body;
 }
 
 nlohmann::json claude_llm_engine_t::convert_request_body(
     std::shared_ptr<const value_t> inputs) {
   auto body = openai_llm_engine_t::convert_request_body(inputs);
+
+  // Claude does not take empty tools list.
+  // We need to remove it if it's empty.
+  if (body["tools"].get<std::vector<nlohmann::json>>().size() == 0) {
+    body.erase("tools");
+  }
 
   // Claude takes the tool result content as a string,
   // not an array of {"type": "text", "text": "..."}
