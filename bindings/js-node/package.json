--- conflicted
+++ resolved
@@ -80,15 +80,11 @@
     },
     "dependencies": {
         "@modelcontextprotocol/sdk": "^1.11.2",
-<<<<<<< HEAD
         "jmespath": "^0.16.0",
-        "prebuild-install": "^7.1.3"
-=======
+        "prebuild-install": "^7.1.3",
         "boxen": "^8.0.1",
         "chalk": "^5.4.1",
         "cli-table3": "^0.6.5",
-        "commander": "^14.0.0",
-        "jmespath": "^0.16.0"
->>>>>>> d71a5ae9
+        "commander": "^14.0.0"
     }
 }