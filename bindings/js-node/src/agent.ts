--- conflicted
+++ resolved
@@ -241,26 +241,13 @@
   private tools: Tool[];
 
   private messages: Message[];
-<<<<<<< HEAD
-=======
-  private valid: boolean;
 
   constructor(
     /** The runtime environment associated with the agent */
     runtime: Runtime,
-    args: {
-      /** LLM Model definition */
-      model: TVMModelAttrs | OpenAIModelAttrs;
-      /** Optional list of tools to be available by default */
-      tools?: Tool[];
-      /** Optional system message to set the initial assistant context */
-      systemMessage?: string;
-    }
+    /** Optional system message to set the initial assistant context */
+    systemMessage?: string
   ) {
-    this.runtime = runtime;
->>>>>>> e72ad358
-
-  constructor(runtime: Runtime, systemMessage?: string) {
     this.runtime = runtime;
 
     // Initialize component state
@@ -281,8 +268,14 @@
     this.tools = [];
   }
 
+  /**
+   * Defines the LLM components to the runtime.
+   * This must be called before using any other method in the class. If already defined, this is a no-op.
+   */
   async define(
+    /** The name of the LLM model to use in this instance */
     modelName: ModelName,
+    /** `Additional input used as an attribute in the define call of Runtime */
     attrs: Record<string, any>
   ): Promise<void> {
     // Skip if the component already exists
@@ -312,6 +305,10 @@
     this.componentState.valid = true;
   }
 
+  /**
+   * Delete resources from the runtime.
+   * This should be called when the VectorStore is no longer needed. If already deleted, this is a no-op.
+   */
   async delete(): Promise<void> {
     // Skip if the component not exists
     if (!this.componentState.valid) return;
@@ -348,15 +345,10 @@
     return this.addTool({ desc, call: f });
   }
 
-<<<<<<< HEAD
-  addUniversalTool(tool: ToolDefinitionUniversal): boolean {
-=======
-  /** Adds a universal tool */
   addUniversalTool(
     /** The universal tool definition */
-    tool: UniversalToolDefinition
+    tool: ToolDefinitionUniversal
   ): boolean {
->>>>>>> e72ad358
     const call = async (runtime: Runtime, inputs: any) => {
       // Validation
       const required = tool.description.parameters.required || [];
@@ -379,13 +371,9 @@
 
   /** Adds a REST API tool that performs external HTTP requests */
   addRESTAPITool(
-<<<<<<< HEAD
+    /** REST API tool definition */
     tool: ToolDefinitionRESTAPI,
-=======
-    /** REST API tool definition */
-    tool: RESTAPIToolDefinition,
     /** Optional authenticator to inject into the request */
->>>>>>> e72ad358
     auth?: ToolAuthenticator
   ): boolean {
     const call = async (runtime: Runtime, inputs: any) => {
@@ -547,38 +535,7 @@
   getAvailableTools(): Array<ToolDescription> {
     return this.tools.map((tool) => tool.desc);
   }
-<<<<<<< HEAD
-
-  getMessages(): Message[] {
-    return this.messages;
-  }
-
-  setMessages(messages: Message[]) {
-    this.messages = messages;
-  }
-
-  appendMessage(msg: Message) {
-    this.messages.push(msg);
-  }
-
-=======
-  /**
-   * Initializes the agent by defining its model in the runtime.
-   * This must be called before running the agent. If already initialized, this is a no-op.
-   */
-  async initialize(): Promise<void> {
-    if (this.valid) return;
-    const result = await this.runtime.define(
-      this.modelInfo.componentType,
-      this.modelInfo.componentName,
-      this.modelInfo.attrs
-    );
-    if (!result) throw Error(`model initializeation failed`);
-    this.valid = true;
-  }
-
-  /** Runs the agent with a new user message and yields streamed responses */
->>>>>>> e72ad358
+
   async *run(
     /** The user message to send to the model */
     message: string,
@@ -694,39 +651,19 @@
       }
     }
   }
-<<<<<<< HEAD
-}
-
+}
+
+/** Define a new agent */
 export async function defineAgent(
+  /** The runtime environment associated with the agent */
   runtime: Runtime,
+  /** The name of the LLM model to use in this instance */
   modelName: ModelName,
   args?: {
-=======
-
-  /**
-   * Deinitializes the agent and releases resources in the runtime.
-   * This should be called when the agent is no longer needed. If already deinitialized, this is a no-op.
-   */
-  async deinitialize(): Promise<void> {
-    if (!this.valid) return;
-    const result = await this.runtime.delete(this.modelInfo.componentName);
-    if (!result) throw Error(`model cleanup failed`);
-    this.valid = false;
-  }
-}
-
-/** creates and initializes a new agent */
-export async function createAgent(
-  /** The runtime environment associated with the agent */
-  runtime: Runtime,
-  args: {
-    /** LLM Model definition */
-    model: TVMModelAttrs | OpenAIModelAttrs;
-    /** Optional list of tools to be available by default */
-    tools?: Tool[];
     /** Optional system message to set the initial assistant context */
->>>>>>> e72ad358
     systemMessage?: string;
+    /** A parameter for API key usage.
+     * This field is ignored if the model does not require authentication. */
     apiKey?: string;
   }
 ): Promise<Agent> {
