import type { NDArray } from "ailoy_addon.node";

import { Runtime, generateUUID } from "./runtime";

export type EmbeddingModelName = "bge-m3";

export type VectorStoreName = "faiss" | "chromadb";

interface EmbeddingModelDescription {
  modelId: string;
  componentType: "tvm_embedding_model";
  dimension?: number;
}

const modelDescriptions: Record<EmbeddingModelName, EmbeddingModelDescription> =
  {
    "bge-m3": {
      modelId: "BAAI/bge-m3",
      componentType: "tvm_embedding_model",
      dimension: 1024,
    },
  };

export interface VectorStoreInsertItem {
  /** The raw text document to insert */
  document: string;
  /** Metadata records additional information about the document */
  metadata?: Record<string, any>;
}

export interface VectorStoreRetrieveItem extends VectorStoreInsertItem {
  id: string;
  similarity: number;
}

/**
 * The `VectorStore` class provides a high-level abstraction for storing and retrieving documents.
 * It mainly consists of two modules - embedding model and vector store.
 *
 * It supports embedding text using AI and interfacing with pluggable vector store backends such as FAISS or ChromaDB.
 * This class handles initialization, insertion, similarity-based retrieval, and cleanup.
 *
 * Typical usage involves:
 *   1. Initializing the store via `initialize()`
 *   2. Inserting documents via `insert()`
 *   3. Querying similar documents via `retrieve()`
 *
 * The embedding model and vector store are defined dynamically within the provided runtime.
 */
export class VectorStore {
  private runtime: Runtime;

<<<<<<< HEAD
  private componentState: {
    embeddingName: string;
    vecstoreName: string;
    valid: boolean;
  };

  constructor(runtime: Runtime) {
=======
  constructor(
    /** The runtime environment used to manage components */
    runtime: Runtime,
    /** Configuration for the vector store, either FAISSConfig or ChromadbConfig */
    args: FAISSArgs | ChromadbArgs
  ) {
>>>>>>> e72ad358
    this.runtime = runtime;

    this.componentState = {
      embeddingName: generateUUID(),
      vecstoreName: generateUUID(),
      valid: false,
    };
  }

<<<<<<< HEAD
  async define(
    embeddingModelName: EmbeddingModelName,
    embeddingModelAttrs: Record<string, any>,
    vectorStoreName: VectorStoreName,
    vectorStoreAttrs: Record<string, any>
  ): Promise<void> {
    // Skip if the component already exists
    if (this.componentState.valid) return;

    if (!(embeddingModelName in modelDescriptions))
      throw Error(`Model "${embeddingModelName}" is not available`);
    const modelDesc = modelDescriptions[embeddingModelName];
=======
  /**
   * Initializes the embedding model and vector store components.
   * This must be called before using any other method in the class. If already initialized, this is a no-op.
   */
  async initialize(): Promise<void> {
    if (this.initialized) return;
>>>>>>> e72ad358

    // Add model name into attrs
    if (!embeddingModelAttrs.model)
      embeddingModelAttrs.model = modelDesc.modelId;

    // Initialize embedding model
    const result1 = await this.runtime.define(
      modelDesc.componentType,
      this.componentState.embeddingName,
      embeddingModelAttrs
    );
    if (!result1) throw Error("Embedding model define failed");

    // Add dimension into attrs
    if (!vectorStoreAttrs.dimension && modelDesc.dimension)
      vectorStoreAttrs.dimension = modelDesc.dimension;

    // Initialize vector store
    const vsComponentType = {
      faiss: "faiss_vector_store",
      chromadb: "chromadb_vector_store",
    }[vectorStoreName];
    const result2 = await this.runtime.define(
      vsComponentType,
      this.componentState.vecstoreName,
      vectorStoreAttrs
    );
    if (!result2) throw Error("Embedding model define failed");

    this.componentState.valid = true;
  }

<<<<<<< HEAD
  async delete(): Promise<void> {
    if (!this.componentState.valid) return;
    await this.runtime.delete(this.componentState.embeddingName);
    await this.runtime.delete(this.componentState.vecstoreName);
    this.componentState.valid = false;
=======
  /**
   * Deinitializes all internal components and releases resources.
   * This should be called when the VectorStore is no longer needed. If already deinitialized, this is a no-op.
   */
  async deinitialize(): Promise<void> {
    if (!this.initialized) return;
    await this.runtime.delete(this.embeddingModelComponentName);
    await this.runtime.delete(this.vectorstoreComponentName);
    this.initialized = false;
>>>>>>> e72ad358
  }

  /** Inserts a new document into the vector store */
  async insert(item: VectorStoreInsertItem): Promise<void> {
    const embedding = await this.embedding(item.document);
    await this.runtime.callMethod(this.componentState.vecstoreName, "insert", {
      embedding: embedding,
      document: item.document,
      metadata: item.metadata,
    });
  }

  /** Retrieves the top-K most similar documents to the given query */
  async retrieve(
    /** The input query string to search for similar content */
    query: string,
    /** Number of top similar documents to retrieve */
    topK: number = 5
  ): Promise<Array<VectorStoreRetrieveItem>> {
    const embedding = await this.embedding(query);
    const resp: { results: Array<VectorStoreRetrieveItem> } =
      await this.runtime.callMethod(
        this.componentState.vecstoreName,
        "retrieve",
        {
          query_embedding: embedding,
          k: topK,
        }
      );
    return resp.results;
  }

  async clear(): Promise<void> {
    await this.runtime.callMethod(this.componentState.vecstoreName, "clear");
  }

  /** Generates an embedding vector for the given input text using the embedding model */
  async embedding(
    /** Input text to embed */
    text: string
  ): Promise<NDArray> {
    const resp: { embedding: NDArray } = await this.runtime.callMethod(
      this.componentState.embeddingName,
      "infer",
      {
        prompt: text,
      }
    );
    return resp.embedding;
  }
}

export async function defineVectorStore(
  runtime: Runtime,
  modelName: EmbeddingModelName,
  vectorStoreName: VectorStoreName,
  args?: {
    url?: string;
    collection?: string;
  }
): Promise<VectorStore> {
  const vs = new VectorStore(runtime);

  const args_ = args || {};

  // Attribute input for call `rt.define(embedding_model)`
  let embeddingAttrs: Record<string, any> = {};

  // Attribute input for call `rt.define(vector_store)`
  let vectorStoreAttrs: Record<string, any> = {};
  if (args_.url) vectorStoreAttrs["url"] = args_.url;
  if (args_.collection) vectorStoreAttrs["collection"] = args_.collection;

  await vs.define(modelName, embeddingAttrs, vectorStoreName, vectorStoreAttrs);

  return vs;
}<|MERGE_RESOLUTION|>--- conflicted
+++ resolved
@@ -50,7 +50,6 @@
 export class VectorStore {
   private runtime: Runtime;
 
-<<<<<<< HEAD
   private componentState: {
     embeddingName: string;
     vecstoreName: string;
@@ -58,14 +57,6 @@
   };
 
   constructor(runtime: Runtime) {
-=======
-  constructor(
-    /** The runtime environment used to manage components */
-    runtime: Runtime,
-    /** Configuration for the vector store, either FAISSConfig or ChromadbConfig */
-    args: FAISSArgs | ChromadbArgs
-  ) {
->>>>>>> e72ad358
     this.runtime = runtime;
 
     this.componentState = {
@@ -75,7 +66,10 @@
     };
   }
 
-<<<<<<< HEAD
+  /**
+   * Defines the embedding model and vector store components to the runtime.
+   * This must be called before using any other method in the class. If already defined, this is a no-op.
+   */
   async define(
     embeddingModelName: EmbeddingModelName,
     embeddingModelAttrs: Record<string, any>,
@@ -88,14 +82,6 @@
     if (!(embeddingModelName in modelDescriptions))
       throw Error(`Model "${embeddingModelName}" is not available`);
     const modelDesc = modelDescriptions[embeddingModelName];
-=======
-  /**
-   * Initializes the embedding model and vector store components.
-   * This must be called before using any other method in the class. If already initialized, this is a no-op.
-   */
-  async initialize(): Promise<void> {
-    if (this.initialized) return;
->>>>>>> e72ad358
 
     // Add model name into attrs
     if (!embeddingModelAttrs.model)
@@ -128,23 +114,15 @@
     this.componentState.valid = true;
   }
 
-<<<<<<< HEAD
+  /**
+   * Delete resources from the runtime.
+   * This should be called when the VectorStore is no longer needed. If already deleted, this is a no-op.
+   */
   async delete(): Promise<void> {
     if (!this.componentState.valid) return;
     await this.runtime.delete(this.componentState.embeddingName);
     await this.runtime.delete(this.componentState.vecstoreName);
     this.componentState.valid = false;
-=======
-  /**
-   * Deinitializes all internal components and releases resources.
-   * This should be called when the VectorStore is no longer needed. If already deinitialized, this is a no-op.
-   */
-  async deinitialize(): Promise<void> {
-    if (!this.initialized) return;
-    await this.runtime.delete(this.embeddingModelComponentName);
-    await this.runtime.delete(this.vectorstoreComponentName);
-    this.initialized = false;
->>>>>>> e72ad358
   }
 
   /** Inserts a new document into the vector store */
