--- conflicted
+++ resolved
@@ -67,18 +67,8 @@
   }
 
   stop(): Promise<void> {
-<<<<<<< HEAD
-    const txid = this.#_sendType1("disconnect");
-    return new Promise<void>(async (resolve, reject) => {
-      this.registerResolver(txid, resolve, reject);
-      while (this.resolvers.has(txid)) await this.listen();
-      stopThreads(this.url);
-    });
-=======
     if (this.alive) {
-      const txid = generateUUID();
-      if (!this.client.send_type1(txid, "disconnect"))
-        throw Error("Disconnection failed");
+      const txid = this.#_sendType1("disconnect");
       return new Promise<void>(async (resolve, reject) => {
         this.registerResolver(txid, resolve, reject);
         while (this.resolvers.has(txid)) await this.listen();
@@ -91,7 +81,6 @@
 
   is_alive(): boolean {
     return this.alive;
->>>>>>> 4fea45f7
   }
 
   #_sendType1(ptype: "connect" | "disconnect") {
