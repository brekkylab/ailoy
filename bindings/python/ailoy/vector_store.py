--- conflicted
+++ resolved
@@ -74,17 +74,12 @@
     def __exit__(self, type, value, traceback):
         self.delete()
 
-<<<<<<< HEAD
     def define(self):
+        """
+        Defines the embedding model and vector store components to the runtime.
+        This must be called before using any other method in the class. If already defined, this is a no-op.
+        """
         if self._defined:
-=======
-    def initialize(self):
-        """
-        Initializes the embedding model and vector store components.
-        This must be called before using any other method in the class. If already initialized, this is a no-op.
-        """
-        if self._initialized:
->>>>>>> e72ad358
             return
 
         # Dimension size may be different based on embedding model
@@ -112,17 +107,12 @@
 
         self._defined = True
 
-<<<<<<< HEAD
     def delete(self):
+        """
+        Delete resources from the runtime.
+        This should be called when the VectorStore is no longer needed. If already deleted, this is a no-op.
+        """
         if not self._defined:
-=======
-    def deinitialize(self):
-        """
-        Deinitializes all internal components and releases resources.
-        This should be called when the VectorStore is no longer needed. If already deinitialized, this is a no-op.
-        """
-        if not self._initialized:
->>>>>>> e72ad358
             return
 
         self._runtime.delete(self._embedding_model_component_name)
