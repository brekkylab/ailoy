import json
import subprocess
import warnings
from abc import ABC, abstractmethod
from collections.abc import Awaitable, Callable, Generator
from pathlib import Path
from typing import (
    Any,
    Literal,
    Optional,
    TypeVar,
    Union,
)
from urllib.parse import urlencode, urlparse, urlunparse

import jmespath
import mcp
import mcp.types as mcp_types
from pydantic import BaseModel, ConfigDict, Field
from rich.console import Console
from rich.panel import Panel

from ailoy.ailoy_py import generate_uuid
from ailoy.runtime import Runtime
from ailoy.tools import DocstringParsingException, TypeHintParsingException, get_json_schema

__all__ = ["Agent"]

## Types for internal data structures


class TextData(BaseModel):
    type: Literal["text"]
    text: str


class FunctionData(BaseModel):
    class FunctionBody(BaseModel):
        name: str
        arguments: Any

    type: Literal["function"]
    id: Optional[str] = None
    function: FunctionBody


class SystemMessage(BaseModel):
    role: Literal["system"]
    content: list[TextData]


class UserMessage(BaseModel):
    role: Literal["user"]
    content: list[TextData]


class AssistantMessage(BaseModel):
    role: Literal["assistant"]
    reasoning: Optional[list[TextData]] = None
    content: Optional[list[TextData]] = None
    tool_calls: Optional[list[FunctionData]] = None


class ToolMessage(BaseModel):
    role: Literal["tool"]
    name: str
    content: list[TextData]
    tool_call_id: Optional[str] = None


Message = Union[
    SystemMessage,
    UserMessage,
    AssistantMessage,
    ToolMessage,
]


class MessageOutput(BaseModel):
    class AssistantMessageDelta(BaseModel):
        content: Optional[list[TextData]] = None
        reasoning: Optional[list[TextData]] = None
        tool_calls: Optional[list[FunctionData]] = None

    message: AssistantMessageDelta
    finish_reason: Optional[Literal["stop", "tool_calls", "invalid_tool_call", "length", "error"]] = None


## Types for LLM Model Definitions

TVMModelName = Literal["Qwen/Qwen3-0.6B", "Qwen/Qwen3-1.7B", "Qwen/Qwen3-4B", "Qwen/Qwen3-8B"]
OpenAIModelName = Literal["gpt-4o"]
ModelName = Union[TVMModelName, OpenAIModelName]


class TVMModel(BaseModel):
    name: TVMModelName
    quantization: Optional[Literal["q4f16_1"]] = None
    mode: Optional[Literal["interactive"]] = None


class OpenAIModel(BaseModel):
    name: OpenAIModelName
    api_key: str


class ModelDescription(BaseModel):
    model_id: str
    component_type: str
    default_system_message: Optional[str] = None


model_descriptions: dict[ModelName, ModelDescription] = {
    "Qwen/Qwen3-0.6B": ModelDescription(
        model_id="Qwen/Qwen3-0.6B",
        component_type="tvm_language_model",
        default_system_message="You are Qwen, created by Alibaba Cloud. You are a helpful assistant.",
    ),
    "Qwen/Qwen3-1.7B": ModelDescription(
        model_id="Qwen/Qwen3-1.7B",
        component_type="tvm_language_model",
        default_system_message="You are Qwen, created by Alibaba Cloud. You are a helpful assistant.",
    ),
    "Qwen/Qwen3-4B": ModelDescription(
        model_id="Qwen/Qwen3-4B",
        component_type="tvm_language_model",
        default_system_message="You are Qwen, created by Alibaba Cloud. You are a helpful assistant.",
    ),
    "Qwen/Qwen3-8B": ModelDescription(
        model_id="Qwen/Qwen3-8B",
        component_type="tvm_language_model",
        default_system_message="You are Qwen, created by Alibaba Cloud. You are a helpful assistant.",
    ),
    "gpt-4o": ModelDescription(
        model_id="gpt-4o",
        component_type="openai",
    ),
}


class ComponentState(BaseModel):
    name: str
    valid: bool


## Types for agent's responses

_console = Console(highlight=False)


class AgentResponseOutputText(BaseModel):
    type: Literal["output_text", "reasoning"]
    role: Literal["assistant"]
    is_type_switched: bool = False
    content: str

    def print(self):
        if self.is_type_switched:
            _console.print()  # add newline if type has been switched
        _console.print(self.content, end="", style=("yellow" if self.type == "reasoning" else None))


class AgentResponseToolCall(BaseModel):
    type: Literal["tool_call"]
    role: Literal["assistant"]
    is_type_switched: bool = False
    content: FunctionData

    def print(self):
        title = f"[magenta]Tool Call[/magenta]: [bold]{self.content.function.name}[/bold]"
        if self.content.id is not None:
            title += f" ({self.content.id})"
        panel = Panel(
            json.dumps(self.content.function.arguments, indent=2),
            title=title,
            title_align="left",
        )
        _console.print(panel)


class AgentResponseToolResult(BaseModel):
    type: Literal["tool_call_result"]
    role: Literal["tool"]
    is_type_switched: bool = False
    content: ToolMessage

    def print(self):
        try:
            # Try to parse as json
            content = json.dumps(json.loads(self.content.content[0].text), indent=2)
        except json.JSONDecodeError:
            # Use original content if not json deserializable
            content = self.content.content[0].text
        # Truncate long contents
        if len(content) > 500:
            content = content[:500] + "...(truncated)"

        title = f"[green]Tool Result[/green]: [bold]{self.content.name}[/bold]"
        if self.content.tool_call_id is not None:
            title += f" ({self.content.tool_call_id})"
        panel = Panel(
            content,
            title=title,
            title_align="left",
        )
        _console.print(panel)


class AgentResponseError(BaseModel):
    type: Literal["error"]
    role: Literal["assistant"]
    is_type_switched: bool = False
    content: str

    def print(self):
        panel = Panel(
            self.content,
            title="[bold red]Error[/bold red]",
        )
        _console.print(panel)


AgentResponse = Union[
    AgentResponseOutputText,
    AgentResponseToolCall,
    AgentResponseToolResult,
    AgentResponseError,
]

## Types and functions related to Tools

ToolDefinition = Union["BuiltinToolDefinition", "RESTAPIToolDefinition"]


class ToolDescription(BaseModel):
    name: str
    description: str
    parameters: "ToolParameters"
    return_type: Optional[dict[str, Any]] = Field(default=None, alias="return")
    model_config = ConfigDict(populate_by_name=True)


class ToolParameters(BaseModel):
    type: Literal["object"]
    properties: dict[str, "ToolParametersProperty"]
    required: Optional[list[str]] = []


class ToolParametersProperty(BaseModel):
    type: Literal["string", "number", "boolean", "object", "array", "null"]
    description: Optional[str] = None
    model_config = ConfigDict(extra="allow")


class BuiltinToolDefinition(BaseModel):
    type: Literal["builtin"]
    description: ToolDescription
    behavior: "BuiltinToolBehavior"


class BuiltinToolBehavior(BaseModel):
    output_path: Optional[str] = Field(default=None, alias="outputPath")
    model_config = ConfigDict(populate_by_name=True)


class RESTAPIToolDefinition(BaseModel):
    type: Literal["restapi"]
    description: ToolDescription
    behavior: "RESTAPIBehavior"


class RESTAPIBehavior(BaseModel):
    base_url: str = Field(alias="baseURL")
    method: Literal["GET", "POST", "PUT", "DELETE"]
    authentication: Optional[Literal["bearer"]] = None
    headers: Optional[dict[str, str]] = None
    body: Optional[str] = None
    output_path: Optional[str] = Field(default=None, alias="outputPath")
    model_config = ConfigDict(populate_by_name=True)


class Tool:
    def __init__(
        self,
        desc: ToolDescription,
        call_fn: Callable[..., Any],
    ):
        self.desc = desc
        self.call = call_fn


class ToolAuthenticator(ABC):
    def __call__(self, request: dict[str, Any]) -> dict[str, Any]:
        return self.apply(request)

    @abstractmethod
    def apply(self, request: dict[str, Any]) -> dict[str, Any]:
        pass


class BearerAuthenticator(ToolAuthenticator):
    def __init__(self, token: str, bearer_format: str = "Bearer"):
        self.token = token
        self.bearer_format = bearer_format

    def apply(self, request: dict[str, Any]) -> dict[str, Any]:
        headers = request.get("headers", {})
        headers["Authorization"] = f"{self.bearer_format} {self.token}"
        return {**request, "headers": headers}


T_Retval = TypeVar("T_Retval")


def run_async(coro: Callable[..., Awaitable[T_Retval]]) -> T_Retval:
    try:
        import anyio

        # Running outside async loop
        return anyio.run(lambda: coro)
    except RuntimeError:
        import anyio.from_thread

        # Already in a running event loop: use anyio from_thread
        return anyio.from_thread.run(coro)


class Agent:
    """
    The `Agent` class provides a high-level interface for interacting with large language models (LLMs) in Ailoy.
    It abstracts the underlying runtime and VM logic, allowing users to easily send queries and receive streaming
    responses.

    Agents can be extended with external tools or APIs to provide real-time or domain-specific knowledge, enabling
    more powerful and context-aware interactions.
    """

    def __init__(
        self,
        runtime: Runtime,
        model_name: ModelName,
        system_message: Optional[str] = None,
        api_key: Optional[str] = None,
        **attrs,
    ):
        """
        Create an instance.

        :param runtime: The runtime environment associated with the agent.
        :param model_name: The name of the LLM model to use.
        :param system_message: Optional system message to set the initial assistant context.
        :param api_key: (web agent only) The API key for AI API.
        :param attrs: Additional initialization parameters (for `define_component` runtime call)
        :raises ValueError: If model name is not supported or validation fails.
        """
        self._runtime = runtime

        # Initialize component state
        self._component_state = ComponentState(
            name=generate_uuid(),
            valid=False,
        )

        # Initialize messages
        self._messages: list[Message] = []
        if system_message:
            self._messages.append(SystemMessage(role="system", content=[{"type": "text", "text": system_message}]))

        # Initialize tools
        self._tools: list[Tool] = []

        # Define the component
        self.define(model_name, api_key=api_key, **attrs)

    def __del__(self):
        self.delete()

    def __enter__(self):
        return self

    def __exit__(self, type, value, traceback):
        self.delete()

    def define(self, model_name: ModelName, api_key: Optional[str] = None, **attrs) -> None:
        """
        Initializes the agent by defining its model in the runtime.
        This must be called before running the agent. If already initialized, this is a no-op.
        :param model_name: The name of the LLM model to use.
        :param api_key: (web agent only) The API key for AI API.
        :param attrs: Additional initialization parameters (for `define_component` runtime call)
        """
        if self._component_state.valid:
            return

        if not self._runtime.is_alive():
            raise ValueError("Runtime is currently stopped.")

        if model_name not in model_descriptions:
            raise ValueError(f"Model `{model_name}` not supported")

        model_desc = model_descriptions[model_name]

        # Add model name into attrs
        if "model" not in attrs:
            attrs["model"] = model_desc.model_id

        # Set default system message
        if len(self._messages) == 0 and model_desc.default_system_message:
            self._messages.append(
                SystemMessage(
                    role="system",
                    content=[{"type": "text", "text": model_desc.default_system_message}],
                )
            )

        # Add API key
        if api_key:
            attrs["api_key"] = api_key

        # Call runtime's define
        self._runtime.define(
            model_descriptions[model_name].component_type,
            self._component_state.name,
            attrs,
        )

        # Mark as defined
        self._component_state.valid = True

    def delete(self) -> None:
        """
        Deinitializes the agent and releases resources in the runtime.
        This should be called when the agent is no longer needed. If already deinitialized, this is a no-op.
        """
        if not self._component_state.valid:
            return

        if self._runtime.is_alive():
            self._runtime.delete(self._component_state.name)

        if len(self._messages) > 0 and self._messages[0].role == "system":
            self._messages = [self._messages[0]]
        else:
            self._messages = []
        self._component_state.valid = False

    def query(
        self,
        message: str,
        enable_reasoning: bool = False,
        ignore_reasoning_messages: bool = False,
    ) -> Generator[AgentResponse, None, None]:
        """
        Runs the agent with a new user message and yields streamed responses.

        :param message: The user message to send to the model.
        :param enable_reasoning: If True, enables reasoning capabilities. (default: False)
        :param ignore_reasoning_messages: If True, reasoning steps are not included in the response stream. (default: False)
        :yield: AgentResponse output of the LLM inference or tool calls
        """  # noqa: E501
<<<<<<< HEAD
        self._messages.append(UserMessage(role="user", content=[{"type": "text", "text": message}]))
=======
        if not self._component_state.valid:
            raise ValueError("Agent is not valid. Create one or define newly.")

        if not self._runtime.is_alive():
            raise ValueError("Runtime is currently stopped.")

        self._messages.append(UserMessage(role="user", content=message))
>>>>>>> c8e23276

        prev_resp_type = None

        while True:
            infer_args = {
                "messages": [msg.model_dump(exclude_none=True) for msg in self._messages],
                "tools": [{"type": "function", "function": t.desc.model_dump(exclude_none=True)} for t in self._tools],
            }
            if enable_reasoning:
                infer_args["enable_reasoning"] = enable_reasoning
            if ignore_reasoning_messages:
                infer_args["ignore_reasoning_messages"] = ignore_reasoning_messages

            assistant_reasoning = None
            assistant_content = None
            assistant_tool_calls = None
            finish_reason = ""
            for result in self._runtime.call_iter_method(self._component_state.name, "infer", infer_args):
                msg = MessageOutput.model_validate(result)

                if msg.message.reasoning:
                    for v in msg.message.reasoning:
                        if not assistant_reasoning:
                            assistant_reasoning = [v]
                        else:
                            assistant_reasoning[0].text += v.text
                        resp = AgentResponseOutputText(
                            type="reasoning",
                            role="assistant",
                            is_type_switched=(prev_resp_type != "reasoning"),
                            content=v.text,
                        )
                        prev_resp_type = resp.type
                        yield resp
                if msg.message.content:
                    for v in msg.message.content:
                        if not assistant_content:
                            assistant_content = [v]
                        else:
                            assistant_content[0].text += v.text
                        resp = AgentResponseOutputText(
                            type="output_text",
                            role="assistant",
                            is_type_switched=(prev_resp_type != "output_text"),
                            content=v.text,
                        )
                        prev_resp_type = resp.type
                        yield resp
                if msg.message.tool_calls:
                    for v in msg.message.tool_calls:
                        if not assistant_tool_calls:
                            assistant_tool_calls = [v]
                        else:
                            assistant_tool_calls.append(v)
                        resp = AgentResponseToolCall(
                            type="tool_call",
                            role="assistant",
                            is_type_switched=True,
                            content=v,
                        )
                        prev_resp_type = resp.type
                        yield resp
                if msg.finish_reason:
                    finish_reason = msg.finish_reason
                    break

            # Append output
            self._messages.append(
                AssistantMessage(
                    role="assistant",
                    reasoning=assistant_reasoning,
                    content=assistant_content,
                    tool_calls=assistant_tool_calls,
                )
            )

            if finish_reason == "tool_calls":

                def run_tool(tool_call: FunctionData) -> ToolMessage:
                    tool_ = next(
                        (t for t in self._tools if t.desc.name == tool_call.function.name),
                        None,
                    )
                    if not tool_:
                        raise RuntimeError("Tool not found")
                    tool_result = tool_.call(**tool_call.function.arguments)
                    return ToolMessage(
                        role="tool",
                        name=tool_call.function.name,
                        content=[TextData(type="text", text=json.dumps(tool_result))],
                        tool_call_id=tool_call.id if tool_call.id else None,
                    )

                tool_call_results = [run_tool(tc) for tc in assistant_tool_calls]
                for result_msg in tool_call_results:
                    self._messages.append(result_msg)
                    resp = AgentResponseToolResult(
                        type="tool_call_result",
                        role="tool",
                        is_type_switched=True,
                        content=result_msg,
                    )
                    prev_resp_type = resp.type
                    yield resp
                # Infer again if tool calls happened
                continue

            # Finish this generator
            break

    def print(self, resp: AgentResponse):
        resp.print()

    def add_tool(self, tool: Tool) -> None:
        """
        Adds a custom tool to the agent.

        :param tool: Tool instance to be added.
        """
        if any(t.desc.name == tool.desc.name for t in self._tools):
            warnings.warn(f'Tool "{tool.desc.name}" is already added.')
            return
        self._tools.append(tool)

    def add_py_function_tool(self, f: Callable[..., Any], desc: Optional[dict] = None):
        """
        Adds a Python function as a tool using callable.

        :param f: Function will be called when the tool invocation occured.
        :param desc: Tool description.

        :raises ValueError: Docstring parsing is failed.
        :raises ValidationError: Given or parsed description is not a valid `ToolDescription`.
        """
        tool_description = None
        if desc is not None:
            tool_description = ToolDescription.model_validate(desc)

        if tool_description is None:
            try:
                json_schema = get_json_schema(f)
            except (TypeHintParsingException, DocstringParsingException) as e:
                raise ValueError("Failed to parse docstring", e)

            tool_description = ToolDescription.model_validate(json_schema.get("function", {}))

        self.add_tool(Tool(desc=tool_description, call_fn=f))

    def add_builtin_tool(self, tool_def: BuiltinToolDefinition) -> bool:
        """
        Adds a built-in tool.

        :param tool_def: The built-in tool definition.
        :returns: True if the tool was successfully added.
        :raises ValueError: If the tool type is not "builtin" or required inputs are missing.
        """
        if tool_def.type != "builtin":
            raise ValueError('Tool type is not "builtin"')

        def call(**inputs: dict[str, Any]) -> Any:
            required = tool_def.description.parameters.required or []
            for param_name in required:
                if param_name not in inputs:
                    raise ValueError(f'Parameter "{param_name}" is required but not provided')

            output = self._runtime.call(tool_def.description.name, inputs)
            if tool_def.behavior.output_path is not None:
                output = jmespath.search(tool_def.behavior.output_path, output)

            return output

        return self.add_tool(Tool(desc=tool_def.description, call_fn=call))

    def add_restapi_tool(
        self,
        tool_def: RESTAPIToolDefinition,
        authenticator: Optional[Callable[[dict[str, Any]], dict[str, Any]]] = None,
    ) -> bool:
        """
        Adds a REST API tool that performs external HTTP requests.

        :param tool_def: REST API tool definition.
        :param authenticator: Optional authenticator to inject into the request.
        :returns: True if the tool was successfully added.
        :raises ValueError: If the tool type is not "restapi".
        """
        if tool_def.type != "restapi":
            raise ValueError('Tool type is not "restapi"')

        behavior = tool_def.behavior

        def call(**inputs: dict[str, Any]) -> Any:
            def render_template(template: str, context: dict[str, Any]) -> tuple[str, list[str]]:
                import re

                variables = set()

                def replacer(match: re.Match):
                    key = match.group(1).strip()
                    variables.add(key)
                    return str(context.get(key, f"{{{key}}}"))

                rendered_url = re.sub(r"\$\{\s*([^}\s]+)\s*\}", replacer, template)
                return rendered_url, list(variables)

            # Handle path parameters
            url, path_vars = render_template(behavior.base_url, inputs)

            # Handle body
            if behavior.body is not None:
                body, body_vars = render_template(behavior.body, inputs)
            else:
                body, body_vars = None, []

            # Handle query parameters
            query_params = {k: v for k, v in inputs.items() if k not in set(path_vars + body_vars)}

            # Construct a full URL
            full_url = urlunparse(urlparse(url)._replace(query=urlencode(query_params)))

            # Construct a request payload
            request = {
                "url": full_url,
                "method": behavior.method,
                "headers": behavior.headers,
            }
            if body:
                request["body"] = body

            # Apply authentication
            if callable(authenticator):
                request = authenticator(request)

            # Call HTTP request
            output = None
            resp = self._runtime.call("http_request", request)
            output = json.loads(resp["body"])

            # Parse output path if defined
            if behavior.output_path is not None:
                output = jmespath.search(tool_def.behavior.output_path, output)

            return output

        return self.add_tool(Tool(desc=tool_def.description, call_fn=call))

    def add_tools_from_preset(
        self, preset_name: str, authenticator: Optional[Callable[[dict[str, Any]], dict[str, Any]]] = None
    ):
        """
        Loads tools from a predefined JSON preset file.

        :param preset_name: Name of the tool preset.
        :param authenticator: Optional authenticator to use for REST API tools.
        :raises ValueError: If the preset file is not found.
        """
        tool_presets_path = Path(__file__).parent / "presets" / "tools"
        preset_json = tool_presets_path / f"{preset_name}.json"
        if not preset_json.exists():
            raise ValueError(f'Tool preset "{preset_name}" does not exist')

        data: dict[str, dict[str, Any]] = json.loads(preset_json.read_text())
        for tool_name, tool_def in data.items():
            tool_type = tool_def.get("type", None)
            if tool_type == "builtin":
                self.add_builtin_tool(BuiltinToolDefinition.model_validate(tool_def))
            elif tool_type == "restapi":
                self.add_restapi_tool(RESTAPIToolDefinition.model_validate(tool_def), authenticator=authenticator)
            else:
                warnings.warn(f'Tool type "{tool_type}" is not supported. Skip adding tool "{tool_name}".')

    def add_mcp_tool(self, params: mcp.StdioServerParameters, tool: mcp_types.Tool):
        """
        Adds a tool from an MCP (Model Context Protocol) server.

        :param params: Parameters for connecting to the MCP stdio server.
        :param tool: Tool metadata as defined by MCP.
        :returns: True if the tool was successfully added.
        """
        from mcp.client.stdio import stdio_client

        def call(**inputs: dict[str, Any]) -> Any:
            async def _inner():
                async with stdio_client(params, errlog=subprocess.STDOUT) as streams:
                    async with mcp.ClientSession(*streams) as session:
                        await session.initialize()

                        result = await session.call_tool(tool.name, inputs)
                        contents: list[str] = []
                        for item in result.content:
                            if isinstance(item, mcp_types.TextContent):
                                contents.append(item.text)
                            elif isinstance(item, mcp_types.ImageContent):
                                contents.append(item.data)
                            elif isinstance(item, mcp_types.EmbeddedResource):
                                if isinstance(item.resource, mcp_types.TextResourceContents):
                                    contents.append(item.resource.text)
                                else:
                                    contents.append(item.resource.blob)

                        return contents

            return run_async(_inner())

        desc = ToolDescription(name=tool.name, description=tool.description, parameters=tool.inputSchema)
        return self.add_tool(Tool(desc=desc, call_fn=call))

    def add_tools_from_mcp_server(self, params: mcp.StdioServerParameters, tools_to_add: Optional[list[str]] = None):
        """
        Fetches tools from an MCP stdio server and registers them with the agent.

        :param params: Parameters for connecting to the MCP stdio server.
        :param tools_to_add: Optional list of tool names to add. If None, all tools are added.
        :returns: list of all tools returned by the server.
        """
        from mcp.client.stdio import stdio_client

        async def _inner():
            async with stdio_client(params, errlog=subprocess.STDOUT) as streams:
                async with mcp.ClientSession(*streams) as session:
                    await session.initialize()
                    resp = await session.list_tools()
                    for tool in resp.tools:
                        if tools_to_add is None or tool.name in tools_to_add:
                            self.add_mcp_tool(params, tool)
                    return resp.tools

        tools = run_async(_inner())
        return tools<|MERGE_RESOLUTION|>--- conflicted
+++ resolved
@@ -458,17 +458,13 @@
         :param ignore_reasoning_messages: If True, reasoning steps are not included in the response stream. (default: False)
         :yield: AgentResponse output of the LLM inference or tool calls
         """  # noqa: E501
-<<<<<<< HEAD
-        self._messages.append(UserMessage(role="user", content=[{"type": "text", "text": message}]))
-=======
         if not self._component_state.valid:
             raise ValueError("Agent is not valid. Create one or define newly.")
 
         if not self._runtime.is_alive():
             raise ValueError("Runtime is currently stopped.")
 
-        self._messages.append(UserMessage(role="user", content=message))
->>>>>>> c8e23276
+        self._messages.append(UserMessage(role="user", content=[{"type": "text", "text": message}]))
 
         prev_resp_type = None
 
