import json
import subprocess
import warnings
from abc import ABC, abstractmethod
from collections.abc import Awaitable, Callable, Generator
from pathlib import Path
from typing import (
    Any,
    Literal,
    Optional,
    TypeVar,
    Union,
)
from urllib.parse import urlencode, urlparse, urlunparse

import jmespath
import mcp
import mcp.types as mcp_types
from pydantic import BaseModel, ConfigDict, Field
from rich.console import Console
from rich.panel import Panel

from ailoy.ailoy_py import generate_uuid
from ailoy.runtime import Runtime

__all__ = ["Agent"]

## Types for OpenAI API-compatible data structures


class SystemMessage(BaseModel):
    role: Literal["system"]
    content: str


class UserMessage(BaseModel):
    role: Literal["user"]
    content: str


class AIOutputTextMessage(BaseModel):
    role: Literal["assistant"]
    content: str
    reasoning: Optional[bool] = None


class AIToolCallMessage(BaseModel):
    role: Literal["assistant"]
    content: None
    tool_calls: list["ToolCall"]


class ToolCall(BaseModel):
    id: str
    type: Literal["function"] = "function"
    function: "ToolCallFunction"


class ToolCallFunction(BaseModel):
    name: str
    arguments: dict[str, Any]


class ToolCallResultMessage(BaseModel):
    role: Literal["tool"]
    name: str
    tool_call_id: str
    content: str


Message = Union[
    SystemMessage,
    UserMessage,
    AIOutputTextMessage,
    AIToolCallMessage,
    ToolCallResultMessage,
]


class MessageDelta(BaseModel):
    finish_reason: Optional[Literal["stop", "tool_calls", "length", "error"]]
    message: Message


## Types for LLM Model Definitions

TVMModelName = Literal["Qwen/Qwen3-0.6B", "Qwen/Qwen3-1.7B", "Qwen/Qwen3-4B", "Qwen/Qwen3-8B"]
OpenAIModelName = Literal["gpt-4o"]
ModelName = Union[TVMModelName, OpenAIModelName]


class TVMModel(BaseModel):
    name: TVMModelName
    quantization: Optional[Literal["q4f16_1"]] = None
    mode: Optional[Literal["interactive"]] = None


class OpenAIModel(BaseModel):
    name: OpenAIModelName
    api_key: str


class ModelDescription(BaseModel):
    model_id: str
    component_type: str
    default_system_message: Optional[str] = None


model_descriptions: dict[ModelName, ModelDescription] = {
    "Qwen/Qwen3-0.6B": ModelDescription(
        model_id="Qwen/Qwen3-0.6B",
        component_type="tvm_language_model",
        default_system_message="You are Qwen, created by Alibaba Cloud. You are a helpful assistant.",
    ),
    "Qwen/Qwen3-1.7B": ModelDescription(
        model_id="Qwen/Qwen3-1.7B",
        component_type="tvm_language_model",
        default_system_message="You are Qwen, created by Alibaba Cloud. You are a helpful assistant.",
    ),
    "Qwen/Qwen3-4B": ModelDescription(
        model_id="Qwen/Qwen3-4B",
        component_type="tvm_language_model",
        default_system_message="You are Qwen, created by Alibaba Cloud. You are a helpful assistant.",
    ),
    "Qwen/Qwen3-8B": ModelDescription(
        model_id="Qwen/Qwen3-8B",
        component_type="tvm_language_model",
        default_system_message="You are Qwen, created by Alibaba Cloud. You are a helpful assistant.",
    ),
    "gpt-4o": ModelDescription(
        model_id="gpt-4o",
        component_type="openai",
    ),
}


class ComponentState(BaseModel):
    name: str
    valid: bool


## Types for agent's responses

_console = Console(highlight=False)


class AgentResponseBase(BaseModel):
    type: Literal["output_text", "tool_call", "tool_call_result", "reasoning", "error"]
    is_type_switched: bool = False
    role: Literal["assistant", "tool"]
    content: Any

    def print(self):
        raise NotImplementedError


class AgentResponseOutputText(AgentResponseBase):
    type: Literal["output_text", "reasoning"]
    role: Literal["assistant"]
    content: str

    def print(self):
        if self.is_type_switched:
            _console.print()  # add newline if type has been switched
        _console.print(self.content, end="", style=("yellow" if self.type == "reasoning" else None))


class AgentResponseToolCall(AgentResponseBase):
    type: Literal["tool_call"]
    role: Literal["assistant"]
    content: ToolCall

    def print(self):
        panel = Panel(
            json.dumps(self.content.function.arguments, indent=2),
            title=f"[magenta]Tool Call[/magenta]: [bold]{self.content.function.name}[/bold] ({self.content.id})",
            title_align="left",
        )
        _console.print(panel)


class AgentResponseToolCallResult(AgentResponseBase):
    type: Literal["tool_call_result"]
    role: Literal["tool"]
    content: ToolCallResultMessage

    def print(self):
        try:
            # Try to parse as json
            content = json.dumps(json.loads(self.content.content), indent=2)
        except json.JSONDecodeError:
            # Use original content if not json deserializable
            content = self.content.content
        # Truncate long contents
        if len(content) > 500:
            content = content[:500] + "...(truncated)"

        panel = Panel(
            content,
            title=f"[green]Tool Result[/green]: [bold]{self.content.name}[/bold] ({self.content.tool_call_id})",
            title_align="left",
        )
        _console.print(panel)


class AgentResponseError(AgentResponseBase):
    type: Literal["error"]
    role: Literal["assistant"]
    content: str

    def print(self):
        panel = Panel(
            self.content,
            title="[bold red]Error[/bold red]",
        )
        _console.print(panel)


AgentResponse = Union[
    AgentResponseOutputText,
    AgentResponseToolCall,
    AgentResponseToolCallResult,
    AgentResponseError,
]

## Types and functions related to Tools

ToolDefinition = Union["BuiltinToolDefinition", "RESTAPIToolDefinition"]


class ToolDescription(BaseModel):
    name: str
    description: str
    parameters: "ToolParameters"
    return_type: Optional[dict[str, Any]] = Field(default=None, alias="return")
    model_config = ConfigDict(populate_by_name=True)


class ToolParameters(BaseModel):
    type: Literal["object"]
    properties: dict[str, "ToolParametersProperty"]
    required: Optional[list[str]] = []


class ToolParametersProperty(BaseModel):
    type: Literal["string", "number", "boolean", "object", "array", "null"]
    description: Optional[str] = None
    model_config = ConfigDict(extra="allow")


class BuiltinToolDefinition(BaseModel):
    type: Literal["builtin"]
    description: ToolDescription
    behavior: "BuiltinToolBehavior"


class BuiltinToolBehavior(BaseModel):
    output_path: Optional[str] = Field(default=None, alias="outputPath")
    model_config = ConfigDict(populate_by_name=True)


class RESTAPIToolDefinition(BaseModel):
    type: Literal["restapi"]
    description: ToolDescription
    behavior: "RESTAPIBehavior"


class RESTAPIBehavior(BaseModel):
    base_url: str = Field(alias="baseURL")
    method: Literal["GET", "POST", "PUT", "DELETE"]
    authentication: Optional[Literal["bearer"]] = None
    headers: Optional[dict[str, str]] = None
    body: Optional[str] = None
    output_path: Optional[str] = Field(default=None, alias="outputPath")
    model_config = ConfigDict(populate_by_name=True)


class Tool:
    def __init__(
        self,
        desc: ToolDescription,
        call_fn: Callable[..., Any],
    ):
        self.desc = desc
        self.call = call_fn


class ToolAuthenticator(ABC):
    def __call__(self, request: dict[str, Any]) -> dict[str, Any]:
        return self.apply(request)

    @abstractmethod
    def apply(self, request: dict[str, Any]) -> dict[str, Any]:
        pass


class BearerAuthenticator(ToolAuthenticator):
    def __init__(self, token: str, bearer_format: str = "Bearer"):
        self.token = token
        self.bearer_format = bearer_format

    def apply(self, request: dict[str, Any]) -> dict[str, Any]:
        headers = request.get("headers", {})
        headers["Authorization"] = f"{self.bearer_format} {self.token}"
        return {**request, "headers": headers}


T_Retval = TypeVar("T_Retval")


def run_async(coro: Callable[..., Awaitable[T_Retval]]) -> T_Retval:
    try:
        import anyio

        # Running outside async loop
        return anyio.run(lambda: coro)
    except RuntimeError:
        import anyio.from_thread

        # Already in a running event loop: use anyio from_thread
        return anyio.from_thread.run(coro)


class Agent:
    """
    The `Agent` class provides a high-level interface for interacting with large language models (LLMs) in Ailoy.
    It abstracts the underlying runtime and VM logic, allowing users to easily send queries and receive streaming
    responses.

    Agents can be extended with external tools or APIs to provide real-time or domain-specific knowledge, enabling
    more powerful and context-aware interactions.
    """

    def __init__(
        self,
        runtime: Runtime,
        model_name: ModelName,
        system_message: Optional[str] = None,
        api_key: Optional[str] = None,
        **attrs,
    ):
        """
        Create an instance.

        :param runtime: The runtime environment associated with the agent.
        :param model_name: The name of the LLM model to use.
        :param system_message: Optional system message to set the initial assistant context.
        :param api_key: (web agent only) The API key for AI API.
        :param attrs: Additional initialization parameters (for `define_component` runtime call)
        :raises ValueError: If model name is not supported or validation fails.
        """
        self._runtime = runtime

        # Initialize component state
        self._component_state = ComponentState(
            name=generate_uuid(),
            valid=False,
        )

        # Initialize messages
        self._messages: list[Message] = []
        if system_message:
            self._messages.append(SystemMessage(role="system", content=system_message))

        # Initialize tools
        self._tools: list[Tool] = []

        # Define the component
        self.define(model_name, api_key=api_key, **attrs)

    def __del__(self):
        self.delete()

    def __enter__(self):
        return self

    def __exit__(self, type, value, traceback):
        self.delete()

    def define(self, model_name: ModelName, api_key: Optional[str] = None, **attrs) -> None:
        """
        Initializes the agent by defining its model in the runtime.
        This must be called before running the agent. If already initialized, this is a no-op.
        :param model_name: The name of the LLM model to use.
        :param api_key: (web agent only) The API key for AI API.
        :param attrs: Additional initialization parameters (for `define_component` runtime call)
        """
        if self._component_state.valid:
            return

        if model_name not in model_descriptions:
            raise ValueError(f"Model `{model_name}` not supported")

        model_desc = model_descriptions[model_name]

        # Add model name into attrs
        if "model" not in attrs:
            attrs["model"] = model_desc.model_id

        # Set default system message
        if len(self._messages) == 0 and model_desc.default_system_message:
            self._messages.append(SystemMessage(role="system", content=model_desc.default_system_message))

        # Add API key
        if api_key:
            attrs["api_key"] = api_key

        # Call runtime's define
        self._runtime.define(
            model_descriptions[model_name].component_type,
            self._component_state.name,
            attrs,
        )

        # Mark as defined
        self._component_state.valid = True

    def delete(self) -> None:
        """
        Deinitializes the agent and releases resources in the runtime.
        This should be called when the agent is no longer needed. If already deinitialized, this is a no-op.
        """
        if not self._component_state.valid:
            return
        self._runtime.delete(self._component_state.name)
        if len(self._messages) > 0 and self._messages[0].role == "system":
            self._messages = [self._messages[0]]
        else:
            self._messages = []
        self._component_state.valid = False

    def _append_assistant_text_message(self, reasoning_message: str, output_text_message: str):
        # if output_text is empty, do nothing
        if output_text_message.strip() == "":
            return

        # construct assistant message content considering reasoning message
        assistant_message_content = output_text_message.strip()
        if reasoning_message.strip() != "":
            assistant_message_content = (
                f"<think>\n{reasoning_message.strip()}\n</think>\n\n" + assistant_message_content
            )

        # append constructed message content into messages
        self._messages.append(AIOutputTextMessage(role="assistant", content=assistant_message_content))

    def query(
        self,
        message: str,
        enable_reasoning: bool = False,
        ignore_reasoning_messages: bool = False,
    ) -> Generator[AgentResponse, None, None]:
        """
        Runs the agent with a new user message and yields streamed responses.

        :param message: The user message to send to the model.
        :param enable_reasoning: If True, enables reasoning capabilities. (default: False)
        :param ignore_reasoning_messages: If True, reasoning steps are not included in the response stream. (default: False)
        :yield: AgentResponse output of the LLM inference or tool calls
        """  # noqa: E501
        self._messages.append(UserMessage(role="user", content=message))

        while True:
            infer_args = {
                "messages": [msg.model_dump() for msg in self._messages],
                "tools": [{"type": "function", "function": t.desc.model_dump()} for t in self._tools],
            }
            if enable_reasoning:
                infer_args["enable_reasoning"] = enable_reasoning
            if ignore_reasoning_messages:
                infer_args["ignore_reasoning_messages"] = ignore_reasoning_messages

<<<<<<< HEAD
            prev_resp_type = None

            for result in self._runtime.call_iter_method(self._component_state.name, "infer", infer_args):
                delta = MessageDelta.model_validate(result)
=======
            reasoning_message = ""
            output_text_message = ""
            for resp in self._runtime.call_iter_method(self._component_state.name, "infer", infer_args):
                delta = MessageDelta.model_validate(resp)

                if delta.finish_reason is None:
                    output_msg = AIOutputTextMessage.model_validate(delta.message)

                    # accumulate text messages to push in batch
                    if output_msg.reasoning:
                        reasoning_message += output_msg.content
                    else:
                        output_text_message += output_msg.content

                    yield AgentResponseOutputText(
                        type="reasoning" if output_msg.reasoning else "output_text",
                        end_of_turn=False,
                        role="assistant",
                        content=output_msg.content,
                    )
                    continue
>>>>>>> ce1fc774

                if delta.finish_reason == "tool_calls":
                    self._append_assistant_text_message(reasoning_message, output_text_message)
                    reasoning_message = ""
                    output_text_message = ""

                    tool_call_message = AIToolCallMessage.model_validate(delta.message)
                    self._messages.append(tool_call_message)

                    for tool_call in tool_call_message.tool_calls:
                        resp = AgentResponseToolCall(
                            type="tool_call",
                            is_type_switched=(prev_resp_type != "tool_call"),
                            role="assistant",
                            content=tool_call,
                        )
                        prev_resp_type = resp.type
                        yield resp

                    tool_call_results: list[ToolCallResultMessage] = []

                    def run_tool(tool_call: ToolCall):
                        tool_ = next(
                            (t for t in self._tools if t.desc.name == tool_call.function.name),
                            None,
                        )
                        if not tool_:
                            raise RuntimeError("Tool not found")
                        resp = tool_.call(**tool_call.function.arguments)
                        return ToolCallResultMessage(
                            role="tool",
                            name=tool_call.function.name,
                            tool_call_id=tool_call.id,
                            content=json.dumps(resp),
                        )

                    tool_call_results = [run_tool(tc) for tc in tool_call_message.tool_calls]

                    for result_msg in tool_call_results:
                        self._messages.append(result_msg)
                        resp = AgentResponseToolCallResult(
                            type="tool_call_result",
                            is_type_switched=(prev_resp_type != "tool_call_result"),
                            role="tool",
                            content=result_msg,
                        )
                        prev_resp_type = resp.type
                        yield resp

                    # Run infer again with new messages
                    break

                else:
                    output_msg = AIOutputTextMessage.model_validate(delta.message)
<<<<<<< HEAD
                    resp = AgentResponseOutputText(
=======

                    output_text_message += output_msg.content

                    self._append_assistant_text_message(reasoning_message, output_text_message)
                    reasoning_message = ""
                    output_text_message = ""

                    yield AgentResponseOutputText(
>>>>>>> ce1fc774
                        type="reasoning" if output_msg.reasoning else "output_text",
                        role="assistant",
                        content=output_msg.content,
                    )
                    resp.is_type_switched = prev_resp_type != resp.type
                    prev_resp_type = resp.type
                    yield resp

                if delta.finish_reason in ["stop", "length", "error"]:
                    # finish this Generator
                    return

    def print(self, resp: AgentResponse):
        resp.print()

    def add_tool(self, tool: Tool) -> None:
        """
        Adds a custom tool to the agent.

        :param tool: Tool instance to be added.
        """
        if any(t.desc.name == tool.desc.name for t in self._tools):
            warnings.warn(f'Tool "{tool.desc.name}" is already added.')
            return
        self._tools.append(tool)

    def add_py_function_tool(self, desc: dict, f: Callable[..., Any]):
        """
        Adds a Python function as a tool using callable.

        :param desc: Tool descriotion.
        :param f: Function will be called when the tool invocation occured.
        """
        self.add_tool(Tool(desc=ToolDescription.model_validate(desc), call_fn=f))

    def add_builtin_tool(self, tool_def: BuiltinToolDefinition) -> bool:
        """
        Adds a built-in tool.

        :param tool_def: The built-in tool definition.
        :returns: True if the tool was successfully added.
        :raises ValueError: If the tool type is not "builtin" or required inputs are missing.
        """
        if tool_def.type != "builtin":
            raise ValueError('Tool type is not "builtin"')

        def call(**inputs: dict[str, Any]) -> Any:
            required = tool_def.description.parameters.required or []
            for param_name in required:
                if param_name not in inputs:
                    raise ValueError(f'Parameter "{param_name}" is required but not provided')

            output = self._runtime.call(tool_def.description.name, inputs)
            if tool_def.behavior.output_path is not None:
                output = jmespath.search(tool_def.behavior.output_path, output)

            return output

        return self.add_tool(Tool(desc=tool_def.description, call_fn=call))

    def add_restapi_tool(
        self,
        tool_def: RESTAPIToolDefinition,
        authenticator: Optional[Callable[[dict[str, Any]], dict[str, Any]]] = None,
    ) -> bool:
        """
        Adds a REST API tool that performs external HTTP requests.

        :param tool_def: REST API tool definition.
        :param authenticator: Optional authenticator to inject into the request.
        :returns: True if the tool was successfully added.
        :raises ValueError: If the tool type is not "restapi".
        """
        if tool_def.type != "restapi":
            raise ValueError('Tool type is not "restapi"')

        behavior = tool_def.behavior

        def call(**inputs: dict[str, Any]) -> Any:
            def render_template(template: str, context: dict[str, Any]) -> tuple[str, list[str]]:
                import re

                variables = set()

                def replacer(match: re.Match):
                    key = match.group(1).strip()
                    variables.add(key)
                    return str(context.get(key, f"{{{key}}}"))

                rendered_url = re.sub(r"\$\{\s*([^}\s]+)\s*\}", replacer, template)
                return rendered_url, list(variables)

            # Handle path parameters
            url, path_vars = render_template(behavior.base_url, inputs)

            # Handle body
            if behavior.body is not None:
                body, body_vars = render_template(behavior.body, inputs)
            else:
                body, body_vars = None, []

            # Handle query parameters
            query_params = {k: v for k, v in inputs.items() if k not in set(path_vars + body_vars)}

            # Construct a full URL
            full_url = urlunparse(urlparse(url)._replace(query=urlencode(query_params)))

            # Construct a request payload
            request = {
                "url": full_url,
                "method": behavior.method,
                "headers": behavior.headers,
            }
            if body:
                request["body"] = body

            # Apply authentication
            if callable(authenticator):
                request = authenticator(request)

            # Call HTTP request
            output = None
            resp = self._runtime.call("http_request", request)
            output = json.loads(resp["body"])

            # Parse output path if defined
            if behavior.output_path is not None:
                output = jmespath.search(tool_def.behavior.output_path, output)

            return output

        return self.add_tool(Tool(desc=tool_def.description, call_fn=call))

    def add_tools_from_preset(
        self, preset_name: str, authenticator: Optional[Callable[[dict[str, Any]], dict[str, Any]]] = None
    ):
        """
        Loads tools from a predefined JSON preset file.

        :param preset_name: Name of the tool preset.
        :param authenticator: Optional authenticator to use for REST API tools.
        :raises ValueError: If the preset file is not found.
        """
        tool_presets_path = Path(__file__).parent / "presets" / "tools"
        preset_json = tool_presets_path / f"{preset_name}.json"
        if not preset_json.exists():
            raise ValueError(f'Tool preset "{preset_name}" does not exist')

        data: dict[str, dict[str, Any]] = json.loads(preset_json.read_text())
        for tool_name, tool_def in data.items():
            tool_type = tool_def.get("type", None)
            if tool_type == "builtin":
                self.add_builtin_tool(BuiltinToolDefinition.model_validate(tool_def))
            elif tool_type == "restapi":
                self.add_restapi_tool(RESTAPIToolDefinition.model_validate(tool_def), authenticator=authenticator)
            else:
                warnings.warn(f'Tool type "{tool_type}" is not supported. Skip adding tool "{tool_name}".')

    def add_mcp_tool(self, params: mcp.StdioServerParameters, tool: mcp_types.Tool):
        """
        Adds a tool from an MCP (Model Context Protocol) server.

        :param params: Parameters for connecting to the MCP stdio server.
        :param tool: Tool metadata as defined by MCP.
        :returns: True if the tool was successfully added.
        """
        from mcp.client.stdio import stdio_client

        def call(**inputs: dict[str, Any]) -> Any:
            async def _inner():
                async with stdio_client(params, errlog=subprocess.STDOUT) as streams:
                    async with mcp.ClientSession(*streams) as session:
                        await session.initialize()

                        result = await session.call_tool(tool.name, inputs)
                        contents: list[str] = []
                        for item in result.content:
                            if isinstance(item, mcp_types.TextContent):
                                contents.append(item.text)
                            elif isinstance(item, mcp_types.ImageContent):
                                contents.append(item.data)
                            elif isinstance(item, mcp_types.EmbeddedResource):
                                if isinstance(item.resource, mcp_types.TextResourceContents):
                                    contents.append(item.resource.text)
                                else:
                                    contents.append(item.resource.blob)

                        return contents

            return run_async(_inner())

        desc = ToolDescription(name=tool.name, description=tool.description, parameters=tool.inputSchema)
        return self.add_tool(Tool(desc=desc, call_fn=call))

    def add_tools_from_mcp_server(self, params: mcp.StdioServerParameters, tools_to_add: Optional[list[str]] = None):
        """
        Fetches tools from an MCP stdio server and registers them with the agent.

        :param params: Parameters for connecting to the MCP stdio server.
        :param tools_to_add: Optional list of tool names to add. If None, all tools are added.
        :returns: list of all tools returned by the server.
        """
        from mcp.client.stdio import stdio_client

        async def _inner():
            async with stdio_client(params, errlog=subprocess.STDOUT) as streams:
                async with mcp.ClientSession(*streams) as session:
                    await session.initialize()
                    resp = await session.list_tools()
                    for tool in resp.tools:
                        if tools_to_add is None or tool.name in tools_to_add:
                            self.add_mcp_tool(params, tool)
                    return resp.tools

        tools = run_async(_inner())
        return tools<|MERGE_RESOLUTION|>--- conflicted
+++ resolved
@@ -460,6 +460,9 @@
         """  # noqa: E501
         self._messages.append(UserMessage(role="user", content=message))
 
+        prev_resp_type = None
+        tool_calls = []
+
         while True:
             infer_args = {
                 "messages": [msg.model_dump() for msg in self._messages],
@@ -470,100 +473,30 @@
             if ignore_reasoning_messages:
                 infer_args["ignore_reasoning_messages"] = ignore_reasoning_messages
 
-<<<<<<< HEAD
-            prev_resp_type = None
+            reasoning_message = ""
+            output_text_message = ""
 
             for result in self._runtime.call_iter_method(self._component_state.name, "infer", infer_args):
                 delta = MessageDelta.model_validate(result)
-=======
-            reasoning_message = ""
-            output_text_message = ""
-            for resp in self._runtime.call_iter_method(self._component_state.name, "infer", infer_args):
-                delta = MessageDelta.model_validate(resp)
-
-                if delta.finish_reason is None:
+
+                if delta.finish_reason == "tool_calls":
+                    self._append_assistant_text_message(reasoning_message, output_text_message)
+                    reasoning_message = ""
+                    output_text_message = ""
+
+                    tool_call_message = AIToolCallMessage.model_validate(delta.message)
+                    self._messages.append(tool_call_message)
+                    # these tool calls will be handled outside the loop
+                    tool_calls.extend(tool_call_message.tool_calls)
+
+                else:
                     output_msg = AIOutputTextMessage.model_validate(delta.message)
-
-                    # accumulate text messages to push in batch
                     if output_msg.reasoning:
                         reasoning_message += output_msg.content
                     else:
                         output_text_message += output_msg.content
 
-                    yield AgentResponseOutputText(
-                        type="reasoning" if output_msg.reasoning else "output_text",
-                        end_of_turn=False,
-                        role="assistant",
-                        content=output_msg.content,
-                    )
-                    continue
->>>>>>> ce1fc774
-
-                if delta.finish_reason == "tool_calls":
-                    self._append_assistant_text_message(reasoning_message, output_text_message)
-                    reasoning_message = ""
-                    output_text_message = ""
-
-                    tool_call_message = AIToolCallMessage.model_validate(delta.message)
-                    self._messages.append(tool_call_message)
-
-                    for tool_call in tool_call_message.tool_calls:
-                        resp = AgentResponseToolCall(
-                            type="tool_call",
-                            is_type_switched=(prev_resp_type != "tool_call"),
-                            role="assistant",
-                            content=tool_call,
-                        )
-                        prev_resp_type = resp.type
-                        yield resp
-
-                    tool_call_results: list[ToolCallResultMessage] = []
-
-                    def run_tool(tool_call: ToolCall):
-                        tool_ = next(
-                            (t for t in self._tools if t.desc.name == tool_call.function.name),
-                            None,
-                        )
-                        if not tool_:
-                            raise RuntimeError("Tool not found")
-                        resp = tool_.call(**tool_call.function.arguments)
-                        return ToolCallResultMessage(
-                            role="tool",
-                            name=tool_call.function.name,
-                            tool_call_id=tool_call.id,
-                            content=json.dumps(resp),
-                        )
-
-                    tool_call_results = [run_tool(tc) for tc in tool_call_message.tool_calls]
-
-                    for result_msg in tool_call_results:
-                        self._messages.append(result_msg)
-                        resp = AgentResponseToolCallResult(
-                            type="tool_call_result",
-                            is_type_switched=(prev_resp_type != "tool_call_result"),
-                            role="tool",
-                            content=result_msg,
-                        )
-                        prev_resp_type = resp.type
-                        yield resp
-
-                    # Run infer again with new messages
-                    break
-
-                else:
-                    output_msg = AIOutputTextMessage.model_validate(delta.message)
-<<<<<<< HEAD
                     resp = AgentResponseOutputText(
-=======
-
-                    output_text_message += output_msg.content
-
-                    self._append_assistant_text_message(reasoning_message, output_text_message)
-                    reasoning_message = ""
-                    output_text_message = ""
-
-                    yield AgentResponseOutputText(
->>>>>>> ce1fc774
                         type="reasoning" if output_msg.reasoning else "output_text",
                         role="assistant",
                         content=output_msg.content,
@@ -573,8 +506,55 @@
                     yield resp
 
                 if delta.finish_reason in ["stop", "length", "error"]:
-                    # finish this Generator
-                    return
+                    self._append_assistant_text_message(reasoning_message, output_text_message)
+                    # Stop generating next tokens
+                    break
+
+            # Handle tool calls if exist
+            if len(tool_calls) > 0:
+
+                def run_tool(tool_call: ToolCall):
+                    tool_ = next(
+                        (t for t in self._tools if t.desc.name == tool_call.function.name),
+                        None,
+                    )
+                    if not tool_:
+                        raise RuntimeError("Tool not found")
+                    resp = tool_.call(**tool_call.function.arguments)
+                    return ToolCallResultMessage(
+                        role="tool",
+                        name=tool_call.function.name,
+                        tool_call_id=tool_call.id,
+                        content=json.dumps(resp),
+                    )
+
+                for tool_call in tool_calls:
+                    resp = AgentResponseToolCall(
+                        type="tool_call",
+                        is_type_switched=(prev_resp_type != "tool_call"),
+                        role="assistant",
+                        content=tool_call,
+                    )
+                    prev_resp_type = resp.type
+                    yield resp
+
+                    tool_call_result = run_tool(tool_call)
+                    self._messages.append(tool_call_result)
+                    resp = AgentResponseToolCallResult(
+                        type="tool_call_result",
+                        is_type_switched=(prev_resp_type != "tool_call_result"),
+                        role="tool",
+                        content=tool_call_result,
+                    )
+                    prev_resp_type = resp.type
+                    yield resp
+
+                tool_calls.clear()
+                # Run again with tool call results
+                continue
+
+            # Exit the generator
+            return
 
     def print(self, resp: AgentResponse):
         resp.print()
