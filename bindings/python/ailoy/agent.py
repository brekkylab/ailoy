import json
import subprocess
import warnings
from abc import ABC, abstractmethod
from collections.abc import Awaitable, Callable, Generator
from pathlib import Path
from typing import (
    Any,
    Literal,
    Optional,
    TypeVar,
    Union,
)
from urllib.parse import urlencode, urlparse, urlunparse

import jmespath
import mcp
import mcp.types as mcp_types
from pydantic import BaseModel, ConfigDict, Field
from rich.console import Console
from rich.panel import Panel

from ailoy.ailoy_py import generate_uuid
from ailoy.runtime import Runtime
from ailoy.tools import DocstringParsingException, TypeHintParsingException, get_json_schema

__all__ = ["Agent"]

## Types for OpenAI API-compatible data structures


class TextData(BaseModel):
    type: Literal["text"]
    text: str


class FunctionData(BaseModel):
    class FunctionBody(BaseModel):
        name: str
        arguments: Any

    type: Literal["function"]
    function: FunctionBody


class SystemMessage(BaseModel):
    role: Literal["system"]
    content: list[TextData]


class UserMessage(BaseModel):
    role: Literal["user"]
    content: list[TextData]


class AssistantMessage(BaseModel):
    role: Literal["assistant"]
    reasoning: Optional[list[TextData]] = None
    content: Optional[list[TextData]] = None
    tool_calls: Optional[list[FunctionData]] = None


class ToolMessage(BaseModel):
    role: Literal["tool"]
    name: str
    content: list[TextData]


Message = Union[
    SystemMessage,
    UserMessage,
    AssistantMessage,
    ToolMessage,
]


class MessageOutput(BaseModel):
    class AssistantMessageDelta(BaseModel):
        content: Optional[list[TextData]] = None
        reasoning: Optional[list[TextData]] = None
        tool_calls: Optional[list[FunctionData]] = None

    delta: AssistantMessageDelta
    finish_reason: Optional[Literal["stop", "tool_calls", "invalid_tool_call", "length", "error"]] = None


## Types for LLM Model Definitions

TVMModelName = Literal["Qwen/Qwen3-0.6B", "Qwen/Qwen3-1.7B", "Qwen/Qwen3-4B", "Qwen/Qwen3-8B"]
OpenAIModelName = Literal["gpt-4o"]
ModelName = Union[TVMModelName, OpenAIModelName]


class TVMModel(BaseModel):
    name: TVMModelName
    quantization: Optional[Literal["q4f16_1"]] = None
    mode: Optional[Literal["interactive"]] = None


class OpenAIModel(BaseModel):
    name: OpenAIModelName
    api_key: str


class ModelDescription(BaseModel):
    model_id: str
    component_type: str
    default_system_message: Optional[str] = None


model_descriptions: dict[ModelName, ModelDescription] = {
    "Qwen/Qwen3-0.6B": ModelDescription(
        model_id="Qwen/Qwen3-0.6B",
        component_type="tvm_language_model",
        default_system_message="You are Qwen, created by Alibaba Cloud. You are a helpful assistant.",
    ),
    "Qwen/Qwen3-1.7B": ModelDescription(
        model_id="Qwen/Qwen3-1.7B",
        component_type="tvm_language_model",
        default_system_message="You are Qwen, created by Alibaba Cloud. You are a helpful assistant.",
    ),
    "Qwen/Qwen3-4B": ModelDescription(
        model_id="Qwen/Qwen3-4B",
        component_type="tvm_language_model",
        default_system_message="You are Qwen, created by Alibaba Cloud. You are a helpful assistant.",
    ),
    "Qwen/Qwen3-8B": ModelDescription(
        model_id="Qwen/Qwen3-8B",
        component_type="tvm_language_model",
        default_system_message="You are Qwen, created by Alibaba Cloud. You are a helpful assistant.",
    ),
    "gpt-4o": ModelDescription(
        model_id="gpt-4o",
        component_type="openai",
    ),
}


class ComponentState(BaseModel):
    name: str
    valid: bool


## Types for agent's responses

_console = Console(highlight=False)


<<<<<<< HEAD
class AgentResponseOutputText(BaseModel):
=======
class AgentResponseBase(BaseModel):
    type: Literal["output_text", "tool_call", "tool_call_result", "reasoning", "error"]
    is_type_switched: bool = False
    role: Literal["assistant", "tool"]
    content: Any

    def print(self):
        raise NotImplementedError


class AgentResponseOutputText(AgentResponseBase):
>>>>>>> 4d4ab3b1
    type: Literal["output_text", "reasoning"]
    role: Literal["assistant"]
    is_type_switched: bool = False
    content: str

    def print(self):
        if self.is_type_switched:
            _console.print()  # add newline if type has been switched
        _console.print(self.content, end="", style=("yellow" if self.type == "reasoning" else None))


class AgentResponseToolCall(BaseModel):
    class ContentBody(BaseModel):
        name: str
        arguments: Any

    type: Literal["tool_call"]
    role: Literal["assistant"]
    is_type_switched: bool = False
    content: ContentBody

    def print(self):
        panel = Panel(
            json.dumps(self.content.arguments, indent=2),
            title=f"[magenta]Tool Call[/magenta]: [bold]{self.content.name}[/bold]",
            title_align="left",
        )
        _console.print(panel)


class AgentResponseToolResult(BaseModel):
    class ContentBody(BaseModel):
        name: str
        content: str

    type: Literal["tool_call_result"]
    role: Literal["tool"]
    is_type_switched: bool = False
    content: ContentBody

    def print(self):
        try:
            # Try to parse as json
            content = json.dumps(json.loads(self.content.content), indent=2)
        except json.JSONDecodeError:
            # Use original content if not json deserializable
            content = self.content.content
        # Truncate long contents
        if len(content) > 500:
            content = content[:500] + "...(truncated)"

        panel = Panel(
            content,
            title=f"[green]Tool Result[/green]: [bold]{self.content.name}[/bold]",
            title_align="left",
        )
        _console.print(panel)


class AgentResponseError(BaseModel):
    type: Literal["error"]
    role: Literal["assistant"]
    is_type_switched: bool = False
    content: str

    def print(self):
        panel = Panel(
            self.content,
            title="[bold red]Error[/bold red]",
        )
        _console.print(panel)


AgentResponse = Union[
    AgentResponseOutputText,
    AgentResponseToolCall,
    AgentResponseToolResult,
    AgentResponseError,
]

## Types and functions related to Tools

ToolDefinition = Union["BuiltinToolDefinition", "RESTAPIToolDefinition"]


class ToolDescription(BaseModel):
    name: str
    description: str
    parameters: "ToolParameters"
    return_type: Optional[dict[str, Any]] = Field(default=None, alias="return")
    model_config = ConfigDict(populate_by_name=True)


class ToolParameters(BaseModel):
    type: Literal["object"]
    properties: dict[str, "ToolParametersProperty"]
    required: Optional[list[str]] = []


class ToolParametersProperty(BaseModel):
    type: Literal["string", "number", "boolean", "object", "array", "null"]
    description: Optional[str] = None
    model_config = ConfigDict(extra="allow")


class BuiltinToolDefinition(BaseModel):
    type: Literal["builtin"]
    description: ToolDescription
    behavior: "BuiltinToolBehavior"


class BuiltinToolBehavior(BaseModel):
    output_path: Optional[str] = Field(default=None, alias="outputPath")
    model_config = ConfigDict(populate_by_name=True)


class RESTAPIToolDefinition(BaseModel):
    type: Literal["restapi"]
    description: ToolDescription
    behavior: "RESTAPIBehavior"


class RESTAPIBehavior(BaseModel):
    base_url: str = Field(alias="baseURL")
    method: Literal["GET", "POST", "PUT", "DELETE"]
    authentication: Optional[Literal["bearer"]] = None
    headers: Optional[dict[str, str]] = None
    body: Optional[str] = None
    output_path: Optional[str] = Field(default=None, alias="outputPath")
    model_config = ConfigDict(populate_by_name=True)


class Tool:
    def __init__(
        self,
        desc: ToolDescription,
        call_fn: Callable[..., Any],
    ):
        self.desc = desc
        self.call = call_fn


class ToolAuthenticator(ABC):
    def __call__(self, request: dict[str, Any]) -> dict[str, Any]:
        return self.apply(request)

    @abstractmethod
    def apply(self, request: dict[str, Any]) -> dict[str, Any]:
        pass


class BearerAuthenticator(ToolAuthenticator):
    def __init__(self, token: str, bearer_format: str = "Bearer"):
        self.token = token
        self.bearer_format = bearer_format

    def apply(self, request: dict[str, Any]) -> dict[str, Any]:
        headers = request.get("headers", {})
        headers["Authorization"] = f"{self.bearer_format} {self.token}"
        return {**request, "headers": headers}


T_Retval = TypeVar("T_Retval")


def run_async(coro: Callable[..., Awaitable[T_Retval]]) -> T_Retval:
    try:
        import anyio

        # Running outside async loop
        return anyio.run(lambda: coro)
    except RuntimeError:
        import anyio.from_thread

        # Already in a running event loop: use anyio from_thread
        return anyio.from_thread.run(coro)


class Agent:
    """
    The `Agent` class provides a high-level interface for interacting with large language models (LLMs) in Ailoy.
    It abstracts the underlying runtime and VM logic, allowing users to easily send queries and receive streaming
    responses.

    Agents can be extended with external tools or APIs to provide real-time or domain-specific knowledge, enabling
    more powerful and context-aware interactions.
    """

    def __init__(
        self,
        runtime: Runtime,
        model_name: ModelName,
        system_message: Optional[str] = None,
        api_key: Optional[str] = None,
        **attrs,
    ):
        """
        Create an instance.

        :param runtime: The runtime environment associated with the agent.
        :param model_name: The name of the LLM model to use.
        :param system_message: Optional system message to set the initial assistant context.
        :param api_key: (web agent only) The API key for AI API.
        :param attrs: Additional initialization parameters (for `define_component` runtime call)
        :raises ValueError: If model name is not supported or validation fails.
        """
        self._runtime = runtime

        # Initialize component state
        self._component_state = ComponentState(
            name=generate_uuid(),
            valid=False,
        )

        # Initialize messages
        self._messages: list[Message] = []
        if system_message:
            self._messages.append(SystemMessage(role="system", content=[{"type": "text", "text": system_message}]))

        # Initialize tools
        self._tools: list[Tool] = []

        # Define the component
        self.define(model_name, api_key=api_key, **attrs)

    def __del__(self):
        self.delete()

    def __enter__(self):
        return self

    def __exit__(self, type, value, traceback):
        self.delete()

    def define(self, model_name: ModelName, api_key: Optional[str] = None, **attrs) -> None:
        """
        Initializes the agent by defining its model in the runtime.
        This must be called before running the agent. If already initialized, this is a no-op.
        :param model_name: The name of the LLM model to use.
        :param api_key: (web agent only) The API key for AI API.
        :param attrs: Additional initialization parameters (for `define_component` runtime call)
        """
        if self._component_state.valid:
            return

        if model_name not in model_descriptions:
            raise ValueError(f"Model `{model_name}` not supported")

        model_desc = model_descriptions[model_name]

        # Add model name into attrs
        if "model" not in attrs:
            attrs["model"] = model_desc.model_id

        # Set default system message
        if len(self._messages) == 0 and model_desc.default_system_message:
            self._messages.append(
                SystemMessage(
                    role="system",
                    content=[{"type": "text", "text": model_desc.default_system_message}],
                )
            )

        # Add API key
        if api_key:
            attrs["api_key"] = api_key

        # Call runtime's define
        self._runtime.define(
            model_descriptions[model_name].component_type,
            self._component_state.name,
            attrs,
        )

        # Mark as defined
        self._component_state.valid = True

    def delete(self) -> None:
        """
        Deinitializes the agent and releases resources in the runtime.
        This should be called when the agent is no longer needed. If already deinitialized, this is a no-op.
        """
        if not self._component_state.valid:
            return
        self._runtime.delete(self._component_state.name)
        if len(self._messages) > 0 and self._messages[0].role == "system":
            self._messages = [self._messages[0]]
        else:
            self._messages = []
        self._component_state.valid = False

    def query(
        self,
        message: str,
        enable_reasoning: bool = False,
        ignore_reasoning_messages: bool = False,
    ) -> Generator[AgentResponse, None, None]:
        """
        Runs the agent with a new user message and yields streamed responses.

        :param message: The user message to send to the model.
        :param enable_reasoning: If True, enables reasoning capabilities. (default: False)
        :param ignore_reasoning_messages: If True, reasoning steps are not included in the response stream. (default: False)
        :yield: AgentResponse output of the LLM inference or tool calls
        """  # noqa: E501
        self._messages.append(UserMessage(role="user", content=[{"type": "text", "text": message}]))

        prev_resp_type = None
<<<<<<< HEAD
=======
        is_tool_called = False
>>>>>>> 4d4ab3b1

        while True:
            infer_args = {
                "messages": [msg.model_dump() for msg in self._messages],
                "tools": [{"type": "function", "function": t.desc.model_dump()} for t in self._tools],
            }
            if enable_reasoning:
                infer_args["enable_reasoning"] = enable_reasoning
            if ignore_reasoning_messages:
                infer_args["ignore_reasoning_messages"] = ignore_reasoning_messages

<<<<<<< HEAD
            assistant_reasoning = None
            assistant_content = None
            assistant_tool_calls = None
            finish_reason = ""
            for result in self._runtime.call_iter_method(self._component_state.name, "infer", infer_args):
                msg = MessageOutput.model_validate(result)

                if msg.delta.reasoning:
                    for v in msg.delta.reasoning:
                        if not assistant_reasoning:
                            assistant_reasoning = [v]
                        else:
                            assistant_reasoning[0].text += v.text
                        resp = AgentResponseOutputText(
                            type="reasoning",
                            role="assistant",
                            is_type_switched=(prev_resp_type != "reasoning"),
                            content=v.text,
                        )
                        prev_resp_type = resp.type
                        yield resp
                if msg.delta.content:
                    for v in msg.delta.content:
                        if not assistant_content:
                            assistant_content = [v]
                        else:
                            assistant_content[0].text += v.text
                        resp = AgentResponseOutputText(
                            type="output_text",
                            role="assistant",
                            is_type_switched=(prev_resp_type != "output_text"),
                            content=v.text,
                        )
                        prev_resp_type = resp.type
                        yield resp
                if msg.delta.tool_calls:
                    print(f"Tool call, finish_reason: {msg.finish_reason}")
                    for v in msg.delta.tool_calls:
                        if not assistant_tool_calls:
                            assistant_tool_calls = [v]
                        else:
                            assistant_tool_calls.append(v)
                        resp = AgentResponseToolCall(
                            type="tool_call",
                            role="assistant",
                            is_type_switched=True,
                            content=v.function.model_dump(),
                        )
                        prev_resp_type = resp.type
                        yield resp
                if msg.finish_reason:
                    finish_reason = msg.finish_reason
                    break

            # Append output
            self._messages.append(
                AssistantMessage(
                    role="assistant",
                    reasoning=assistant_reasoning,
                    content=assistant_content,
                    tool_calls=assistant_tool_calls,
                )
            )

            if finish_reason == "tool_calls":

                def run_tool(tool_call: FunctionData) -> ToolMessage:
                    tool_ = next(
                        (t for t in self._tools if t.desc.name == tool_call.function.name),
                        None,
                    )
                    if not tool_:
                        raise RuntimeError("Tool not found")
                    tool_result = tool_.call(**tool_call.function.arguments)
                    return ToolMessage(
                        role="tool",
                        name=tool_call.function.name,
                        content=[TextData(type="text", text=json.dumps(tool_result))],
                    )

                tool_call_results = [run_tool(tc) for tc in assistant_tool_calls]
                for result_msg in tool_call_results:
                    self._messages.append(result_msg)
                    resp = AgentResponseToolResult(
                        type="tool_call_result",
                        role="tool",
                        is_type_switched=True,
                        content=AgentResponseToolResult.ContentBody(
                            name=result_msg.name, content=result_msg.content[0].text
                        ),
                    )
                    prev_resp_type = resp.type
                    yield resp
                # Infer again if tool calls happened
=======
            reasoning_message = ""
            output_text_message = ""

            def _append_assistant_text_message():
                nonlocal reasoning_message
                nonlocal output_text_message

                # if output_text is empty, do nothing
                if output_text_message.strip() == "":
                    return

                # construct assistant message content considering reasoning message
                assistant_message_content = output_text_message.strip()
                if (enable_reasoning and not ignore_reasoning_messages) and reasoning_message.strip() != "":
                    # TODO: consider other kinds of reasoning part distinguisher
                    assistant_message_content = (
                        f"<think>\n{reasoning_message.strip()}\n</think>\n\n" + assistant_message_content
                    )

                # append constructed message content into messages
                self._messages.append(AIOutputTextMessage(role="assistant", content=assistant_message_content))

                reasoning_message = ""
                output_text_message = ""

            for result in self._runtime.call_iter_method(self._component_state.name, "infer", infer_args):
                delta = MessageDelta.model_validate(result)

                if delta.finish_reason == "tool_calls":
                    is_tool_called = True
                    _append_assistant_text_message()

                    tool_call_message = AIToolCallMessage.model_validate(delta.message)
                    self._messages.append(tool_call_message)

                    for tool_call in tool_call_message.tool_calls:
                        resp = AgentResponseToolCall(
                            type="tool_call",
                            role="assistant",
                            is_type_switched=(prev_resp_type != "tool_call"),
                            content=tool_call,
                        )
                        prev_resp_type = resp.type
                        yield resp

                    def run_tool(tool_call: ToolCall):
                        tool_ = next(
                            (t for t in self._tools if t.desc.name == tool_call.function.name),
                            None,
                        )
                        if not tool_:
                            raise RuntimeError("Tool not found")
                        resp = tool_.call(**tool_call.function.arguments)
                        return ToolCallResultMessage(
                            role="tool",
                            name=tool_call.function.name,
                            tool_call_id=tool_call.id,
                            content=json.dumps(resp),
                        )

                    tool_call_results = [run_tool(tc) for tc in tool_call_message.tool_calls]

                    for result_msg in tool_call_results:
                        self._messages.append(result_msg)
                        resp = AgentResponseToolCallResult(
                            type="tool_call_result",
                            role="tool",
                            is_type_switched=(prev_resp_type != "tool_call_result"),
                            content=result_msg,
                        )
                        prev_resp_type = resp.type
                        yield resp

                    continue

                output_msg = AIOutputTextMessage.model_validate(delta.message)
                if output_msg.reasoning:
                    reasoning_message += output_msg.content
                else:
                    output_text_message += output_msg.content

                resp = AgentResponseOutputText(
                    type="reasoning" if output_msg.reasoning else "output_text",
                    role="assistant",
                    content=output_msg.content,
                )
                resp.is_type_switched = prev_resp_type != resp.type
                prev_resp_type = resp.type
                yield resp

                if delta.finish_reason in ["stop", "length", "error"]:
                    _append_assistant_text_message()
                    # Finish this infer
                    break

            # Infer again if tool calls happened
            if is_tool_called:
                is_tool_called = False
>>>>>>> 4d4ab3b1
                continue

            # Finish this generator
            break

    def print(self, resp: AgentResponse):
        resp.print()

    def add_tool(self, tool: Tool) -> None:
        """
        Adds a custom tool to the agent.

        :param tool: Tool instance to be added.
        """
        if any(t.desc.name == tool.desc.name for t in self._tools):
            warnings.warn(f'Tool "{tool.desc.name}" is already added.')
            return
        self._tools.append(tool)

    def add_py_function_tool(self, f: Callable[..., Any], desc: Optional[dict] = None):
        """
        Adds a Python function as a tool using callable.

        :param f: Function will be called when the tool invocation occured.
        :param desc: Tool description.

        :raises ValueError: Docstring parsing is failed.
        :raises ValidationError: Given or parsed description is not a valid `ToolDescription`.
        """
        tool_description = None
        if desc is not None:
            tool_description = ToolDescription.model_validate(desc)

        if tool_description is None:
            try:
                json_schema = get_json_schema(f)
            except (TypeHintParsingException, DocstringParsingException) as e:
                raise ValueError("Failed to parse docstring", e)

            tool_description = ToolDescription.model_validate(json_schema.get("function", {}))

        self.add_tool(Tool(desc=tool_description, call_fn=f))

    def add_builtin_tool(self, tool_def: BuiltinToolDefinition) -> bool:
        """
        Adds a built-in tool.

        :param tool_def: The built-in tool definition.
        :returns: True if the tool was successfully added.
        :raises ValueError: If the tool type is not "builtin" or required inputs are missing.
        """
        if tool_def.type != "builtin":
            raise ValueError('Tool type is not "builtin"')

        def call(**inputs: dict[str, Any]) -> Any:
            required = tool_def.description.parameters.required or []
            for param_name in required:
                if param_name not in inputs:
                    raise ValueError(f'Parameter "{param_name}" is required but not provided')

            output = self._runtime.call(tool_def.description.name, inputs)
            if tool_def.behavior.output_path is not None:
                output = jmespath.search(tool_def.behavior.output_path, output)

            return output

        return self.add_tool(Tool(desc=tool_def.description, call_fn=call))

    def add_restapi_tool(
        self,
        tool_def: RESTAPIToolDefinition,
        authenticator: Optional[Callable[[dict[str, Any]], dict[str, Any]]] = None,
    ) -> bool:
        """
        Adds a REST API tool that performs external HTTP requests.

        :param tool_def: REST API tool definition.
        :param authenticator: Optional authenticator to inject into the request.
        :returns: True if the tool was successfully added.
        :raises ValueError: If the tool type is not "restapi".
        """
        if tool_def.type != "restapi":
            raise ValueError('Tool type is not "restapi"')

        behavior = tool_def.behavior

        def call(**inputs: dict[str, Any]) -> Any:
            def render_template(template: str, context: dict[str, Any]) -> tuple[str, list[str]]:
                import re

                variables = set()

                def replacer(match: re.Match):
                    key = match.group(1).strip()
                    variables.add(key)
                    return str(context.get(key, f"{{{key}}}"))

                rendered_url = re.sub(r"\$\{\s*([^}\s]+)\s*\}", replacer, template)
                return rendered_url, list(variables)

            # Handle path parameters
            url, path_vars = render_template(behavior.base_url, inputs)

            # Handle body
            if behavior.body is not None:
                body, body_vars = render_template(behavior.body, inputs)
            else:
                body, body_vars = None, []

            # Handle query parameters
            query_params = {k: v for k, v in inputs.items() if k not in set(path_vars + body_vars)}

            # Construct a full URL
            full_url = urlunparse(urlparse(url)._replace(query=urlencode(query_params)))

            # Construct a request payload
            request = {
                "url": full_url,
                "method": behavior.method,
                "headers": behavior.headers,
            }
            if body:
                request["body"] = body

            # Apply authentication
            if callable(authenticator):
                request = authenticator(request)

            # Call HTTP request
            output = None
            resp = self._runtime.call("http_request", request)
            output = json.loads(resp["body"])

            # Parse output path if defined
            if behavior.output_path is not None:
                output = jmespath.search(tool_def.behavior.output_path, output)

            return output

        return self.add_tool(Tool(desc=tool_def.description, call_fn=call))

    def add_tools_from_preset(
        self, preset_name: str, authenticator: Optional[Callable[[dict[str, Any]], dict[str, Any]]] = None
    ):
        """
        Loads tools from a predefined JSON preset file.

        :param preset_name: Name of the tool preset.
        :param authenticator: Optional authenticator to use for REST API tools.
        :raises ValueError: If the preset file is not found.
        """
        tool_presets_path = Path(__file__).parent / "presets" / "tools"
        preset_json = tool_presets_path / f"{preset_name}.json"
        if not preset_json.exists():
            raise ValueError(f'Tool preset "{preset_name}" does not exist')

        data: dict[str, dict[str, Any]] = json.loads(preset_json.read_text())
        for tool_name, tool_def in data.items():
            tool_type = tool_def.get("type", None)
            if tool_type == "builtin":
                self.add_builtin_tool(BuiltinToolDefinition.model_validate(tool_def))
            elif tool_type == "restapi":
                self.add_restapi_tool(RESTAPIToolDefinition.model_validate(tool_def), authenticator=authenticator)
            else:
                warnings.warn(f'Tool type "{tool_type}" is not supported. Skip adding tool "{tool_name}".')

    def add_mcp_tool(self, params: mcp.StdioServerParameters, tool: mcp_types.Tool):
        """
        Adds a tool from an MCP (Model Context Protocol) server.

        :param params: Parameters for connecting to the MCP stdio server.
        :param tool: Tool metadata as defined by MCP.
        :returns: True if the tool was successfully added.
        """
        from mcp.client.stdio import stdio_client

        def call(**inputs: dict[str, Any]) -> Any:
            async def _inner():
                async with stdio_client(params, errlog=subprocess.STDOUT) as streams:
                    async with mcp.ClientSession(*streams) as session:
                        await session.initialize()

                        result = await session.call_tool(tool.name, inputs)
                        contents: list[str] = []
                        for item in result.content:
                            if isinstance(item, mcp_types.TextContent):
                                contents.append(item.text)
                            elif isinstance(item, mcp_types.ImageContent):
                                contents.append(item.data)
                            elif isinstance(item, mcp_types.EmbeddedResource):
                                if isinstance(item.resource, mcp_types.TextResourceContents):
                                    contents.append(item.resource.text)
                                else:
                                    contents.append(item.resource.blob)

                        return contents

            return run_async(_inner())

        desc = ToolDescription(name=tool.name, description=tool.description, parameters=tool.inputSchema)
        return self.add_tool(Tool(desc=desc, call_fn=call))

    def add_tools_from_mcp_server(self, params: mcp.StdioServerParameters, tools_to_add: Optional[list[str]] = None):
        """
        Fetches tools from an MCP stdio server and registers them with the agent.

        :param params: Parameters for connecting to the MCP stdio server.
        :param tools_to_add: Optional list of tool names to add. If None, all tools are added.
        :returns: list of all tools returned by the server.
        """
        from mcp.client.stdio import stdio_client

        async def _inner():
            async with stdio_client(params, errlog=subprocess.STDOUT) as streams:
                async with mcp.ClientSession(*streams) as session:
                    await session.initialize()
                    resp = await session.list_tools()
                    for tool in resp.tools:
                        if tools_to_add is None or tool.name in tools_to_add:
                            self.add_mcp_tool(params, tool)
                    return resp.tools

        tools = run_async(_inner())
        return tools<|MERGE_RESOLUTION|>--- conflicted
+++ resolved
@@ -146,21 +146,7 @@
 _console = Console(highlight=False)
 
 
-<<<<<<< HEAD
 class AgentResponseOutputText(BaseModel):
-=======
-class AgentResponseBase(BaseModel):
-    type: Literal["output_text", "tool_call", "tool_call_result", "reasoning", "error"]
-    is_type_switched: bool = False
-    role: Literal["assistant", "tool"]
-    content: Any
-
-    def print(self):
-        raise NotImplementedError
-
-
-class AgentResponseOutputText(AgentResponseBase):
->>>>>>> 4d4ab3b1
     type: Literal["output_text", "reasoning"]
     role: Literal["assistant"]
     is_type_switched: bool = False
@@ -469,10 +455,6 @@
         self._messages.append(UserMessage(role="user", content=[{"type": "text", "text": message}]))
 
         prev_resp_type = None
-<<<<<<< HEAD
-=======
-        is_tool_called = False
->>>>>>> 4d4ab3b1
 
         while True:
             infer_args = {
@@ -484,7 +466,6 @@
             if ignore_reasoning_messages:
                 infer_args["ignore_reasoning_messages"] = ignore_reasoning_messages
 
-<<<<<<< HEAD
             assistant_reasoning = None
             assistant_content = None
             assistant_tool_calls = None
@@ -579,106 +560,6 @@
                     prev_resp_type = resp.type
                     yield resp
                 # Infer again if tool calls happened
-=======
-            reasoning_message = ""
-            output_text_message = ""
-
-            def _append_assistant_text_message():
-                nonlocal reasoning_message
-                nonlocal output_text_message
-
-                # if output_text is empty, do nothing
-                if output_text_message.strip() == "":
-                    return
-
-                # construct assistant message content considering reasoning message
-                assistant_message_content = output_text_message.strip()
-                if (enable_reasoning and not ignore_reasoning_messages) and reasoning_message.strip() != "":
-                    # TODO: consider other kinds of reasoning part distinguisher
-                    assistant_message_content = (
-                        f"<think>\n{reasoning_message.strip()}\n</think>\n\n" + assistant_message_content
-                    )
-
-                # append constructed message content into messages
-                self._messages.append(AIOutputTextMessage(role="assistant", content=assistant_message_content))
-
-                reasoning_message = ""
-                output_text_message = ""
-
-            for result in self._runtime.call_iter_method(self._component_state.name, "infer", infer_args):
-                delta = MessageDelta.model_validate(result)
-
-                if delta.finish_reason == "tool_calls":
-                    is_tool_called = True
-                    _append_assistant_text_message()
-
-                    tool_call_message = AIToolCallMessage.model_validate(delta.message)
-                    self._messages.append(tool_call_message)
-
-                    for tool_call in tool_call_message.tool_calls:
-                        resp = AgentResponseToolCall(
-                            type="tool_call",
-                            role="assistant",
-                            is_type_switched=(prev_resp_type != "tool_call"),
-                            content=tool_call,
-                        )
-                        prev_resp_type = resp.type
-                        yield resp
-
-                    def run_tool(tool_call: ToolCall):
-                        tool_ = next(
-                            (t for t in self._tools if t.desc.name == tool_call.function.name),
-                            None,
-                        )
-                        if not tool_:
-                            raise RuntimeError("Tool not found")
-                        resp = tool_.call(**tool_call.function.arguments)
-                        return ToolCallResultMessage(
-                            role="tool",
-                            name=tool_call.function.name,
-                            tool_call_id=tool_call.id,
-                            content=json.dumps(resp),
-                        )
-
-                    tool_call_results = [run_tool(tc) for tc in tool_call_message.tool_calls]
-
-                    for result_msg in tool_call_results:
-                        self._messages.append(result_msg)
-                        resp = AgentResponseToolCallResult(
-                            type="tool_call_result",
-                            role="tool",
-                            is_type_switched=(prev_resp_type != "tool_call_result"),
-                            content=result_msg,
-                        )
-                        prev_resp_type = resp.type
-                        yield resp
-
-                    continue
-
-                output_msg = AIOutputTextMessage.model_validate(delta.message)
-                if output_msg.reasoning:
-                    reasoning_message += output_msg.content
-                else:
-                    output_text_message += output_msg.content
-
-                resp = AgentResponseOutputText(
-                    type="reasoning" if output_msg.reasoning else "output_text",
-                    role="assistant",
-                    content=output_msg.content,
-                )
-                resp.is_type_switched = prev_resp_type != resp.type
-                prev_resp_type = resp.type
-                yield resp
-
-                if delta.finish_reason in ["stop", "length", "error"]:
-                    _append_assistant_text_message()
-                    # Finish this infer
-                    break
-
-            # Infer again if tool calls happened
-            if is_tool_called:
-                is_tool_called = False
->>>>>>> 4d4ab3b1
                 continue
 
             # Finish this generator
