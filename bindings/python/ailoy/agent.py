--- conflicted
+++ resolved
@@ -445,12 +445,8 @@
         """  # noqa: E501
         self._messages.append(UserMessage(role="user", content=message))
 
-<<<<<<< HEAD
         prev_resp_type = None
-        tool_calls = []
-=======
         is_tool_called = False
->>>>>>> 523af495
 
         while True:
             infer_args = {
@@ -490,43 +486,6 @@
             for result in self._runtime.call_iter_method(self._component_state.name, "infer", infer_args):
                 delta = MessageDelta.model_validate(result)
 
-                if delta.finish_reason == "tool_calls":
-                    _append_assistant_text_message()
-
-                    tool_call_message = AIToolCallMessage.model_validate(delta.message)
-                    self._messages.append(tool_call_message)
-                    # these tool calls will be handled outside the loop
-                    tool_calls.extend(tool_call_message.tool_calls)
-
-<<<<<<< HEAD
-                else:
-                    output_msg = AIOutputTextMessage.model_validate(delta.message)
-=======
-                    # Accumulate text messages to append in batch
->>>>>>> 523af495
-                    if output_msg.reasoning:
-                        reasoning_message += output_msg.content
-                    else:
-                        output_text_message += output_msg.content
-
-                    resp = AgentResponseOutputText(
-                        type="reasoning" if output_msg.reasoning else "output_text",
-                        role="assistant",
-                        content=output_msg.content,
-                    )
-                    resp.is_type_switched = prev_resp_type != resp.type
-                    prev_resp_type = resp.type
-                    yield resp
-
-<<<<<<< HEAD
-                if delta.finish_reason in ["stop", "length", "error"]:
-                    _append_assistant_text_message()
-                    # Stop generating next tokens
-                    break
-
-            # Handle tool calls if exist
-            if len(tool_calls) > 0:
-=======
                 if delta.finish_reason == "tool_calls":
                     is_tool_called = True
                     _append_assistant_text_message()
@@ -570,53 +529,20 @@
 
                 elif delta.finish_reason in ["stop", "length", "error"]:
                     output_msg = AIOutputTextMessage.model_validate(delta.message)
-
-                    output_text_message += output_msg.content
->>>>>>> 523af495
-
-                def run_tool(tool_call: ToolCall):
-                    tool_ = next(
-                        (t for t in self._tools if t.desc.name == tool_call.function.name),
-                        None,
+                    if output_msg.reasoning:
+                        reasoning_message += output_msg.content
+                    else:
+                        output_text_message += output_msg.content
+
+                    resp = AgentResponseOutputText(
+                        type="reasoning" if output_msg.reasoning else "output_text",
+                        role="assistant",
+                        content=output_msg.content,
                     )
-                    if not tool_:
-                        raise RuntimeError("Tool not found")
-                    resp = tool_.call(**tool_call.function.arguments)
-                    return ToolCallResultMessage(
-                        role="tool",
-                        name=tool_call.function.name,
-                        tool_call_id=tool_call.id,
-                        content=json.dumps(resp),
-                    )
-
-                for tool_call in tool_calls:
-                    resp = AgentResponseToolCall(
-                        type="tool_call",
-                        is_type_switched=(prev_resp_type != "tool_call"),
-                        role="assistant",
-                        content=tool_call,
-                    )
+                    resp.is_type_switched = prev_resp_type != resp.type
                     prev_resp_type = resp.type
                     yield resp
 
-                    tool_call_result = run_tool(tool_call)
-                    self._messages.append(tool_call_result)
-                    resp = AgentResponseToolCallResult(
-                        type="tool_call_result",
-                        is_type_switched=(prev_resp_type != "tool_call_result"),
-                        role="tool",
-                        content=tool_call_result,
-                    )
-                    prev_resp_type = resp.type
-                    yield resp
-
-<<<<<<< HEAD
-                tool_calls.clear()
-                # Run again with tool call results
-                continue
-
-            # Exit the generator
-=======
                     # Finish this infer
                     break
 
@@ -626,7 +552,6 @@
                 continue
 
             # Finish this generator
->>>>>>> 523af495
             return
 
     def print(self, resp: AgentResponse):
