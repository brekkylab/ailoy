import json
import subprocess
import warnings
from abc import ABC, abstractmethod
from collections.abc import Awaitable, Callable, Generator
from pathlib import Path
from typing import (
    Any,
    Literal,
    Optional,
    TypeVar,
    Union,
)
from urllib.parse import urlencode, urlparse, urlunparse

import jmespath
import mcp
import mcp.types as mcp_types
from pydantic import BaseModel, ConfigDict, Field
from rich.console import Console
from rich.panel import Panel

from ailoy.ailoy_py import generate_uuid
from ailoy.runtime import Runtime
from ailoy.tools import DocstringParsingException, TypeHintParsingException, get_json_schema

__all__ = ["Agent"]

## Types for internal data structures


class TextData(BaseModel):
    type: Literal["text"]
    text: str


class FunctionData(BaseModel):
    class FunctionBody(BaseModel):
        name: str
        arguments: Any

    type: Literal["function"]
    id: Optional[str] = None
    function: FunctionBody


class SystemMessage(BaseModel):
    role: Literal["system"]
    content: list[TextData]


class UserMessage(BaseModel):
    role: Literal["user"]
    content: list[TextData]


class AssistantMessage(BaseModel):
    role: Literal["assistant"]
    reasoning: Optional[list[TextData]] = None
    content: Optional[list[TextData]] = None
    tool_calls: Optional[list[FunctionData]] = None


class ToolMessage(BaseModel):
    role: Literal["tool"]
    name: str
    content: list[TextData]
    tool_call_id: Optional[str] = None


Message = Union[
    SystemMessage,
    UserMessage,
    AssistantMessage,
    ToolMessage,
]


class MessageOutput(BaseModel):
    class AssistantMessageDelta(BaseModel):
        content: Optional[list[TextData]] = None
        reasoning: Optional[list[TextData]] = None
        tool_calls: Optional[list[FunctionData]] = None

    message: AssistantMessageDelta
    finish_reason: Optional[Literal["stop", "tool_calls", "invalid_tool_call", "length", "error"]] = None


## Types for LLM Model Definitions

TVMModelName = Literal["Qwen/Qwen3-0.6B", "Qwen/Qwen3-1.7B", "Qwen/Qwen3-4B", "Qwen/Qwen3-8B"]
OpenAIModelName = Literal["gpt-4o"]
ModelName = Union[TVMModelName, OpenAIModelName]


class TVMModel(BaseModel):
    name: TVMModelName
    quantization: Optional[Literal["q4f16_1"]] = None
    mode: Optional[Literal["interactive"]] = None


class OpenAIModel(BaseModel):
    name: OpenAIModelName
    api_key: str


class ModelDescription(BaseModel):
    model_id: str
    component_type: str
    default_system_message: Optional[str] = None


model_descriptions: dict[ModelName, ModelDescription] = {
    "Qwen/Qwen3-0.6B": ModelDescription(
        model_id="Qwen/Qwen3-0.6B",
        component_type="tvm_language_model",
        default_system_message="You are Qwen, created by Alibaba Cloud. You are a helpful assistant.",
    ),
    "Qwen/Qwen3-1.7B": ModelDescription(
        model_id="Qwen/Qwen3-1.7B",
        component_type="tvm_language_model",
        default_system_message="You are Qwen, created by Alibaba Cloud. You are a helpful assistant.",
    ),
    "Qwen/Qwen3-4B": ModelDescription(
        model_id="Qwen/Qwen3-4B",
        component_type="tvm_language_model",
        default_system_message="You are Qwen, created by Alibaba Cloud. You are a helpful assistant.",
    ),
    "Qwen/Qwen3-8B": ModelDescription(
        model_id="Qwen/Qwen3-8B",
        component_type="tvm_language_model",
        default_system_message="You are Qwen, created by Alibaba Cloud. You are a helpful assistant.",
    ),
    "gpt-4o": ModelDescription(
        model_id="gpt-4o",
        component_type="openai",
    ),
}


class ComponentState(BaseModel):
    name: str
    valid: bool


## Types for agent's responses

<<<<<<< HEAD
_console = Console(highlight=False)
=======
_console = Console(highlight=False, force_jupyter=False, force_terminal=True)
>>>>>>> 88772fe7


class AgentResponseOutputText(BaseModel):
    type: Literal["output_text", "reasoning"]
    role: Literal["assistant"]
    is_type_switched: bool = False
    content: str

    def print(self):
        if self.is_type_switched:
            _console.print()  # add newline if type has been switched
        _console.print(self.content, end="", style=("yellow" if self.type == "reasoning" else None))


class AgentResponseToolCall(BaseModel):
    type: Literal["tool_call"]
    role: Literal["assistant"]
    is_type_switched: bool = False
    content: FunctionData

    def print(self):
        title = f"[magenta]Tool Call[/magenta]: [bold]{self.content.function.name}[/bold]"
        if self.content.id is not None:
            title += f" ({self.content.id})"
        panel = Panel(
            json.dumps(self.content.function.arguments, indent=2),
            title=title,
            title_align="left",
        )
        _console.print(panel)


class AgentResponseToolResult(BaseModel):
    type: Literal["tool_call_result"]
    role: Literal["tool"]
    is_type_switched: bool = False
    content: ToolMessage

    def print(self):
        try:
            # Try to parse as json
            content = json.dumps(json.loads(self.content.content[0].text), indent=2)
        except json.JSONDecodeError:
            # Use original content if not json deserializable
            content = self.content.content[0].text
        # Truncate long contents
        if len(content) > 500:
            content = content[:500] + "...(truncated)"

        title = f"[green]Tool Result[/green]: [bold]{self.content.name}[/bold]"
        if self.content.tool_call_id is not None:
            title += f" ({self.content.tool_call_id})"
        panel = Panel(
            content,
            title=title,
            title_align="left",
        )
        _console.print(panel)


class AgentResponseError(BaseModel):
    type: Literal["error"]
    role: Literal["assistant"]
    is_type_switched: bool = False
    content: str

    def print(self):
        panel = Panel(
            self.content,
            title="[bold red]Error[/bold red]",
        )
        _console.print(panel)


AgentResponse = Union[
    AgentResponseOutputText,
    AgentResponseToolCall,
    AgentResponseToolResult,
    AgentResponseError,
]

## Types and functions related to Tools

ToolDefinition = Union["BuiltinToolDefinition", "RESTAPIToolDefinition"]


class ToolDescription(BaseModel):
    name: str
    description: str
    parameters: "ToolParameters"
    return_type: Optional[dict[str, Any]] = Field(default=None, alias="return")
    model_config = ConfigDict(populate_by_name=True)


class ToolParameters(BaseModel):
    type: Literal["object"]
    properties: dict[str, "ToolParametersProperty"]
    required: Optional[list[str]] = []


class ToolParametersProperty(BaseModel):
    type: Literal["string", "number", "boolean", "object", "array", "null"]
    description: Optional[str] = None
    model_config = ConfigDict(extra="allow")


class BuiltinToolDefinition(BaseModel):
    type: Literal["builtin"]
    description: ToolDescription
    behavior: "BuiltinToolBehavior"


class BuiltinToolBehavior(BaseModel):
    output_path: Optional[str] = Field(default=None, alias="outputPath")
    model_config = ConfigDict(populate_by_name=True)


class RESTAPIToolDefinition(BaseModel):
    type: Literal["restapi"]
    description: ToolDescription
    behavior: "RESTAPIBehavior"


class RESTAPIBehavior(BaseModel):
    base_url: str = Field(alias="baseURL")
    method: Literal["GET", "POST", "PUT", "DELETE"]
    authentication: Optional[Literal["bearer"]] = None
    headers: Optional[dict[str, str]] = None
    body: Optional[str] = None
    output_path: Optional[str] = Field(default=None, alias="outputPath")
    model_config = ConfigDict(populate_by_name=True)


class Tool:
    def __init__(
        self,
        desc: ToolDescription,
        call_fn: Callable[..., Any],
    ):
        self.desc = desc
        self.call = call_fn


class ToolAuthenticator(ABC):
    def __call__(self, request: dict[str, Any]) -> dict[str, Any]:
        return self.apply(request)

    @abstractmethod
    def apply(self, request: dict[str, Any]) -> dict[str, Any]:
        pass


class BearerAuthenticator(ToolAuthenticator):
    def __init__(self, token: str, bearer_format: str = "Bearer"):
        self.token = token
        self.bearer_format = bearer_format

    def apply(self, request: dict[str, Any]) -> dict[str, Any]:
        headers = request.get("headers", {})
        headers["Authorization"] = f"{self.bearer_format} {self.token}"
        return {**request, "headers": headers}


T_Retval = TypeVar("T_Retval")


def run_async(coro: Callable[..., Awaitable[T_Retval]]) -> T_Retval:
    try:
        import anyio

        # Running outside async loop
        return anyio.run(lambda: coro)
    except RuntimeError:
        import anyio.from_thread

        # Already in a running event loop: use anyio from_thread
        return anyio.from_thread.run(coro)


class Agent:
    """
    The `Agent` class provides a high-level interface for interacting with large language models (LLMs) in Ailoy.
    It abstracts the underlying runtime and VM logic, allowing users to easily send queries and receive streaming
    responses.

    Agents can be extended with external tools or APIs to provide real-time or domain-specific knowledge, enabling
    more powerful and context-aware interactions.
    """

    def __init__(
        self,
        runtime: Runtime,
        model_name: ModelName,
        system_message: Optional[str] = None,
        api_key: Optional[str] = None,
        **attrs,
    ):
        """
        Create an instance.

        :param runtime: The runtime environment associated with the agent.
        :param model_name: The name of the LLM model to use.
        :param system_message: Optional system message to set the initial assistant context.
        :param api_key: (web agent only) The API key for AI API.
        :param attrs: Additional initialization parameters (for `define_component` runtime call)
        :raises ValueError: If model name is not supported or validation fails.
        """
        self._runtime = runtime

        # Initialize component state
        self._component_state = ComponentState(
            name=generate_uuid(),
            valid=False,
        )

        # Initialize messages
        self._messages: list[Message] = []
<<<<<<< HEAD
        if system_message:
            self._messages.append(SystemMessage(role="system", content=[{"type": "text", "text": system_message}]))
=======
>>>>>>> 88772fe7

        # Initialize tools
        self._tools: list[Tool] = []

        # Define the component
        self.define(model_name, api_key=api_key, **attrs)

    def __del__(self):
        self.delete()

    def __enter__(self):
        return self

    def __exit__(self, type, value, traceback):
        self.delete()

    def define(self, model_name: ModelName, api_key: Optional[str] = None, **attrs) -> None:
        """
        Initializes the agent by defining its model in the runtime.
        This must be called before running the agent. If already initialized, this is a no-op.
        :param model_name: The name of the LLM model to use.
        :param api_key: (web agent only) The API key for AI API.
        :param attrs: Additional initialization parameters (for `define_component` runtime call)
        """
        if self._component_state.valid:
            return

        if not self._runtime.is_alive():
            raise ValueError("Runtime is currently stopped.")

        if model_name not in model_descriptions:
            raise ValueError(f"Model `{model_name}` not supported")

        model_desc = model_descriptions[model_name]

        # Add model name into attrs
        if "model" not in attrs:
            attrs["model"] = model_desc.model_id

        # Set default system message
<<<<<<< HEAD
        if len(self._messages) == 0 and model_desc.default_system_message:
            self._messages.append(
                SystemMessage(
                    role="system",
                    content=[{"type": "text", "text": model_desc.default_system_message}],
                )
            )
=======
        self._system_message = self._system_message or model_desc.default_system_message
        self.clear_history()
>>>>>>> 88772fe7

        # Add API key
        if api_key:
            attrs["api_key"] = api_key

        # Call runtime's define
        self._runtime.define(
            model_descriptions[model_name].component_type,
            self._component_state.name,
            attrs,
        )

        # Mark as defined
        self._component_state.valid = True

    def delete(self) -> None:
        """
        Deinitializes the agent and releases resources in the runtime.
        This should be called when the agent is no longer needed. If already deinitialized, this is a no-op.
        """
        if not self._component_state.valid:
            return

        if self._runtime.is_alive():
            self._runtime.delete(self._component_state.name)

        self.clear_history()
        self._component_state.valid = False

    def query(
        self,
        message: str,
        enable_reasoning: bool = False,
        ignore_reasoning_messages: bool = False,
    ) -> Generator[AgentResponse, None, None]:
        """
        Runs the agent with a new user message and yields streamed responses.

        :param message: The user message to send to the model.
        :param enable_reasoning: If True, enables reasoning capabilities. (default: False)
        :param ignore_reasoning_messages: If True, reasoning steps are not included in the response stream. (default: False)
        :yield: AgentResponse output of the LLM inference or tool calls
        """  # noqa: E501
        if not self._component_state.valid:
            raise ValueError("Agent is not valid. Create one or define newly.")

        if not self._runtime.is_alive():
            raise ValueError("Runtime is currently stopped.")

        self._messages.append(UserMessage(role="user", content=[{"type": "text", "text": message}]))

        prev_resp_type = None

        while True:
            infer_args = {
                "messages": [msg.model_dump(exclude_none=True) for msg in self._messages],
                "tools": [{"type": "function", "function": t.desc.model_dump(exclude_none=True)} for t in self._tools],
            }
            if enable_reasoning:
                infer_args["enable_reasoning"] = enable_reasoning
            if ignore_reasoning_messages:
                infer_args["ignore_reasoning_messages"] = ignore_reasoning_messages

            assistant_reasoning = None
            assistant_content = None
            assistant_tool_calls = None
            finish_reason = ""
            for result in self._runtime.call_iter_method(self._component_state.name, "infer", infer_args):
                msg = MessageOutput.model_validate(result)

                if msg.message.reasoning:
                    for v in msg.message.reasoning:
                        if not assistant_reasoning:
                            assistant_reasoning = [v]
                        else:
                            assistant_reasoning[0].text += v.text
                        resp = AgentResponseOutputText(
                            type="reasoning",
                            role="assistant",
                            is_type_switched=(prev_resp_type != "reasoning"),
                            content=v.text,
                        )
                        prev_resp_type = resp.type
                        yield resp
                if msg.message.content:
                    for v in msg.message.content:
                        if not assistant_content:
                            assistant_content = [v]
                        else:
                            assistant_content[0].text += v.text
                        resp = AgentResponseOutputText(
                            type="output_text",
                            role="assistant",
                            is_type_switched=(prev_resp_type != "output_text"),
                            content=v.text,
                        )
                        prev_resp_type = resp.type
                        yield resp
                if msg.message.tool_calls:
                    for v in msg.message.tool_calls:
                        if not assistant_tool_calls:
                            assistant_tool_calls = [v]
                        else:
                            assistant_tool_calls.append(v)
                        resp = AgentResponseToolCall(
                            type="tool_call",
                            role="assistant",
                            is_type_switched=True,
                            content=v,
                        )
                        prev_resp_type = resp.type
                        yield resp
                if msg.finish_reason:
                    finish_reason = msg.finish_reason
                    break

            # Append output
            self._messages.append(
                AssistantMessage(
                    role="assistant",
                    reasoning=assistant_reasoning,
                    content=assistant_content,
                    tool_calls=assistant_tool_calls,
                )
            )

            if finish_reason == "tool_calls":

                def run_tool(tool_call: FunctionData) -> ToolMessage:
                    tool_ = next(
                        (t for t in self._tools if t.desc.name == tool_call.function.name),
                        None,
                    )
                    if not tool_:
                        raise RuntimeError("Tool not found")
                    tool_result = tool_.call(**tool_call.function.arguments)
                    return ToolMessage(
                        role="tool",
                        name=tool_call.function.name,
                        content=[TextData(type="text", text=json.dumps(tool_result))],
                        tool_call_id=tool_call.id if tool_call.id else None,
                    )

                tool_call_results = [run_tool(tc) for tc in assistant_tool_calls]
                for result_msg in tool_call_results:
                    self._messages.append(result_msg)
                    resp = AgentResponseToolResult(
                        type="tool_call_result",
                        role="tool",
                        is_type_switched=True,
                        content=result_msg,
                    )
                    prev_resp_type = resp.type
                    yield resp
                # Infer again if tool calls happened
                continue

            # Finish this generator
            break
<<<<<<< HEAD
=======

    def clear_history(self):
        self._messages.clear()
        if self._system_message is not None:
            self._messages.append(
                SystemMessage(role="system", content=[TextData(type="text", text=self._system_message)])
            )
>>>>>>> 88772fe7

    def print(self, resp: AgentResponse):
        resp.print()

    def add_tool(self, tool: Tool) -> None:
        """
        Adds a custom tool to the agent.

        :param tool: Tool instance to be added.
        """
        if any(t.desc.name == tool.desc.name for t in self._tools):
            warnings.warn(f'Tool "{tool.desc.name}" is already added.')
            return
        self._tools.append(tool)

    def add_py_function_tool(self, f: Callable[..., Any], desc: Optional[dict] = None):
        """
        Adds a Python function as a tool using callable.

        :param f: Function will be called when the tool invocation occured.
        :param desc: Tool description.

        :raises ValueError: Docstring parsing is failed.
        :raises ValidationError: Given or parsed description is not a valid `ToolDescription`.
        """
        tool_description = None
        if desc is not None:
            tool_description = ToolDescription.model_validate(desc)

        if tool_description is None:
            try:
                json_schema = get_json_schema(f)
            except (TypeHintParsingException, DocstringParsingException) as e:
                raise ValueError("Failed to parse docstring", e)

            tool_description = ToolDescription.model_validate(json_schema.get("function", {}))

        self.add_tool(Tool(desc=tool_description, call_fn=f))

    def add_builtin_tool(self, tool_def: BuiltinToolDefinition) -> bool:
        """
        Adds a built-in tool.

        :param tool_def: The built-in tool definition.
        :returns: True if the tool was successfully added.
        :raises ValueError: If the tool type is not "builtin" or required inputs are missing.
        """
        if tool_def.type != "builtin":
            raise ValueError('Tool type is not "builtin"')

        def call(**inputs: dict[str, Any]) -> Any:
            required = tool_def.description.parameters.required or []
            for param_name in required:
                if param_name not in inputs:
                    raise ValueError(f'Parameter "{param_name}" is required but not provided')

            output = self._runtime.call(tool_def.description.name, inputs)
            if tool_def.behavior.output_path is not None:
                output = jmespath.search(tool_def.behavior.output_path, output)

            return output

        return self.add_tool(Tool(desc=tool_def.description, call_fn=call))

    def add_restapi_tool(
        self,
        tool_def: RESTAPIToolDefinition,
        authenticator: Optional[Callable[[dict[str, Any]], dict[str, Any]]] = None,
    ) -> bool:
        """
        Adds a REST API tool that performs external HTTP requests.

        :param tool_def: REST API tool definition.
        :param authenticator: Optional authenticator to inject into the request.
        :returns: True if the tool was successfully added.
        :raises ValueError: If the tool type is not "restapi".
        """
        if tool_def.type != "restapi":
            raise ValueError('Tool type is not "restapi"')

        behavior = tool_def.behavior

        def call(**inputs: dict[str, Any]) -> Any:
            def render_template(template: str, context: dict[str, Any]) -> tuple[str, list[str]]:
                import re

                variables = set()

                def replacer(match: re.Match):
                    key = match.group(1).strip()
                    variables.add(key)
                    return str(context.get(key, f"{{{key}}}"))

                rendered_url = re.sub(r"\$\{\s*([^}\s]+)\s*\}", replacer, template)
                return rendered_url, list(variables)

            # Handle path parameters
            url, path_vars = render_template(behavior.base_url, inputs)

            # Handle body
            if behavior.body is not None:
                body, body_vars = render_template(behavior.body, inputs)
            else:
                body, body_vars = None, []

            # Handle query parameters
            query_params = {k: v for k, v in inputs.items() if k not in set(path_vars + body_vars)}

            # Construct a full URL
            full_url = urlunparse(urlparse(url)._replace(query=urlencode(query_params)))

            # Construct a request payload
            request = {
                "url": full_url,
                "method": behavior.method,
                "headers": behavior.headers,
            }
            if body:
                request["body"] = body

            # Apply authentication
            if callable(authenticator):
                request = authenticator(request)

            # Call HTTP request
            output = None
            resp = self._runtime.call("http_request", request)
            output = json.loads(resp["body"])

            # Parse output path if defined
            if behavior.output_path is not None:
                output = jmespath.search(tool_def.behavior.output_path, output)

            return output

        return self.add_tool(Tool(desc=tool_def.description, call_fn=call))

    def add_tools_from_preset(
        self, preset_name: str, authenticator: Optional[Callable[[dict[str, Any]], dict[str, Any]]] = None
    ):
        """
        Loads tools from a predefined JSON preset file.

        :param preset_name: Name of the tool preset.
        :param authenticator: Optional authenticator to use for REST API tools.
        :raises ValueError: If the preset file is not found.
        """
        tool_presets_path = Path(__file__).parent / "presets" / "tools"
        preset_json = tool_presets_path / f"{preset_name}.json"
        if not preset_json.exists():
            raise ValueError(f'Tool preset "{preset_name}" does not exist')

        data: dict[str, dict[str, Any]] = json.loads(preset_json.read_text())
        for tool_name, tool_def in data.items():
            tool_type = tool_def.get("type", None)
            if tool_type == "builtin":
                self.add_builtin_tool(BuiltinToolDefinition.model_validate(tool_def))
            elif tool_type == "restapi":
                self.add_restapi_tool(RESTAPIToolDefinition.model_validate(tool_def), authenticator=authenticator)
            else:
                warnings.warn(f'Tool type "{tool_type}" is not supported. Skip adding tool "{tool_name}".')

    def add_mcp_tool(self, params: mcp.StdioServerParameters, tool: mcp_types.Tool):
        """
        Adds a tool from an MCP (Model Context Protocol) server.

        :param params: Parameters for connecting to the MCP stdio server.
        :param tool: Tool metadata as defined by MCP.
        :returns: True if the tool was successfully added.
        """
        from mcp.client.stdio import stdio_client

        def call(**inputs: dict[str, Any]) -> Any:
            async def _inner():
                async with stdio_client(params, errlog=subprocess.STDOUT) as streams:
                    async with mcp.ClientSession(*streams) as session:
                        await session.initialize()

                        result = await session.call_tool(tool.name, inputs)
                        contents: list[str] = []
                        for item in result.content:
                            if isinstance(item, mcp_types.TextContent):
                                contents.append(item.text)
                            elif isinstance(item, mcp_types.ImageContent):
                                contents.append(item.data)
                            elif isinstance(item, mcp_types.EmbeddedResource):
                                if isinstance(item.resource, mcp_types.TextResourceContents):
                                    contents.append(item.resource.text)
                                else:
                                    contents.append(item.resource.blob)

                        return contents

            return run_async(_inner())

        desc = ToolDescription(name=tool.name, description=tool.description, parameters=tool.inputSchema)
        return self.add_tool(Tool(desc=desc, call_fn=call))

    def add_tools_from_mcp_server(self, params: mcp.StdioServerParameters, tools_to_add: Optional[list[str]] = None):
        """
        Fetches tools from an MCP stdio server and registers them with the agent.

        :param params: Parameters for connecting to the MCP stdio server.
        :param tools_to_add: Optional list of tool names to add. If None, all tools are added.
        :returns: list of all tools returned by the server.
        """
        from mcp.client.stdio import stdio_client

        async def _inner():
            async with stdio_client(params, errlog=subprocess.STDOUT) as streams:
                async with mcp.ClientSession(*streams) as session:
                    await session.initialize()
                    resp = await session.list_tools()
                    for tool in resp.tools:
                        if tools_to_add is None or tool.name in tools_to_add:
                            self.add_mcp_tool(params, tool)
                    return resp.tools

        tools = run_async(_inner())
        return tools<|MERGE_RESOLUTION|>--- conflicted
+++ resolved
@@ -145,11 +145,7 @@
 
 ## Types for agent's responses
 
-<<<<<<< HEAD
-_console = Console(highlight=False)
-=======
 _console = Console(highlight=False, force_jupyter=False, force_terminal=True)
->>>>>>> 88772fe7
 
 
 class AgentResponseOutputText(BaseModel):
@@ -367,11 +363,6 @@
 
         # Initialize messages
         self._messages: list[Message] = []
-<<<<<<< HEAD
-        if system_message:
-            self._messages.append(SystemMessage(role="system", content=[{"type": "text", "text": system_message}]))
-=======
->>>>>>> 88772fe7
 
         # Initialize tools
         self._tools: list[Tool] = []
@@ -412,18 +403,8 @@
             attrs["model"] = model_desc.model_id
 
         # Set default system message
-<<<<<<< HEAD
-        if len(self._messages) == 0 and model_desc.default_system_message:
-            self._messages.append(
-                SystemMessage(
-                    role="system",
-                    content=[{"type": "text", "text": model_desc.default_system_message}],
-                )
-            )
-=======
         self._system_message = self._system_message or model_desc.default_system_message
         self.clear_history()
->>>>>>> 88772fe7
 
         # Add API key
         if api_key:
@@ -583,8 +564,6 @@
 
             # Finish this generator
             break
-<<<<<<< HEAD
-=======
 
     def clear_history(self):
         self._messages.clear()
@@ -592,7 +571,6 @@
             self._messages.append(
                 SystemMessage(role="system", content=[TextData(type="text", text=self._system_message)])
             )
->>>>>>> 88772fe7
 
     def print(self, resp: AgentResponse):
         resp.print()
