--- conflicted
+++ resolved
@@ -75,10 +75,7 @@
       this.id,
       this.quantization
     );
-<<<<<<< HEAD
-=======
     await this.chatManager.init();
->>>>>>> d552fdab
 
     this.engine = new Engine(this.id, tokenizer);
     await this.engine.loadModel();
@@ -96,7 +93,6 @@
     if (!this.#initialized) {
       throw Error(`The model is not initialized yet`);
     }
-<<<<<<< HEAD
 
     const stream = (await this.engine!.inferLM(
       args.messages,
@@ -165,14 +161,6 @@
     }
 
     return wrapped(this.engine!);
-=======
-    const input = await this.chatManager!.applyChatTemplate(
-      args.messages,
-      args.tools.map((tool) => ({ type: "function", function: tool.desc })),
-      args.reasoning
-    );
-    return (await this.engine!.inferLM(input, this.genConfig ?? {}))!;
->>>>>>> d552fdab
   }
 
   async dispose() {
