--- conflicted
+++ resolved
@@ -43,10 +43,7 @@
   private modelId: string;
   private modelPath: string | undefined = undefined;
   private cacheScope: string = "ailoy";
-<<<<<<< HEAD
-
-=======
->>>>>>> d552fdab
+
   private chatConfig: ChatConfig | undefined = undefined;
   private pipeline: LLMChatPipeline | EmbeddingPipeline | undefined = undefined;
   private lock: CustomLock | undefined = undefined;
@@ -57,46 +54,11 @@
   constructor(modelId: string, tokenizer: Tokenizer) {
     this.modelId = modelId;
     this.tokenizer = tokenizer;
-<<<<<<< HEAD
-    this.chatManager = chatManager;
-    this.chatManager.setCacheScope(this.cacheScope);
-  }
-
-  isBor(tok: string): boolean {
-    return tok === "<think>";
-  }
-
-  isEor(tok: string): boolean {
-    return tok === "</think>";
-  }
-
-  isBos(tok: string): boolean {
-    return this.chatManager.isBosToken(tok);
-  }
-
-  isEos(tok: string): boolean {
-    return this.chatManager.isEosToken(tok);
-  }
-
-  isBotc(tok: string): boolean {
-    return this.chatManager.isBotcToken(tok);
-  }
-
-  isEotc(tok: string): boolean {
-    return this.chatManager.isEotcToken(tok);
-=======
->>>>>>> d552fdab
   }
 
   async loadModel() {
     const modelRecord = findModelRecord(this.modelId, appConfig);
     this.modelPath = modelRecord.model;
-<<<<<<< HEAD
-
-    await this.chatManager.init(this.modelPath);
-    await this.tokenizer.init();
-=======
->>>>>>> d552fdab
 
     this.chatConfig = {
       ...((await readOPFSFile(
