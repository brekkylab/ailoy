--- conflicted
+++ resolved
@@ -38,19 +38,11 @@
 }
 
 impl Tool {
-<<<<<<< HEAD
-    pub fn new_builtin(kind: BuiltinToolKind) -> anyhow::Result<Self> {
-        let tool = match kind {
-            BuiltinToolKind::Terminal => create_terminal_tool(),
-            BuiltinToolKind::WebSearchDuckduckgo => create_web_search_duckduckgo_tool(),
-            BuiltinToolKind::WebFetch => create_web_fetch_tool(),
-=======
     pub fn new_builtin(kind: BuiltinToolKind, config: Value) -> anyhow::Result<Self> {
         let tool = match kind {
             BuiltinToolKind::Terminal => create_terminal_tool(config),
             BuiltinToolKind::WebSearchDuckduckgo => create_web_search_duckduckgo_tool(config),
             BuiltinToolKind::WebFetch => create_web_fetch_tool(config),
->>>>>>> ea06d54e
         }?;
         Ok(Self {
             inner: ToolInner::Function(tool),
