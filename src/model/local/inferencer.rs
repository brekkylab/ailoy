use anyhow::{Context, anyhow};
#[cfg(any(target_family = "unix", target_family = "windows"))]
pub use tvm::EmbeddingModelInferencer;
#[cfg(any(target_family = "unix", target_family = "windows"))]
pub use tvm::LanguageModelInferencer;
#[cfg(any(target_family = "wasm"))]
pub use tvmjs_runtime::EmbeddingModelInferencer;
#[cfg(any(target_family = "wasm"))]
pub use tvmjs_runtime::LanguageModelInferencer;

use crate::{
    cache::{Cache, CacheClaim, CacheEntry},
    utils::BoxFuture,
};

pub fn get_lib_extension() -> &'static str {
    #[cfg(target_os = "macos")]
    {
        "dylib"
    }
    #[cfg(target_os = "linux")]
    {
        "so"
    }
    #[cfg(target_os = "windows")]
    {
        "dll"
    }
    #[cfg(target_arch = "wasm32")]
    {
        "wasm"
    }
    #[cfg(not(any(
        target_os = "linux",
        target_os = "windows",
        target_os = "macos",
        target_arch = "wasm32"
    )))]
    {
        panic!("Unknown OS")
    }
}

pub fn get_accelerator() -> &'static str {
    #[cfg(all(target_arch = "aarch64", target_os = "macos"))]
    {
        "metal"
    }
    #[cfg(any(target_os = "linux", target_os = "windows"))]
    {
        "vulkan"
    }
    #[cfg(target_arch = "wasm32")]
    {
        "webgpu"
    }
    #[cfg(not(any(
        target_os = "linux",
        target_os = "windows",
        all(target_arch = "aarch64", target_os = "macos"),
        target_arch = "wasm32",
    )))]
    {
        panic!("accelerator not found")
    }
}

pub fn claim_files(
    cache: Cache,
    key: impl AsRef<str>,
) -> BoxFuture<'static, anyhow::Result<CacheClaim>> {
    let dirname = vec![key.as_ref().replace("/", "--")].join("--");
    Box::pin(async move {
        let mut tensor_cache_json_filename = "tensor-cache.json";
        let tensor_cache_bytes = match cache
            .get(&CacheEntry::new(&dirname, tensor_cache_json_filename), None)
            .await
        {
            Ok(data) => data,
            Err(_) => {
                tensor_cache_json_filename = "ndarray-cache.json";
                match cache
                    .get(&CacheEntry::new(&dirname, tensor_cache_json_filename), None)
                    .await
                {
                    Ok(data) => data,
                    Err(_) => {
                        anyhow::bail!("Cannot find either tensor-cache.json or ndarray-cache.json");
                    }
                }
            }
        };

        let tensor_cache_str =
            std::str::from_utf8(&tensor_cache_bytes).context("Internal error")?;
        let tensor_cache: serde_json::Value =
            serde_json::from_str(tensor_cache_str).context("JSON deserialization failed")?;
        let mut rv = tensor_cache
            .as_object()
            .unwrap()
            .get("records")
            .unwrap()
            .as_array()
            .unwrap()
            .iter()
            .map(|v| {
                CacheEntry::new(
                    &dirname,
                    v.as_object()
                        .unwrap()
                        .get("dataPath")
                        .unwrap()
                        .as_str()
                        .unwrap(),
                )
            })
            .collect::<Vec<_>>();
        rv.push(CacheEntry::new(&dirname, tensor_cache_json_filename));
        rv.push(CacheEntry::new(
            format!(
                "{}--{}--{}",
                dirname,
                env!("BUILD_TARGET_TRIPLE"),
                get_accelerator()
            ),
            format!("rt.{}", get_lib_extension()),
        ));
        Ok(CacheClaim::new(rv))
    })
}

#[cfg(any(target_family = "unix", target_family = "windows"))]
mod tvm {
    use std::path::PathBuf;

<<<<<<< HEAD
    use anyhow::anyhow;
=======
>>>>>>> fa3a4db3
    use tvm_ffi::{
        AnyView, Array, DLDataType, DLDataTypeCode, DLDevice, DLDeviceType, Function, Module, Shape,
    };
    use tvm_runtime::{Tensor, TensorCache};

    use super::*;
    use crate::{
        cache::{Cache, CacheContents, TryFromCache},
        model::KvCacheConfig,
        utils::BoxFuture,
    };

    pub fn get_device_type(accelerator: &str) -> DLDeviceType {
        if accelerator == "metal" {
            DLDeviceType::kDLMetal
        } else if accelerator == "vulkan" {
            DLDeviceType::kDLVulkan
        } else {
            DLDeviceType::kDLCPU
        }
    }

    #[allow(dead_code)]
    pub struct EmbeddingModelInferencer {
        device: DLDevice,
        vm: Module,
        params: Array<Tensor>,
        fprefill: Function,
    }

    impl std::fmt::Debug for EmbeddingModelInferencer {
        fn fmt(&self, f: &mut std::fmt::Formatter<'_>) -> std::fmt::Result {
            f.debug_struct("EmbeddingModelInferencer").finish()
        }
    }

    unsafe impl crate::utils::MaybeSend for EmbeddingModelInferencer {}

    impl EmbeddingModelInferencer {
        pub fn new(
            runtime_path: &PathBuf,
            tensor_cache_path: &PathBuf,
            device: DLDevice,
        ) -> anyhow::Result<Self> {
            let exec = Module::load_from_file(runtime_path.to_string_lossy())
                .map_err(|e| anyhow!("Failed to load TVM module: {:?}", e))?;
            let vm: Module = exec
                .get_function("vm_load_executable")
                .map_err(|e| anyhow!("Failed to get `vm_load_executable` function: {:?}", e))?
                .call_tuple(())
                .map_err(|e| anyhow!("Failed to call `vm_load_executable`: {:?}", e))?
                .try_into()
                .map_err(|e| anyhow!("Failed to convert to Module: {:?}", e))?;
            vm.get_function("vm_initialization")
                .map_err(|e| anyhow!("Failed to get `vm_initialization` function: {:?}", e))?
                .call_tuple((
                    device.device_type as i32,            // device_type
                    device.device_id as i32,              // device_id
                    2i32,                                 // vm_allocator_type
                    tvm_ffi::DLDeviceType::kDLCPU as i32, // host_device_type
                    0i32,                                 // host_device_id
                    2i32,                                 // host_vm_allocator_type
                ))
                .map_err(|e| anyhow!("Failed to call `vm_initialization`: {:?}", e))?;

            let metadata: tvm_ffi::String = vm
                .get_function("_metadata")
                .map_err(|e| anyhow!("Failed to get `_metadata` function: {:?}", e))?
                .call_tuple(())
                .map_err(|e| anyhow!("Failed to call `_metadata`: {:?}", e))?
                .try_into()
                .map_err(|e| anyhow!("Failed to convert to String: {:?}", e))?;
            let metadata: serde_json::Value = serde_json::from_str(&metadata)
                .map_err(|e| anyhow!("Failed to parse metadata json: {:?}", e))?;

            let tensor_cache = TensorCache::from(tensor_cache_path, device)
                .map_err(|e| anyhow!("Failed to initialize tensor cache: {:?}", e))?;
            let param_names = metadata
                .get("params")
                .ok_or(anyhow!("Failed to get `params` attribute"))?
                .as_array()
                .ok_or(anyhow!("Failed to convert `params` to array"))?
                .iter()
                .map(|v| {
                    v.get("name")
                        .ok_or(anyhow!("Failed to get `name` attribute"))?
                        .as_str()
                        .ok_or(anyhow!("Failed to convert `name` to str"))
                })
                .collect::<anyhow::Result<Vec<_>>>()?;
            let params = tensor_cache.get_params(param_names);

            let fprefill = vm
                .get_function("prefill")
                .map_err(|e| anyhow!("Failed to get `prefill` function: {:?}", e))?;

            Ok(Self {
                device,
                vm,
                params,
                fprefill,
            })
        }

        pub fn infer(&mut self, tokens: &[u32]) -> anyhow::Result<Vec<f32>> {
            let dtype_i32 = DLDataType {
                code: DLDataTypeCode::kDLInt as u8,
                bits: 32,
                lanes: 1,
            };

            let mut input = Tensor::empty(&[1, tokens.len() as i64], dtype_i32, self.device);
            let tokens_i32: Vec<i32> = tokens.to_vec().into_iter().map(|v| v as i32).collect();
            // SAFETY: `input` has the same amount of buffer with tokens
            unsafe {
                let tokens_slice = std::slice::from_raw_parts(
                    tokens_i32.as_ptr() as *const u8,
                    tokens.len() * std::mem::size_of::<i32>(),
                );
                input
                    .copy_from_slice(tokens_slice)
                    .map_err(|e| anyhow!("Failed to copy tokens from host to device: {:?}", e))?;
            }

            let mut mask = Tensor::empty(&[1, tokens.len() as i64], dtype_i32, self.device);
            // SAFETY: `mask` has the same amount of buffer with tokens
            unsafe {
                let mask_i32 = std::slice::from_raw_parts(
                    vec![1i32; tokens.len()].as_ptr() as *const u8,
                    tokens.len() * std::mem::size_of::<i32>(),
                );
                mask.copy_from_slice(mask_i32)
                    .map_err(|e| anyhow!("Failed to copy mask from host to device: {:?}", e))?;
            }

            let logits: Tensor = self
                .fprefill
                .call_packed(&[
                    AnyView::from(&input),
                    AnyView::from(&mask),
                    AnyView::from(&self.params),
                ])
                .map_err(|e| anyhow!("Failed to call `prefill`: {:?}", e))?
                .try_into()
                .map_err(|e| anyhow!("Failed to convert to Tensor: {:?}", e))?;

            let mut logits_cpu = Tensor::empty_like(
                &logits,
                DLDevice {
                    device_type: DLDeviceType::kDLCPU,
                    device_id: 0,
                },
            );
            logits_cpu
                .copy_from(&logits)
                .map_err(|e| anyhow!("Failed to copy from device to host: {:?}", e))?;

            // Copy the dense vector only
            let last_dim = logits_cpu
                .shape()
                .last()
                .ok_or(anyhow!("last dim should be exist"))?
                .clone() as usize;
            let dense_vec = if logits_cpu.dtype().bits == 16 {
                // Copy FP16
                let mut buffer_u16: Vec<u16> = vec![0u16; last_dim];
                unsafe {
                    core::ptr::copy_nonoverlapping(
                        logits_cpu.data_ptr() as *const u16,
                        buffer_u16.as_mut_ptr(),
                        last_dim,
                    );
                }
                let buffer_f32: Vec<f32> = buffer_u16
                    .into_iter()
                    .map(|v| crate::utils::float16::f16_to_f32(v))
                    .collect();
                buffer_f32
            } else {
                // Copy FP32
                let mut buffer: Vec<f32> = vec![0f32; last_dim];
                unsafe {
                    core::ptr::copy_nonoverlapping(
                        logits_cpu.data_ptr() as *const f32,
                        buffer.as_mut_ptr(),
                        last_dim,
                    );
                }
                buffer
            };

            Ok(dense_vec)
        }
    }

    impl TryFromCache for EmbeddingModelInferencer {
        fn claim_files<'a>(
            cache: Cache,
            key: impl AsRef<str>,
            _: &'a mut std::collections::HashMap<String, crate::value::Value>,
        ) -> BoxFuture<'a, anyhow::Result<CacheClaim>> {
            claim_files(cache, key)
        }

        fn try_from_contents<'a>(
            contents: &'a mut CacheContents,
            ctx: &'a std::collections::HashMap<String, crate::value::Value>,
        ) -> BoxFuture<'a, anyhow::Result<Self>> {
            Box::pin(async move {
                let device_id = if let Some(devid) = ctx.get("device_id") {
                    devid.as_integer().unwrap_or(0) as i32
<<<<<<< HEAD
                } else {
                    0i32
                };
                let device = DLDevice {
                    device_type: get_device_type(get_accelerator()),
                    device_id,
                };

                let runtime_filename = format!("rt.{}", get_lib_extension());
                let runtime_path = if let Some((entry, source)) =
                    contents.remove_with_filename(&runtime_filename)
                {
                    // For native, prefer using the lazy path directly to avoid loading into memory
                    if let Some(path) = source.as_path() {
                        path.to_path_buf()
                    } else {
                        // Fallback: if it's eager, use the entry path
                        contents.root.join(entry.path())
                    }
                } else {
                    anyhow::bail!("{} does not exist", runtime_filename)
                };

                let tensor_cache_path = if let Some((entry, source)) =
                    contents.remove_with_filename("tensor-cache.json")
                {
                    if let Some(path) = source.as_path() {
                        path.to_path_buf()
                    } else {
                        contents.root.join(entry.path())
                    }
                } else if let Some((entry, source)) =
                    contents.remove_with_filename("ndarray-cache.json")
                {
                    if let Some(path) = source.as_path() {
                        path.to_path_buf()
                    } else {
                        contents.root.join(entry.path())
                    }
                } else {
                    anyhow::bail!("tensor cache json does not exist")
                };

                // TensorCache::from() already loads params incrementally from disk
                let inferencer =
                    EmbeddingModelInferencer::new(&runtime_path, &tensor_cache_path, device)?;
=======
                } else {
                    0i32
                };
                let device = DLDevice {
                    device_type: get_device_type(get_accelerator()),
                    device_id,
                };

                let runtime_filename = format!("rt.{}", get_lib_extension());
                let runtime_path =
                    if let Some((entry, _)) = contents.remove_with_filename(&runtime_filename) {
                        entry.path()
                    } else {
                        anyhow::bail!("{} does not exist", runtime_filename)
                    };

                let tensor_cache_path = if let Some((entry, _)) =
                    contents.remove_with_filename("tensor-cache.json")
                {
                    entry.path()
                } else if let Some((entry, _)) = contents.remove_with_filename("ndarray-cache.json")
                {
                    entry.path()
                } else {
                    anyhow::bail!("tensor cache json does not exist")
                };

                let inferencer = EmbeddingModelInferencer::new(
                    &contents.root.join(runtime_path),
                    &contents.root.join(tensor_cache_path),
                    device,
                )?;
>>>>>>> fa3a4db3

                Ok(inferencer)
            })
        }
    }

    #[allow(dead_code)]
    pub struct KVCache {
        state: tvm_ffi::Any,

        pub context_window_size: i64,
        pub prefill_chunk_size: i64,
        pub sliding_window_size: i64,
        pub page_size: i64,

        pub fkv_state_clear: Function,
        pub fkv_state_add_sequence: Function,
        pub fkv_state_remove_sequence: Function,
        pub fkv_state_fork_sequence: Function,
        pub fkv_state_begin_forward: Function,
        pub fkv_state_end_forward: Function,
        pub fkv_state_popn: Function,
        pub fkv_cache_get_num_available_pages: Function,
        pub fkv_cache_get_total_sequence_length: Function,
    }

    impl KVCache {
        pub fn new(
            vm: &Module,
            context_window_size: Option<i64>,
            prefill_chunk_size: Option<i64>,
            sliding_window_size: Option<i64>,
        ) -> anyhow::Result<Self> {
            let metadata_str: tvm_ffi::String = vm
                .get_function("_metadata")
                .map_err(|e| anyhow!("Failed to get `_metadata` function: {:?}", e))?
                .call_tuple(())
                .map_err(|e| anyhow!("Failed to call `_metadata`: {:?}", e))?
                .try_into()
                .map_err(|e| anyhow!("Failed to convert to String: {:?}", e))?;
            let metadata: serde_json::Value = serde_json::from_str(&metadata_str)
                .map_err(|e| anyhow!("Failed to parse metadata json: {:?}", e))?;

            let context_window_size = context_window_size.unwrap_or(
                metadata
                    .get("context_window_size")
                    .ok_or(anyhow!("Failed to get `context_window_size` attribute"))?
                    .as_i64()
                    .ok_or(anyhow!("Failed to convert `context_window_size` to i64"))?,
            );
            let prefill_chunk_size = prefill_chunk_size.unwrap_or(
                metadata
                    .get("prefill_chunk_size")
                    .ok_or(anyhow!("Failed to get `prefill_chunk_size` attribute"))?
                    .as_i64()
                    .ok_or(anyhow!("Failed to convert `prefill_chunk_size` to i64"))?,
            );
            let sliding_window_size = sliding_window_size.unwrap_or(
                metadata
                    .get("sliding_window_size")
                    .ok_or(anyhow!("Failed to get `sliding_window_size` attribute"))?
                    .as_i64()
                    .ok_or(anyhow!("Failed to convert `sliding_window_size` to i64"))?,
            );

            // TVM uses a fixed page size of 16 for KV cache management
            const PAGE_SIZE: i64 = 16;
            let state = vm
                .get_function("create_tir_paged_kv_cache")
                .map_err(|e| {
                    anyhow!(
                        "Failed to get `create_tir_paged_kv_cache` function: {:?}",
                        e
                    )
                })?
                .call_tuple((
                    Shape::from([1]),                                  // max_batch_size
                    Shape::from([context_window_size]),                // max_total_seq_len
                    Shape::from([prefill_chunk_size]),                 // prefill_chunk_size
                    Shape::from([PAGE_SIZE]),                          // page_size
                    Shape::from([(sliding_window_size != -1) as i64]), // support_sliding_window
                ))
                .map_err(|e| anyhow!("Failed to call `create_tir_paged_kv_cache`: {:?}", e))?;

            let fkv_state_clear =
                Function::get_global("vm.builtin.kv_state_clear").map_err(|e| {
                    anyhow!(
                        "Failed to get global function `vm.builtin.kv_state_clear`: {:?}",
                        e
                    )
                })?;
            let fkv_state_add_sequence = Function::get_global("vm.builtin.kv_state_add_sequence")
                .map_err(|e| {
                anyhow!(
                    "Failed to get global function `vm.builtin.kv_state_add_sequence`: {:?}",
                    e
                )
            })?;
            let fkv_state_remove_sequence =
                Function::get_global("vm.builtin.kv_state_remove_sequence").map_err(|e| {
                    anyhow!(
                        "Failed to get global function `vm.builtin.kv_state_remove_sequence`: {:?}",
                        e
                    )
                })?;
            let fkv_state_fork_sequence = Function::get_global("vm.builtin.kv_state_fork_sequence")
                .map_err(|e| {
                    anyhow!(
                        "Failed to get global function `vm.builtin.kv_state_fork_sequence`: {:?}",
                        e
                    )
                })?;
            let fkv_state_begin_forward = Function::get_global("vm.builtin.kv_state_begin_forward")
                .map_err(|e| {
                    anyhow!(
                        "Failed to get global function `vm.builtin.kv_state_begin_forward`: {:?}",
                        e
                    )
                })?;
            let fkv_state_end_forward = Function::get_global("vm.builtin.kv_state_end_forward")
                .map_err(|e| {
                    anyhow!(
                        "Failed to get global function `vm.builtin.kv_state_end_forward`: {:?}",
                        e
                    )
                })?;
            let fkv_state_popn = Function::get_global("vm.builtin.kv_state_popn").map_err(|e| {
                anyhow!(
                    "Failed to get global function `vm.builtin.kv_state_popn`: {:?}",
                    e
                )
            })?;
            let fkv_cache_get_num_available_pages = Function::get_global("vm.builtin.attention_kv_cache_get_num_available_pages")
                .map_err(|e| anyhow!("Failed to get global function `vm.builtin.attention_kv_cache_get_num_available_pages`: {:?}", e))?;
            let fkv_cache_get_total_sequence_length = Function::get_global("vm.builtin.attention_kv_cache_get_total_sequence_length")
                .map_err(|e| anyhow!("Failed to get global function `vm.builtin.attention_kv_cache_get_total_sequence_length`: {:?}", e))?;

            let mut self_ = Self {
                state,
                context_window_size,
                prefill_chunk_size,
                sliding_window_size,
                page_size: PAGE_SIZE,
                fkv_state_clear,
                fkv_state_add_sequence,
                fkv_state_remove_sequence,
                fkv_state_fork_sequence,
                fkv_state_begin_forward,
                fkv_state_end_forward,
                fkv_state_popn,
                fkv_cache_get_num_available_pages,
                fkv_cache_get_total_sequence_length,
            };
            self_
                .clear()
                .map_err(|e| anyhow!("Failed to clear KV cache: {:?}", e))?;
            Ok(self_)
        }

        pub fn get_state(&self) -> &tvm_ffi::Any {
            &self.state
        }

        pub fn add_sequence(&mut self) -> tvm_ffi::Result<()> {
            self.fkv_state_add_sequence.call_packed(&[
                AnyView::from(&self.state),
                AnyView::from(&0), // sequence id
            ])?;
            Ok(())
        }

        pub fn remove_sequence(&mut self) -> tvm_ffi::Result<()> {
            self.fkv_state_remove_sequence.call_packed(&[
                AnyView::from(&self.state),
                AnyView::from(&0), // sequence id
            ])?;
            Ok(())
        }

        pub fn begin_forward(&mut self, length: impl Into<i64>) -> tvm_ffi::Result<tvm_ffi::Any> {
            self.fkv_state_begin_forward.call_packed(&[
                AnyView::from(&self.state),
                AnyView::from(&Shape::from(vec![0])),
                AnyView::from(&Shape::from(vec![length.into()])),
            ])
        }

        pub fn end_forward(&mut self) -> tvm_ffi::Result<tvm_ffi::Any> {
            self.fkv_state_end_forward
                .call_packed(&[AnyView::from(&self.state)])
        }

        pub fn clear(&mut self) -> tvm_ffi::Result<()> {
            self.fkv_state_clear
                .call_packed(&[AnyView::from(&self.state)])?;
            self.add_sequence()?;
            Ok(())
        }

        pub fn popn(&mut self, num_tokens: i64) -> tvm_ffi::Result<()> {
            self.fkv_state_popn.call_packed(&[
                AnyView::from(&self.state),
                AnyView::from(&0), // sequence id
                AnyView::from(&num_tokens),
            ])?;
            Ok(())
        }

        pub fn get_num_available_pages(&self) -> anyhow::Result<i64> {
            let res = self
                .fkv_cache_get_num_available_pages
                .call_packed(&[AnyView::from(&self.state)])
                .map_err(|e| anyhow!("Failed to get num available pages: {:?}", e))?;
            res.try_into()
                .map_err(|e| anyhow!("Failed to convert to i64: {:?}", e))
        }

        pub fn get_total_sequence_length(&self) -> anyhow::Result<i64> {
            let res = self
                .fkv_cache_get_total_sequence_length
                .call_packed(&[AnyView::from(&self.state)])
                .map_err(|e| anyhow!("Failed to get total sequence length: {:?}", e))?;
            res.try_into()
                .map_err(|e| anyhow!("Failed to convert to i64: {:?}", e))
        }
    }

    impl Drop for KVCache {
        fn drop(&mut self) {
            // Best-effort cleanup - ignore errors during drop
            let _ = self.remove_sequence();
        }
    }

    #[allow(dead_code)]
    pub struct LanguageModelInferencer {
        device: DLDevice,
        vm: Module,
        params: Array<Tensor>,
        kv_cache: KVCache,
        history: Vec<u32>,

        fembed: Function,
        fprefill: Function,
        fdecode: Function,
        fapply_bitmask_inplace: Function,
        fsample_top_p_from_logits: Function,
<<<<<<< HEAD
    }

    impl std::fmt::Debug for LanguageModelInferencer {
        fn fmt(&self, f: &mut std::fmt::Formatter<'_>) -> std::fmt::Result {
            f.debug_struct("LanguageModelInferencer").finish()
        }
    }

=======
    }

    impl std::fmt::Debug for LanguageModelInferencer {
        fn fmt(&self, f: &mut std::fmt::Formatter<'_>) -> std::fmt::Result {
            f.debug_struct("LanguageModelInferencer").finish()
        }
    }

>>>>>>> fa3a4db3
    unsafe impl crate::utils::MaybeSend for LanguageModelInferencer {}

    impl LanguageModelInferencer {
        pub fn new(
            runtime_path: &PathBuf,
            tensor_cache_path: &PathBuf,
            device: DLDevice,
            kv_cache_config: KvCacheConfig,
        ) -> anyhow::Result<Self> {
            let exec = Module::load_from_file(runtime_path.to_string_lossy())
                .map_err(|e| anyhow!("Failed to load TVM module: {:?}", e))?;
            let vm: Module = exec
                .get_function("vm_load_executable")
                .map_err(|e| anyhow!("Failed to get `vm_load_executable` function: {:?}", e))?
                .call_tuple(())
                .map_err(|e| anyhow!("Failed to call `vm_load_executable`: {:?}", e))?
                .try_into()
                .map_err(|e| anyhow!("Failed to convert to Module: {:?}", e))?;
            vm.get_function("vm_initialization")
                .map_err(|e| anyhow!("Failed to get `vm_initialization` function: {:?}", e))?
                .call_tuple((
                    device.device_type as i32,            // device_type
                    device.device_id as i32,              // device_id
                    2i32,                                 // vm_allocator_type
                    tvm_ffi::DLDeviceType::kDLCPU as i32, // host_device_type
                    0i32,                                 // host_device_id
                    2i32,                                 // host_vm_allocator_type
                ))
                .map_err(|e| anyhow!("Failed to call `vm_initialization`: {:?}", e))?;

            let metadata: tvm_ffi::String = vm
                .get_function("_metadata")
                .map_err(|e| anyhow!("Failed to get `_metadata` function: {:?}", e))?
                .call_tuple(())
                .map_err(|e| anyhow!("Failed to call `_metadata`: {:?}", e))?
                .try_into()
                .map_err(|e| anyhow!("Failed to convert to String: {:?}", e))?;
            let metadata: serde_json::Value = serde_json::from_str(&metadata)
                .map_err(|e| anyhow!("Failed to parse metadata json: {:?}", e))?;

            let tensor_cache = TensorCache::from(tensor_cache_path, device)
                .map_err(|e| anyhow!("Failed to initialize tensor cache: {:?}", e))?;
            let param_names = metadata
                .get("params")
                .ok_or(anyhow!("Failed to get `params` attribute"))?
                .as_array()
                .ok_or(anyhow!("Failed to convert `params` to array"))?
                .iter()
                .map(|v| {
                    v.get("name")
                        .ok_or(anyhow!("Failed to get `name` attribute"))?
                        .as_str()
                        .ok_or(anyhow!("Failed to convert `name` to str"))
                })
                .collect::<anyhow::Result<Vec<_>>>()?;
            let params = tensor_cache.get_params(param_names);

            let kv_cache = KVCache::new(
                &vm,
                kv_cache_config.context_window_size.map(|v| v as i64),
                None,
                None,
            )?;

            let fembed = vm
                .get_function("embed")
                .map_err(|e| anyhow!("Failed to get `embed` function: {:?}", e))?;
            let fprefill = vm
                .get_function("prefill")
                .map_err(|e| anyhow!("Failed to get `prefill` function: {:?}", e))?;
            let fdecode = vm
                .get_function("decode")
                .map_err(|e| anyhow!("Failed to get `decode` function: {:?}", e))?;
            let fapply_bitmask_inplace = vm
                .get_function("apply_bitmask_inplace")
                .map_err(|e| anyhow!("Failed to get `apply_bitmask_inplace` function: {:?}", e))?;
            let fsample_top_p_from_logits =
                Function::get_global("vm.builtin.sample_top_p_from_logits").map_err(|e| {
                    anyhow!(
                        "Failed to get global function `vm.builtin.sample_top_p_from_logits`: {:?}",
                        e
                    )
                })?;

            Ok(Self {
                device,
                vm,
                params,
                kv_cache,
                history: Vec::new(),

                fembed,
                fprefill,
                fdecode,
                fapply_bitmask_inplace,
                fsample_top_p_from_logits,
            })
        }

        pub fn embed(&self, tokens: &[i32]) -> anyhow::Result<Tensor> {
            let mut input = Tensor::empty(
                &[tokens.len() as i64],
                DLDataType {
                    code: DLDataTypeCode::kDLInt as u8,
                    bits: 32,
                    lanes: 1,
                },
                self.device,
            );
            // SAFETY: `input` has the same amount of buffer with tokens
            unsafe {
                let tokens_slice = std::slice::from_raw_parts(
                    tokens.as_ptr() as *const u8,
                    tokens.len() * std::mem::size_of::<i32>(),
                );
                input
                    .copy_from_slice(tokens_slice)
                    .map_err(|e| anyhow!("Failed to copy tokens from host to device: {:?}", e))?;
            }

            let embedding: Tensor = self
                .fembed
                .call_packed(&[AnyView::from(&input), AnyView::from(&self.params)])
                .map_err(|e| anyhow!("Failed to call `embed`: {:?}", e))?
                .try_into()
                .map_err(|e| anyhow!("Failed to convert to Tensor: {:?}", e))?;
            let embedding_reshaped = embedding
                .reshape(&[1, embedding.shape()[0], embedding.shape()[1]])
                .map_err(|e| anyhow!("Failed to reshape embedding: {:?}", e))?;

            Ok(embedding_reshaped.into())
        }

        pub fn clear(&mut self) -> anyhow::Result<()> {
<<<<<<< HEAD
            self.kv_cache.clear().map_err(|e| anyhow!("{e:?}"))?;
=======
            self.kv_cache
                .clear()
                .map_err(|e| anyhow::anyhow!("{e:?}"))?;
>>>>>>> fa3a4db3
            self.history.clear();
            Ok(())
        }

        pub fn prefill(&mut self, tokens: &[u32]) -> anyhow::Result<()> {
            if tokens.is_empty() {
                anyhow::bail!("Token must not be empty");
            }

            // Make sure that kv-cache and history is sync
            if self.kv_cache.get_total_sequence_length()? != self.history.len() as i64 {
                self.clear()?;
            }

            // The longest common prefix (LCP) between inputs & previous conversations
            let lcp_index = self
                .history
                .iter()
                .zip(tokens.iter())
                .take_while(|(h, t)| h == t)
                .count();

            // Rewind the head of kv-cache to the LCP
            if lcp_index < self.history.len() {
                self.kv_cache
                    .popn((self.history.len() - lcp_index) as i64)
<<<<<<< HEAD
                    .map_err(|e| anyhow!("{e:?}"))?;
=======
                    .map_err(|e| anyhow::anyhow!("{e:?}"))?;
>>>>>>> fa3a4db3
            }

            // Tokens to be added (without common prefixes)
            let new_tokens: Vec<i32> = tokens[lcp_index..].iter().map(|t| *t as i32).collect();

            if new_tokens.is_empty() {
                self.history = tokens.to_vec();
                return Ok(());
            }

            // Calculate remaining space in KV cache
            if new_tokens.len() as i64
                >= self.kv_cache.get_num_available_pages()? * self.kv_cache.page_size
            {
                anyhow::bail!("Context length limit exceed");
            }

            let prefill_chunk_size = self.kv_cache.prefill_chunk_size as usize;
            for i in (0..new_tokens.len()).step_by(prefill_chunk_size) {
                let j = std::cmp::min(i + prefill_chunk_size, new_tokens.len());
                let length = j - i;
                let tokens_sliced = &new_tokens[i..j];
                let embedding = self.embed(tokens_sliced)?;

                self.kv_cache
                    .begin_forward(length as i64)
<<<<<<< HEAD
                    .map_err(|e| anyhow!("{e:?}"))?;
=======
                    .map_err(|e| anyhow::anyhow!("{e:?}"))?;
>>>>>>> fa3a4db3
                self.fprefill
                    .call_packed(&[
                        AnyView::from(&embedding),
                        AnyView::from(self.kv_cache.get_state()),
                        AnyView::from(&self.params),
                    ])
<<<<<<< HEAD
                    .map_err(|e| anyhow!("{e:?}"))?;
                self.kv_cache.end_forward().map_err(|e| anyhow!("{e:?}"))?;
=======
                    .map_err(|e| anyhow::anyhow!("{e:?}"))?;
                self.kv_cache
                    .end_forward()
                    .map_err(|e| anyhow::anyhow!("{e:?}"))?;
>>>>>>> fa3a4db3
            }

            // Update history
            self.history = tokens.to_vec();

            Ok(())
        }

        pub fn decode(&mut self, last_token: u32) -> anyhow::Result<Tensor> {
            let embedding = self.embed(&[last_token as i32])?;

            self.kv_cache
                .begin_forward(1)
                .map_err(|e| anyhow!("Failed to begin forward: {:?}", e))?;
            let output = self
                .fdecode
                .call_packed(&[
                    AnyView::from(&embedding),
                    AnyView::from(self.kv_cache.get_state()),
                    AnyView::from(&self.params),
                ])
                .map_err(|e| anyhow!("Failed to call `decode`: {:?}", e))?;
            self.kv_cache
                .end_forward()
                .map_err(|e| anyhow!("Failed to end forward: {:?}", e))?;

            // The output of decode is an Array of 2 items: logits(Tensor) and kv cache.
            let logits = unsafe {
                tvm_ffi::collections::array::get_from_any_array(output, 0)
                    .map_err(|e| anyhow!("Failed to get logits from output array: {:?}", e))?
            };

            Ok(logits)
        }

        pub fn sample(
            &mut self,
            logits: Tensor,
            temperature: f64,
            top_p: f64,
        ) -> anyhow::Result<u32> {
            let uniform_dist_threshold: f64 = crate::utils::get_random_f64();
            let sampled_token: i32 = self
                .fsample_top_p_from_logits
                .call_tuple((logits, &temperature, &top_p, &uniform_dist_threshold))
                .map_err(|e| anyhow!("Failed to call `sample_top_p_from_logits`: {:?}", e))?
                .try_into()
                .map_err(|e| anyhow!("Failed to convert sampled token to i32: {:?}", e))?;
            let sampled_token = sampled_token as u32;
            self.history.push(sampled_token);
            Ok(sampled_token)
        }
    }

    impl TryFromCache for LanguageModelInferencer {
        fn claim_files<'a>(
            cache: Cache,
            key: impl AsRef<str>,
            _: &'a mut std::collections::HashMap<String, crate::value::Value>,
        ) -> BoxFuture<'a, anyhow::Result<CacheClaim>> {
            claim_files(cache, key)
        }

        fn try_from_contents<'a>(
            contents: &'a mut CacheContents,
            ctx: &'a std::collections::HashMap<String, crate::value::Value>,
        ) -> BoxFuture<'a, anyhow::Result<Self>> {
            Box::pin(async move {
                let device_id = if let Some(devid) = ctx.get("device_id") {
                    devid.as_integer().unwrap_or(0) as i32
                } else {
                    0i32
                };
                let device = DLDevice {
                    device_type: get_device_type(get_accelerator()),
                    device_id,
                };

                let kv_cache_config = if let Some(kv_cache) = ctx.get("kv_cache") {
                    serde_json::from_value(kv_cache.clone().into())
                        .map_err(|e| anyhow!("Failed to parse kv_cache config: {:?}", e))?
                } else {
                    KvCacheConfig::default()
                };

                let runtime_filename = format!("rt.{}", get_lib_extension());
<<<<<<< HEAD
                let runtime_path = if let Some((entry, source)) =
                    contents.remove_with_filename(&runtime_filename)
                {
                    // For native, prefer using the lazy path directly to avoid loading into memory
                    if let Some(path) = source.as_path() {
                        path.to_path_buf()
                    } else {
                        // Fallback: if it's eager, use the entry path
                        contents.root.join(entry.path())
                    }
                } else {
                    anyhow::bail!("{} does not exist", runtime_filename)
                };

                let tensor_cache_path = if let Some((entry, source)) =
                    contents.remove_with_filename("tensor-cache.json")
                {
                    if let Some(path) = source.as_path() {
                        path.to_path_buf()
                    } else {
                        contents.root.join(entry.path())
                    }
                } else if let Some((entry, source)) =
                    contents.remove_with_filename("ndarray-cache.json")
                {
                    if let Some(path) = source.as_path() {
                        path.to_path_buf()
                    } else {
                        contents.root.join(entry.path())
                    }
=======
                let runtime_path =
                    if let Some((entry, _)) = contents.remove_with_filename(&runtime_filename) {
                        entry.path()
                    } else {
                        anyhow::bail!("{} does not exist", runtime_filename)
                    };

                let tensor_cache_path = if let Some((entry, _)) =
                    contents.remove_with_filename("tensor-cache.json")
                {
                    entry.path()
                } else if let Some((entry, _)) = contents.remove_with_filename("ndarray-cache.json")
                {
                    entry.path()
>>>>>>> fa3a4db3
                } else {
                    anyhow::bail!("tensor cache json does not exist")
                };

<<<<<<< HEAD
                // TensorCache::from() already loads params incrementally from disk
                let inferencer = LanguageModelInferencer::new(
                    &runtime_path,
                    &tensor_cache_path,
=======
                let inferencer = LanguageModelInferencer::new(
                    &contents.root.join(runtime_path),
                    &contents.root.join(tensor_cache_path),
>>>>>>> fa3a4db3
                    device,
                    kv_cache_config,
                )?;

                Ok(inferencer)
            })
        }
    }
}

#[cfg(any(target_family = "wasm"))]
mod tvmjs_runtime {
    use std::fmt;

    use anyhow::{anyhow, bail};
    use js_sys::{Float32Array, Object, Reflect, Uint8Array, Uint32Array};
    use wasm_bindgen::prelude::*;
    use wasm_bindgen_futures::JsFuture;

    use super::*;
    use crate::{
        cache::{Cache, CacheContents, TryFromCache},
        ffi::js_bridge::{
            JSTVMEmbeddingModel, JSTVMLanguageModel, init_tvm_embedding_model_js,
            init_tvm_language_model_js,
        },
        model::KvCacheConfig,
        utils::{BoxFuture, float16},
    };

    fn prepare_cache_entries<'a>(
        contents: &'a mut CacheContents,
    ) -> Result<js_sys::Object, js_sys::Error> {
        // Build CacheEntries object with file entries, including full path and optional eager data
        let cache_entries = Object::new();
        let root = contents.root.clone();
        for (entry, source) in contents.drain() {
            let entry_obj = Object::new();
            let full_path = root.join(entry.path());
            Reflect::set(
                &entry_obj,
                &JsValue::from_str("fullPath"),
                &JsValue::from_str(&full_path.to_string_lossy()),
            )?;

            // If file is eager (small), pass bytes directly
            if let Some(bytes) = source.as_eager() {
                let u8arr = Uint8Array::new_with_length(bytes.len() as u32);
                u8arr.copy_from(bytes);
                Reflect::set(
                    &entry_obj,
                    &JsValue::from_str("eagerData"),
                    &u8arr.buffer().into(),
                )?;
            }

            Reflect::set(
                &cache_entries,
                &JsValue::from_str(entry.filename()),
                &entry_obj,
            )?;
        }
        Ok(cache_entries)
    }

    pub struct LanguageModelInferencer {
        inner: JSTVMLanguageModel,
    }

    impl fmt::Debug for LanguageModelInferencer {
        fn fmt(&self, f: &mut fmt::Formatter<'_>) -> fmt::Result {
            f.debug_struct("LanguageModelInferencer")
                // .field("init", &self.init)
                // .field("inner", &self.inner)
                .finish()
        }
    }

    impl LanguageModelInferencer {
        pub async fn prefill(&mut self, tokens: &[u32]) -> () {
            let arr = unsafe { Uint32Array::view(tokens) };
            JsFuture::from(self.inner.prefill(arr)).await.unwrap();
        }

        pub async fn decode(&mut self, last_token: u32, temperature: f64, top_p: f64) -> u32 {
            let logits: Float32Array = JsFuture::from(self.inner.decode(last_token))
                .await
                .unwrap()
                .into();
            self.inner.sample(logits, temperature, top_p)
        }
    }

    impl TryFromCache for LanguageModelInferencer {
        fn claim_files<'a>(
            cache: Cache,
            key: impl AsRef<str>,
            _: &'a mut std::collections::HashMap<String, crate::value::Value>,
        ) -> BoxFuture<'a, anyhow::Result<CacheClaim>> {
            claim_files(cache, key)
        }

        fn try_from_contents<'a>(
            contents: &'a mut CacheContents,
            ctx: &'a std::collections::HashMap<String, crate::value::Value>,
        ) -> BoxFuture<'a, anyhow::Result<Self>> {
            Box::pin(async move {
                let cache_entries = prepare_cache_entries(contents)
                    .map_err(|e| anyhow!("Failed to prepare cache entries: {:?}", e))?;

                // Build model config object with kv cache settings
                let config = {
                    let config = Object::new();
                    if let Some(kv_cache) = ctx.get("kv_cache") {
                        let kv_cache_config =
                            serde_json::from_value::<KvCacheConfig>(kv_cache.clone().into())
                                .unwrap_or_default();
                        Reflect::set(&config, &"kvCache".into(), &kv_cache_config.into()).unwrap();
                    }
                    config
                };

                let prom = init_tvm_language_model_js(&cache_entries, Some(config));
                let js_lm = match JsFuture::from(prom).await {
                    Ok(out) => {
                        let lm: JSTVMLanguageModel = out
                            .dyn_into()
                            .map_err(|e| anyhow!("Conversion failed: {:?}", e))?;
                        lm
                    }
                    Err(err) => {
                        bail!("JS inferencer init failed: {:?}", err);
                    }
                };

                Ok(LanguageModelInferencer { inner: js_lm })
            })
        }
    }

    pub struct EmbeddingModelInferencer {
        inner: JSTVMEmbeddingModel,
    }

    impl fmt::Debug for EmbeddingModelInferencer {
        fn fmt(&self, f: &mut fmt::Formatter<'_>) -> fmt::Result {
            f.debug_struct("EmbeddingModelInferencer")
                // .field("init", &self.init)
                // .field("inner", &self.inner)
                .finish()
        }
    }

    impl EmbeddingModelInferencer {
        pub async fn infer(&mut self, tokens: &[u32]) -> Vec<f32> {
            let arr = unsafe { js_sys::Uint32Array::view(tokens) };
            let res = self.inner.infer(arr);
            let result_vector = JsFuture::from(res).await.unwrap();

            let f32_vec = if let Some(f32_array) = result_vector.dyn_ref::<js_sys::Float32Array>() {
                f32_array.to_vec()
            } else if let Some(u16_array) = result_vector.dyn_ref::<js_sys::Uint16Array>() {
                u16_array
                    .to_vec()
                    .into_iter()
                    .map(|val| float16::f16_to_f32(val))
                    .collect()
            } else {
                vec![]
            };
            f32_vec
        }
    }

    impl TryFromCache for EmbeddingModelInferencer {
        fn claim_files<'a>(
            cache: Cache,
            key: impl AsRef<str>,
            _: &'a mut std::collections::HashMap<String, crate::value::Value>,
        ) -> BoxFuture<'a, anyhow::Result<CacheClaim>> {
            claim_files(cache, key)
        }

        fn try_from_contents<'a>(
            contents: &'a mut CacheContents,
            _: &'a std::collections::HashMap<String, crate::value::Value>,
        ) -> BoxFuture<'a, anyhow::Result<Self>> {
            Box::pin(async move {
                let cache_entries = prepare_cache_entries(contents)
                    .map_err(|e| anyhow!("Failed to prepare cache entries: {:?}", e))?;

                let prom = init_tvm_embedding_model_js(&cache_entries);
                let js_em: JSTVMEmbeddingModel = match JsFuture::from(prom).await {
                    Ok(out) => {
                        let em: JSTVMEmbeddingModel = out
                            .dyn_into()
                            .map_err(|e| anyhow!("Conversion failed: {:?}", e))?;
                        em
                    }
                    Err(err) => {
                        bail!("JS inferencer init failed: {:?}", err)
                    }
                };

                Ok(EmbeddingModelInferencer { inner: js_em })
            })
        }
    }
}<|MERGE_RESOLUTION|>--- conflicted
+++ resolved
@@ -133,10 +133,7 @@
 mod tvm {
     use std::path::PathBuf;
 
-<<<<<<< HEAD
     use anyhow::anyhow;
-=======
->>>>>>> fa3a4db3
     use tvm_ffi::{
         AnyView, Array, DLDataType, DLDataTypeCode, DLDevice, DLDeviceType, Function, Module, Shape,
     };
@@ -348,7 +345,6 @@
             Box::pin(async move {
                 let device_id = if let Some(devid) = ctx.get("device_id") {
                     devid.as_integer().unwrap_or(0) as i32
-<<<<<<< HEAD
                 } else {
                     0i32
                 };
@@ -395,40 +391,6 @@
                 // TensorCache::from() already loads params incrementally from disk
                 let inferencer =
                     EmbeddingModelInferencer::new(&runtime_path, &tensor_cache_path, device)?;
-=======
-                } else {
-                    0i32
-                };
-                let device = DLDevice {
-                    device_type: get_device_type(get_accelerator()),
-                    device_id,
-                };
-
-                let runtime_filename = format!("rt.{}", get_lib_extension());
-                let runtime_path =
-                    if let Some((entry, _)) = contents.remove_with_filename(&runtime_filename) {
-                        entry.path()
-                    } else {
-                        anyhow::bail!("{} does not exist", runtime_filename)
-                    };
-
-                let tensor_cache_path = if let Some((entry, _)) =
-                    contents.remove_with_filename("tensor-cache.json")
-                {
-                    entry.path()
-                } else if let Some((entry, _)) = contents.remove_with_filename("ndarray-cache.json")
-                {
-                    entry.path()
-                } else {
-                    anyhow::bail!("tensor cache json does not exist")
-                };
-
-                let inferencer = EmbeddingModelInferencer::new(
-                    &contents.root.join(runtime_path),
-                    &contents.root.join(tensor_cache_path),
-                    device,
-                )?;
->>>>>>> fa3a4db3
 
                 Ok(inferencer)
             })
@@ -676,7 +638,6 @@
         fdecode: Function,
         fapply_bitmask_inplace: Function,
         fsample_top_p_from_logits: Function,
-<<<<<<< HEAD
     }
 
     impl std::fmt::Debug for LanguageModelInferencer {
@@ -685,16 +646,6 @@
         }
     }
 
-=======
-    }
-
-    impl std::fmt::Debug for LanguageModelInferencer {
-        fn fmt(&self, f: &mut std::fmt::Formatter<'_>) -> std::fmt::Result {
-            f.debug_struct("LanguageModelInferencer").finish()
-        }
-    }
-
->>>>>>> fa3a4db3
     unsafe impl crate::utils::MaybeSend for LanguageModelInferencer {}
 
     impl LanguageModelInferencer {
@@ -829,13 +780,7 @@
         }
 
         pub fn clear(&mut self) -> anyhow::Result<()> {
-<<<<<<< HEAD
             self.kv_cache.clear().map_err(|e| anyhow!("{e:?}"))?;
-=======
-            self.kv_cache
-                .clear()
-                .map_err(|e| anyhow::anyhow!("{e:?}"))?;
->>>>>>> fa3a4db3
             self.history.clear();
             Ok(())
         }
@@ -862,11 +807,7 @@
             if lcp_index < self.history.len() {
                 self.kv_cache
                     .popn((self.history.len() - lcp_index) as i64)
-<<<<<<< HEAD
                     .map_err(|e| anyhow!("{e:?}"))?;
-=======
-                    .map_err(|e| anyhow::anyhow!("{e:?}"))?;
->>>>>>> fa3a4db3
             }
 
             // Tokens to be added (without common prefixes)
@@ -893,26 +834,15 @@
 
                 self.kv_cache
                     .begin_forward(length as i64)
-<<<<<<< HEAD
                     .map_err(|e| anyhow!("{e:?}"))?;
-=======
-                    .map_err(|e| anyhow::anyhow!("{e:?}"))?;
->>>>>>> fa3a4db3
                 self.fprefill
                     .call_packed(&[
                         AnyView::from(&embedding),
                         AnyView::from(self.kv_cache.get_state()),
                         AnyView::from(&self.params),
                     ])
-<<<<<<< HEAD
                     .map_err(|e| anyhow!("{e:?}"))?;
                 self.kv_cache.end_forward().map_err(|e| anyhow!("{e:?}"))?;
-=======
-                    .map_err(|e| anyhow::anyhow!("{e:?}"))?;
-                self.kv_cache
-                    .end_forward()
-                    .map_err(|e| anyhow::anyhow!("{e:?}"))?;
->>>>>>> fa3a4db3
             }
 
             // Update history
@@ -999,7 +929,6 @@
                 };
 
                 let runtime_filename = format!("rt.{}", get_lib_extension());
-<<<<<<< HEAD
                 let runtime_path = if let Some((entry, source)) =
                     contents.remove_with_filename(&runtime_filename)
                 {
@@ -1030,36 +959,14 @@
                     } else {
                         contents.root.join(entry.path())
                     }
-=======
-                let runtime_path =
-                    if let Some((entry, _)) = contents.remove_with_filename(&runtime_filename) {
-                        entry.path()
-                    } else {
-                        anyhow::bail!("{} does not exist", runtime_filename)
-                    };
-
-                let tensor_cache_path = if let Some((entry, _)) =
-                    contents.remove_with_filename("tensor-cache.json")
-                {
-                    entry.path()
-                } else if let Some((entry, _)) = contents.remove_with_filename("ndarray-cache.json")
-                {
-                    entry.path()
->>>>>>> fa3a4db3
                 } else {
                     anyhow::bail!("tensor cache json does not exist")
                 };
 
-<<<<<<< HEAD
                 // TensorCache::from() already loads params incrementally from disk
                 let inferencer = LanguageModelInferencer::new(
                     &runtime_path,
                     &tensor_cache_path,
-=======
-                let inferencer = LanguageModelInferencer::new(
-                    &contents.root.join(runtime_path),
-                    &contents.root.join(tensor_cache_path),
->>>>>>> fa3a4db3
                     device,
                     kv_cache_config,
                 )?;
