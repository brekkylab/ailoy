--- conflicted
+++ resolved
@@ -80,17 +80,12 @@
             }
             .boxed()
         })));
-<<<<<<< HEAD
-        let model = LangModel::try_new_local("Qwen/Qwen3-0.6B").await.unwrap();
-        let mut agent = Agent::new(model, vec![], Some(knowledge));
-=======
         let model = LangModel::try_new_local("Qwen/Qwen3-0.6B", None)
             .await
             .unwrap();
-        let mut agent = Agent::new(model, vec![]);
+        let mut agent = Agent::new(model, vec![], None);
 
         agent.set_knowledge(knowledge);
->>>>>>> a6a30006
 
         let mut strm = Box::pin(agent.run_delta(
             vec![Message::new(Role::User).with_contents(vec![Part::Text {
