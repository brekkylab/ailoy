--- conflicted
+++ resolved
@@ -111,19 +111,10 @@
     #[multi_platform_test]
     async fn test_vectorstore_knowledge_with_agent() -> anyhow::Result<()> {
         let knowledge = prepare_knowledge().await?;
-<<<<<<< HEAD
-        let model = LangModel::try_new_local("Qwen/Qwen3-0.6B").await.unwrap();
-        let agent = Arc::new(Mutex::new(Agent::new(
-            model,
-            vec![],
-            Some(knowledge.clone()),
-        )));
-=======
         let model = LangModel::try_new_local("Qwen/Qwen3-0.6B", None)
             .await
             .unwrap();
-        let agent = Arc::new(Mutex::new(Agent::new(model, vec![])));
->>>>>>> a6a30006
+        let agent = Arc::new(Mutex::new(Agent::new(model, vec![], None)));
 
         // Testing as knowledge
         {
