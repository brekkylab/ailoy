--- conflicted
+++ resolved
@@ -47,13 +47,8 @@
 if(DEFINED EMSCRIPTEN)
     set(AILOY_WITH_TVM OFF CACHE BOOL "Enable tvm support")
 
-<<<<<<< HEAD
     set(CMAKE_CXX_FLAGS "${CMAKE_CXX_FLAGS} -fexceptions -pthread")
-    set(CMAKE_EXE_LINKER_FLAGS "${CMAKE_EXE_LINKER_FLAGS} -s ASYNCIFY=1 -s FETCH=1 -s ALLOW_MEMORY_GROWTH=1 -fexceptions -lembind")
-=======
-    set(CMAKE_CXX_FLAGS "${CMAKE_CXX_FLAGS} -fexceptions")
     set(CMAKE_EXE_LINKER_FLAGS "${CMAKE_EXE_LINKER_FLAGS} -s ASYNCIFY=1 -s FETCH=1 -s ALLOW_MEMORY_GROWTH=1 -s WASM_BIGINT=1 -fexceptions -lembind")
->>>>>>> b6944d5d
     set(CMAKE_EXE_LINKER_FLAGS "${CMAKE_EXE_LINKER_FLAGS} -s EXPORTED_RUNTIME_METHODS=['ccall','cwrap','stringToNewUTF8']")
 else()
     set(AILOY_WITH_TVM ON CACHE BOOL "Enable tvm support")
