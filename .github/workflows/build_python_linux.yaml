--- conflicted
+++ resolved
@@ -7,18 +7,7 @@
   build:
     runs-on: ubuntu-latest
     container:
-<<<<<<< HEAD
-      image: ghcr.io/brekkylab/ailoy-buildpack-linux:20251120
-=======
       image: ghcr.io/brekkylab/ailoy-buildpack-linux:20251126
-
-    strategy:
-      matrix:
-        python: ["cp310-cp310", "cp311-cp311", "cp312-cp312", "cp313-cp313", "cp314-cp314"]
-
-    continue-on-error: true
-
->>>>>>> b12eb349
     env:
       PYTHON_BIN: /opt/python/cp310-cp310/bin
 
