name: Node Windows Build

on:
  push:

jobs:
  build-windows:
    runs-on: windows-2022
<<<<<<< HEAD

    strategy:
      matrix:
        node: [20, 22, 24]
=======
>>>>>>> d71a5ae9

    steps:
      - name: Enable Windows long path support
        shell: powershell
        run: |
          Set-ItemProperty -Path "HKLM:\SYSTEM\CurrentControlSet\Control\FileSystem" -Name "LongPathsEnabled" -Value 1
          git config --system core.longpaths true

      - name: Set up MSVC dev command prompt
        uses: ilammy/msvc-dev-cmd@v1

      - uses: actions/checkout@v4

      - name: Set up Node.js
        uses: actions/setup-node@v4
        with:
          node-version: ${{ matrix.node }}

      - name: Install OpenSSL
        shell: powershell
        run: |
          $url = "https://slproweb.com/download/Win64OpenSSL-3_5_0.exe"
          $output = "openssl-installer.exe"
          Invoke-WebRequest -Uri $url -OutFile $output
          Start-Process -FilePath ".\openssl-installer.exe" -ArgumentList "/silent", "/verysilent", "/sp-", "/SUPPRESSMSGBOXES" -Wait

      - name: Install OpenBLAS
        shell: powershell
        run: |
<<<<<<< HEAD
          & "C:\vcpkg\vcpkg.exe" install openblas:x64-windows-static lapack-reference:x64-windows-static
=======
          & "C:\vcpkg\vcpkg.exe" install lapack:x64-windows-static
>>>>>>> d71a5ae9
          $root = "C:\vcpkg\installed\x64-windows-static"
          echo "BLAS_ROOT=$root" >> $env:GITHUB_ENV
          echo "LAPACK_ROOT=$root" >> $env:GITHUB_ENV
          echo "$root\bin" >> $env:GITHUB_PATH

      - name: Install Vulkan SDK
        shell: powershell
        run: |
          $url = "https://sdk.lunarg.com/sdk/download/1.3.250.1/windows/vulkan-sdk.exe"
          $output = "vulkan-sdk.exe"
          Invoke-WebRequest -Uri $url -OutFile $output
          Start-Process -FilePath ".\vulkan-sdk.exe" -ArgumentList "--accept-licenses", "--default-answer", "--confirm-command", "install", "--root", "C:\VulkanSDK" -Wait
          echo "VULKAN_SDK=C:\VulkanSDK" >> $env:GITHUB_ENV
          echo "PATH=C:\VulkanSDK\Bin;$env:PATH" >> $env:GITHUB_ENV

      - name: Create package
        shell: powershell
        run: |
          npm install
<<<<<<< HEAD
          npm pack
          $packageName = Get-ChildItem -Name "ailoy-*.tgz" | Sort-Object LastWriteTime -Descending | Select-Object -First 1
          echo "packageName=$packageName"
=======
          $packageName = (npm pack | Select-Object -Last 1).Trim()
>>>>>>> d71a5ae9
          echo "packageName=$packageName" >> $env:GITHUB_ENV
        working-directory: ${{ github.workspace }}/bindings/js-node

      - name: Upload npm package
        uses: actions/upload-artifact@v4
        with:
<<<<<<< HEAD
          name: ${{ env.packageName }}.${{ matrix.node }}
=======
          name: ${{ env.packageName }}
>>>>>>> d71a5ae9
          path: ${{ github.workspace }}/bindings/js-node/${{ env.packageName }}<|MERGE_RESOLUTION|>--- conflicted
+++ resolved
@@ -6,13 +6,10 @@
 jobs:
   build-windows:
     runs-on: windows-2022
-<<<<<<< HEAD
 
     strategy:
       matrix:
         node: [20, 22, 24]
-=======
->>>>>>> d71a5ae9
 
     steps:
       - name: Enable Windows long path support
@@ -42,11 +39,7 @@
       - name: Install OpenBLAS
         shell: powershell
         run: |
-<<<<<<< HEAD
           & "C:\vcpkg\vcpkg.exe" install openblas:x64-windows-static lapack-reference:x64-windows-static
-=======
-          & "C:\vcpkg\vcpkg.exe" install lapack:x64-windows-static
->>>>>>> d71a5ae9
           $root = "C:\vcpkg\installed\x64-windows-static"
           echo "BLAS_ROOT=$root" >> $env:GITHUB_ENV
           echo "LAPACK_ROOT=$root" >> $env:GITHUB_ENV
@@ -66,22 +59,14 @@
         shell: powershell
         run: |
           npm install
-<<<<<<< HEAD
           npm pack
           $packageName = Get-ChildItem -Name "ailoy-*.tgz" | Sort-Object LastWriteTime -Descending | Select-Object -First 1
           echo "packageName=$packageName"
-=======
-          $packageName = (npm pack | Select-Object -Last 1).Trim()
->>>>>>> d71a5ae9
           echo "packageName=$packageName" >> $env:GITHUB_ENV
         working-directory: ${{ github.workspace }}/bindings/js-node
 
       - name: Upload npm package
         uses: actions/upload-artifact@v4
         with:
-<<<<<<< HEAD
           name: ${{ env.packageName }}.${{ matrix.node }}
-=======
-          name: ${{ env.packageName }}
->>>>>>> d71a5ae9
           path: ${{ github.workspace }}/bindings/js-node/${{ env.packageName }}