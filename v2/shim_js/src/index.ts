export {
  init as init_embedding_model,
  EmbeddingModel,
} from "./embedding_model";
export { init as init_language_model, LanguageModel } from "./language_model";
<<<<<<< HEAD
export { init as init_faiss_index_wrapper, FaissIndexWrapper } from "./faiss";
=======
export { init as init_faiss_index_inner, FaissIndexInner } from "./faiss";
>>>>>>> 65d209ac
export type { FaissIndexSearchResult } from "./faiss";<|MERGE_RESOLUTION|>--- conflicted
+++ resolved
@@ -3,9 +3,5 @@
   EmbeddingModel,
 } from "./embedding_model";
 export { init as init_language_model, LanguageModel } from "./language_model";
-<<<<<<< HEAD
-export { init as init_faiss_index_wrapper, FaissIndexWrapper } from "./faiss";
-=======
 export { init as init_faiss_index_inner, FaissIndexInner } from "./faiss";
->>>>>>> 65d209ac
 export type { FaissIndexSearchResult } from "./faiss";