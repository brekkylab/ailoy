[package]
name = "ailoy"
version = "0.1.0"
edition = "2024"

[features]
node = ["dep:napi", "dep:napi-derive"]
python = ["dep:pyo3", "dep:pyo3-async-runtimes", "dep:pyo3-stub-gen", "dep:pyo3-stub-gen-derive"]
default = []


[dependencies]
anyhow = "1"
async-channel = "2.5"
async-stream = "0.3"
futures = "0.3.31"
indexmap = { version = "2", features = ["serde"] }
minijinja = { version = "2.11.0", features = ["loader", "custom_syntax", "json"] }
minijinja-contrib = { version = "2.11.0", features = ["pycompat"] }
napi = { version = "3", features = ["tokio_rt"], optional = true }
napi-derive = { version = "3", optional = true }
<<<<<<< HEAD
ordered-float = { version = "5.0.0", features = ["serde"] }
pyo3 = { version = "0.25", features = ["extension-module"], optional = true }
=======
pyo3 = { version = "0.25", optional = true }
>>>>>>> d17a3ac9
pyo3-async-runtimes = { version = "0.25", features = ["attributes", "tokio-runtime"], optional = true }
pyo3-stub-gen = { version = "0.12.2", optional = true }
pyo3-stub-gen-derive = { version = "0.12.2", optional = true }
reqwest = { version = "0.12", features = ["stream"] }
rmcp = { version = "0.5.0", features = ["client", "reqwest", "transport-streamable-http-client", "transport-sse-client"] }
serde = { version = "1.0", features = ["derive"] }
serde_json = { version = "1.0", features = ["preserve_order"] }
sha1 = "0.10"
strum = { version = "0.27", features = ["derive"] }
url = "2.5.4"

[target.'cfg(target_arch = "wasm32")'.dependencies]
getrandom = { version = "0.3", features = ["wasm_js"] }
js-sys = "0.3"
tokenizers = { version = "0.21.4", default-features = false, features = ["fancy-regex"] }
tokio = { version = "1.0", default-features = false, features = ["macros", "rt", "sync"] }
wasm-bindgen = "0.2"
wasm-bindgen-futures = "0.4"
web-sys = { version = "0.3", features = [
    "FileSystemCreateWritableOptions",
    "FileSystemDirectoryHandle",
    "FileSystemFileHandle",
    "FileSystemGetDirectoryOptions",
    "FileSystemGetFileOptions",
    "FileSystemRemoveOptions",
    "FileSystemWritableFileStream",
    "Navigator",
    "Storage",
    "StorageManager"
] }

[build-dependencies]
napi-build = "2"

[target.'cfg(not(target_arch = "wasm32"))'.build-dependencies]
cmake = "0.1"
cxx-build = "1.0"

[target.'cfg(not(target_arch = "wasm32"))'.dependencies]
cxx = "1.0"
onig = "6"
rmcp = { version = "0.5.0", features = ["transport-child-process"] }
tokenizers = { version = "0.21.4", default-features = false, features = ["onig"] }
tokio = { version = "1.0", default-features = false, features = ["macros", "rt-multi-thread", "sync"] }

[lib]
crate-type = ["cdylib", "rlib"]
path = "src/lib.rs"

[[bin]]
name = "py_stub_gen"
doc = false<|MERGE_RESOLUTION|>--- conflicted
+++ resolved
@@ -19,12 +19,8 @@
 minijinja-contrib = { version = "2.11.0", features = ["pycompat"] }
 napi = { version = "3", features = ["tokio_rt"], optional = true }
 napi-derive = { version = "3", optional = true }
-<<<<<<< HEAD
 ordered-float = { version = "5.0.0", features = ["serde"] }
-pyo3 = { version = "0.25", features = ["extension-module"], optional = true }
-=======
 pyo3 = { version = "0.25", optional = true }
->>>>>>> d17a3ac9
 pyo3-async-runtimes = { version = "0.25", features = ["attributes", "tokio-runtime"], optional = true }
 pyo3-stub-gen = { version = "0.12.2", optional = true }
 pyo3-stub-gen-derive = { version = "0.12.2", optional = true }
