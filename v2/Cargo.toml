[package]
name = "ailoy"
version = "0.1.0"
edition = "2024"

[package.metadata.wasm-pack.profile.release]
wasm-opt = ["-O", "--enable-bulk-memory"]

[lib]
crate-type = ["cdylib", "rlib"]
path = "src/lib.rs"

[[bin]]
name = "py_stub_gen"
doc = false
required-features = ["python"]

[[bin]]
name = "ailoy-model"
path = "src/bin/ailoy_model.rs"
required-features = ["ailoy-model-cli"]

[features]
python = [
    "dep:pyo3",
    "dep:pyo3-async-runtimes",
    "dep:pyo3-stub-gen",
    "dep:pyo3-stub-gen-derive",
    "ailoy-model-cli",
]
nodejs = ["dep:napi", "dep:napi-derive", "ailoy-model-cli"]
ailoy-model-cli = ["dep:aws-config", "dep:aws-sdk-s3", "dep:clap", "dep:indicatif"]
default = []

[dependencies]
ailoy-macros = { path = "./macros" }
anyhow = "1"
async-channel = "2.5"
async-stream = "0.3"
async-trait = "0.1.89"
aws-config = { version = "1.8.6", optional = true }
aws-sdk-s3 = { version = "1.106.0", optional = true }
base64 = "0.21"
chromadb = { git = "https://github.com/brekkylab/chromadb-rs.git", branch = "master" }
clap = { version = "4.5.48", optional = true, features = ["derive"] }
dedent = "0.1.1"
derive_builder = "0.20.2"
downcast-rs = "2.0.2"
futures = "0.3.31"
image = { version = "0.25", default-features = false, features = ["png", "jpeg", "webp"] }
indexmap = { version = "2", features = ["serde"] }
indicatif = { version = "0.18.0", optional = true }
jsonschema = { version = "0.33.0", default-features = false }
mime-infer = "4.0.0"
minijinja = { version = "2.11.0", features = ["loader", "custom_syntax", "json", "preserve_order"] }
minijinja-contrib = { version = "2.11.0", features = ["pycompat"] }
napi = { version = "3", features = ["tokio_rt", "napi8", "serde-json"], optional = true }
napi-derive = { version = "3", optional = true }
ordered-float = { version = "5.0.0", features = ["serde"] }
pyo3 = { version = "0.26", features = ["experimental-async", "macros"], optional = true }
pyo3-async-runtimes = { version = "0.26", features = ["attributes", "tokio-runtime"], optional = true }
pyo3-stub-gen = { version = "0.12.2", optional = true }
pyo3-stub-gen-derive = { version = "0.12.2", optional = true }
reqwest = { version = "0.12", features = ["json", "stream"] }
rmcp = { version = "0.5.0", features = ["default"] }
serde = { version = "1.0", features = ["derive"] }
serde_bytes = "0.11"
serde_json = { version = "1.0", features = ["preserve_order"] }
sha1 = "0.10"
strum = { version = "0.27", features = ["derive"] }
strum_macros = "0.27.2"
thiserror = "2.0.15"
url = "2.5.4"

[target.'cfg(not(target_arch = "wasm32"))'.dependencies]
cxx = "1.0"
log = "0.4.27"
onig = "6"
parking_lot = "0.12.4"
rmcp = { version = "0.5.0", features = ["client", "reqwest", "transport-child-process", "transport-streamable-http-client"] }
tokenizers = { version = "0.21.4", default-features = false, features = ["onig"] }
tokio = { version = "1.0", default-features = false, features = ["macros", "rt-multi-thread", "sync"] }
uuid = { version = "1.18.0", features = ["v4"] }

[target.'cfg(target_arch = "wasm32")'.dependencies]
getrandom = { version = "0.3", features = ["wasm_js"] }
js-sys = "0.3"
sse-stream = "0.2"
tokenizers = { version = "0.21.4", default-features = false, features = ["fancy-regex"] }
tokio = { version = "1.0", default-features = false, features = ["macros", "rt", "sync"] }
uuid = { version = "1.18.0", features = ["v4", "js"] }
wasm-bindgen = "0.2"
wasm-bindgen-futures = "0.4"
web-sys = { version = "0.3", features = [
    "FileSystemCreateWritableOptions",
    "FileSystemDirectoryHandle",
    "FileSystemFileHandle",
    "FileSystemGetDirectoryOptions",
    "FileSystemGetFileOptions",
    "FileSystemRemoveOptions",
    "FileSystemWritableFileStream",
    "Navigator",
    "Storage",
    "StorageManager",
    "console"
] }

<<<<<<< HEAD
=======
[target.'cfg(not(target_arch = "wasm32"))'.dependencies]
cxx = "1.0"
log = "0.4.27"
onig = "6"
parking_lot = "0.12.4"
rmcp = { version = "0.5.0", features = ["client", "reqwest", "transport-child-process", "transport-streamable-http-client"] }
tokenizers = { version = "0.21.4", default-features = false, features = ["onig"] }
tokio = { version = "1.0", default-features = false, features = ["macros", "rt-multi-thread", "sync"] }
uuid = { version = "1.18.0", features = ["v4"] }

[dev-dependencies]
yare = "3.0.0"

[target.'cfg(target_arch = "wasm32")'.dev-dependencies]
wasm-bindgen-test = "0.3"

[target.'cfg(not(target_arch = "wasm32"))'.dev-dependencies]
env_logger = "0.11.8"

>>>>>>> fe17aadb
[build-dependencies]
dotenvy = "0.15.7"
napi-build = "2"

[target.'cfg(not(target_arch = "wasm32"))'.build-dependencies]
cmake = "0.1"

[target.'cfg(not(target_arch = "wasm32"))'.dev-dependencies]
env_logger = "0.11.8"

[target.'cfg(target_arch = "wasm32")'.dev-dependencies]
wasm-bindgen-test = "0.3"<|MERGE_RESOLUTION|>--- conflicted
+++ resolved
@@ -105,28 +105,6 @@
     "console"
 ] }
 
-<<<<<<< HEAD
-=======
-[target.'cfg(not(target_arch = "wasm32"))'.dependencies]
-cxx = "1.0"
-log = "0.4.27"
-onig = "6"
-parking_lot = "0.12.4"
-rmcp = { version = "0.5.0", features = ["client", "reqwest", "transport-child-process", "transport-streamable-http-client"] }
-tokenizers = { version = "0.21.4", default-features = false, features = ["onig"] }
-tokio = { version = "1.0", default-features = false, features = ["macros", "rt-multi-thread", "sync"] }
-uuid = { version = "1.18.0", features = ["v4"] }
-
-[dev-dependencies]
-yare = "3.0.0"
-
-[target.'cfg(target_arch = "wasm32")'.dev-dependencies]
-wasm-bindgen-test = "0.3"
-
-[target.'cfg(not(target_arch = "wasm32"))'.dev-dependencies]
-env_logger = "0.11.8"
-
->>>>>>> fe17aadb
 [build-dependencies]
 dotenvy = "0.15.7"
 napi-build = "2"
@@ -134,6 +112,9 @@
 [target.'cfg(not(target_arch = "wasm32"))'.build-dependencies]
 cmake = "0.1"
 
+[dev-dependencies]
+yare = "3.0.0"
+
 [target.'cfg(not(target_arch = "wasm32"))'.dev-dependencies]
 env_logger = "0.11.8"
 
