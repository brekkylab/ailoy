--- conflicted
+++ resolved
@@ -6,108 +6,242 @@
  * *This API requires the following crate features to be activated: `ReadableStreamType`*
  */
 type ReadableStreamType = "bytes";
-<<<<<<< HEAD
-export interface CacheProgress {
-    comment: string;
-    current: number;
-    total: number;
-}
-
+/**
+ * Describes a **tool** (or function) that a language model can invoke.
+ *
+ * `ToolDesc` defines the schema, behavior, and input/output specification of a callable
+ * external function, allowing an LLM to understand how to use it.
+ *
+ * The primary role of this struct is to describe to the LLM what a *tool* does,
+ * how it can be invoked, and what input (`parameters`) and output (`returns`) schemas it expects.
+ *
+ * The format follows the same **schema conventions** used by Hugging Face’s
+ * `transformers` library, as well as APIs such as *OpenAI* and *Anthropic*.
+ * The `parameters` and `returns` fields are typically defined using **JSON Schema**.
+ *
+ * We provide a builder [`ToolDescBuilder`] helper for convenient and fluent construction.
+ * Please refer to [`ToolDescBuilder`].
+ *
+ * # Example
+ * ```rust
+ * use crate::value::{ToolDescBuilder, to_value};
+ *
+ * let desc = ToolDescBuilder::new(\"temperature\")
+ *     .description(\"Get the current temperature for a given city\")
+ *     .parameters(to_value!({
+ *         \"type\": \"object\",
+ *         \"properties\": {
+ *             \"location\": {
+ *                 \"type\": \"string\",
+ *                 \"description\": \"The city name\
+ *             },
+ *             \"unit\": {
+ *                 \"type\": \"string\",
+ *                 \"description\": \"Temperature unit (default: Celsius)\",
+ *                 \"enum\": [\"Celsius\", \"Fahrenheit\"]
+ *             }
+ *         },
+ *         \"required\": [\"location\"]
+ *     }))
+ *     .returns(to_value!({
+ *         \"type\": \"number\
+ *     }))
+ *     .build();
+ *
+ * assert_eq!(desc.name, \"temperature\");
+ * ```
+ */
 export interface ToolDesc {
+    /**
+     * The unique name of the tool or function.
+     */
     name: string;
+    /**
+     * A natural-language description of what the tool does.
+     */
     description?: string;
+    /**
+     * A [`Value`] describing the JSON Schema of the expected parameters.
+     * Typically an object schema such as `{ \"type\": \"object\", \"properties\": ... }`.
+     */
     parameters: Value;
+    /**
+     * An optional [`Value`] that defines the return value schema.  
+     * If omitted, the tool is assumed to return free-form text or JSON.
+     */
     returns?: Value;
 }
 
-export type Bytes = Uint8Array;
-
-export type Value = undefined | boolean | number | number | number | string | Record<string, any> | Value[];
-
-export type APISpecification = "ChatCompletion" | "OpenAI" | "Gemini" | "Claude" | "Responses" | "Grok";
-
-export interface VectorStoreRetrieveResult {
-    id: string;
-    document: string;
-    metadata?: Metadata;
-    distance: number;
-}
-
-export interface VectorStoreGetResult {
-    id: string;
-    document: string;
-    metadata?: Metadata;
-    embedding: Float32Array;
-}
-
-export interface VectorStoreAddInput {
-    embedding: Float32Array;
-    document: string;
-    metadata?: Metadata;
-}
-
-export type Metadata = Map<string, Value>;
-
-export type Embedding = number[];
-
-export interface KnowledgeRetrieveResult {
-    document: string;
-    metadata?: Metadata;
-}
-
-/**
- * The yielded value from agent.run().
- */
-export interface AgentResponse {
-    /**
-     * The message delta per iteration.
-     */
-    delta: MessageDelta;
-    /**
-     * Optional finish reason. If this is Some, the message aggregation is finalized and stored in `aggregated`.
-     */
-    finish_reason: FinishReason | undefined;
-    /**
-     * Optional aggregated message.
-     */
-    aggregated: Message | undefined;
-}
-=======
-export interface InferenceConfig {
-    thinkEffort?: ThinkEffort;
-    temperature?: number;
-    topP?: number;
-    maxTokens?: number;
-    grammar?: Grammar;
-}
-
-export type Grammar = { type: "plain" } | { type: "json" } | { type: "jsonschema"; schema: string } | { type: "regex"; regex: string } | { type: "cfg"; cfg: string };
-
-export type ThinkEffort = "disable" | "enable" | "low" | "medium" | "high";
->>>>>>> d86fb274
-
+/**
+ * Represents a partial or incremental update (delta) of a [`Part`].
+ *
+ * This type enables composable, streaming updates to message parts.
+ * For example, text may be produced token-by-token, or a function call
+ * may be emitted gradually as its arguments stream in.
+ *
+ * # Example
+ *
+ * ## Rust
+ * ```rust
+ * let d1 = PartDelta::Text { text: \"Hel\".into() };
+ * let d2 = PartDelta::Text { text: \"lo\".into() };
+ * let merged = d1.aggregate(d2).unwrap();
+ * assert_eq!(merged.to_text().unwrap(), \"Hello\");
+ * ```
+ *
+ * # Error Handling
+ * Aggregation or finalization may return an error if incompatible deltas
+ * (e.g. mismatched function IDs) are combined or invalid JSON arguments are given.
+ */
 export type PartDelta = { type: "text"; text: string } | { type: "function"; id: string | undefined; function: PartDeltaFunction } | { type: "value"; value: Value } | { type: "null" };
 
+/**
+ * Represents an incremental update (delta) of a function part.
+ *
+ * This type is used during streaming or partial message generation, when function calls are being streamed as text chunks or partial JSON fragments.
+ *
+ * # Variants
+ * * `Verbatim(String)` — Raw text content, typically a partial JSON fragment.
+ * * `WithStringArgs { name, arguments }` — Function name and its serialized arguments as strings.
+ * * `WithParsedArgs { name, arguments }` — Function name and parsed arguments as a `Value`.
+ *
+ * # Use Case
+ * When the model streams out a function call response (e.g., `\"function_call\":{\"name\":...}`),
+ * the incremental deltas can be aggregated until the full function payload is formed.
+ *
+ * # Example
+ * ```rust
+ * let delta = PartDeltaFunction::WithStringArgs {
+ *     name: \"translate\".into(),
+ *     arguments: r#\"{\"text\":\"hi\"}\"#.into(),
+ * };
+ * `
+ */
 export type PartDeltaFunction = { type: "verbatim"; text: string } | { type: "with_string_args"; name: string; arguments: string } | { type: "with_parsed_args"; name: string; arguments: Value };
 
+/**
+ * Represents a semantically meaningful content unit exchanged between the model and the user.
+ *
+ * Conceptually, each `Part` encapsulates a piece of **data** that contributes
+ * to a chat message — such as text, a function invocation, or an image.  
+ *
+ * For example, a single message consisting of a sequence like  
+ * `(text..., image, text...)` is represented as a `Message` containing
+ * an array of three `Part` elements.
+ *
+ * Note that a `Part` does **not** carry \"intent\", such as \"reasoning\" or \"tool call\".
+ * These higher-level semantics are determined by the context of a [`Message`].
+ *
+ * # Example
+ *
+ * ## Rust
+ * ```rust
+ * let part = Part::text(\"Hello, world!\");
+ * assert!(part.is_text());
+ * ```
+ *
+ */
 export type Part = { type: "text"; text: string } | { type: "function"; id: string | undefined; function: PartFunction } | { type: "value"; value: Value } | { type: "image"; image: PartImage };
 
+/**
+ * Represents the image data contained in a [`Part`].
+ *
+ * `PartImage` provides structured access to image data.
+ * Currently, it only implments \"binary\" types.
+ *
+ * # Example
+ * ```rust
+ * let part = Part::image_binary(640, 480, \"rgb\", (0..640*480*3).map(|i| (i % 255) as u8)).unwrap();
+ *
+ * if let Some(img) = part.as_image() {
+ *     assert_eq!(img.height(), 640);
+ *     assert_eq!(img.width(), 480);
+ * }
+ * ```
+ */
 export type PartImage = { type: "binary"; height: number; width: number; colorspace: PartImageColorspace; data: Bytes };
 
+/**
+ * Represents the color space of an image part.
+ *
+ * This enum defines the supported pixel formats of image data. It determines
+ * how many channels each pixel has and how the image should be interpreted.
+ *
+ * # Examples
+ * ```rust
+ * let c = PartImageColorspace::RGB;
+ * assert_eq!(c.channel(), 3);
+ * ```
+ */
 export type PartImageColorspace = "grayscale" | "rgb" | "rgba";
 
+/**
+ * Represents a function call contained within a message part.
+ */
 export interface PartFunction {
+    /**
+     * The name of the function
+     */
     name: string;
+    /**
+     * The arguments of the function, usually represented as a JSON object.
+     */
     arguments: Value;
 }
 
+/**
+ * A container for a streamed message delta and its termination signal.
+ *
+ * During streaming, `delta` carries the incremental payload; once a terminal
+ * condition is reached, `finish_reason` may be populated to explain why.
+ *
+ * # Examples
+ * ```rust
+ * let mut out = MessageOutput::new();
+ * out.delta = MessageDelta::new().with_role(Role::Assistant).with_contents([PartDelta::Text { text: \"Hi\".into() }]);
+ * assert!(out.finish_reason.is_none());
+ * ```
+ *
+ * # Lifecycle
+ * - While streaming: `finish_reason` is typically `None`.
+ * - On completion: `finish_reason` is set; callers can then `finish()` the delta to obtain a concrete [`Message`].
+ */
 export interface MessageOutput {
     delta: MessageDelta;
     finish_reason: FinishReason | undefined;
 }
 
+/**
+ * Explains why a language model\'s streamed generation finished.
+ */
 export type FinishReason = { type: "stop" } | { type: "length" } | { type: "tool_call" } | { type: "refusal"; reason: string };
 
+/**
+ * A streaming, incremental update to a [`Message`].
+ *
+ * `MessageDelta` accumulates partial outputs (text chunks, tool-call fragments, IDs, signatures, etc.) until they can be materialized as a full [`Message`].
+ * It implements [`Delta`] to support associative aggregation.
+ *
+ * # Aggregation Rules
+ * - `role`: merging two distinct roles fails.
+ * - `thinking`: concatenated in arrival order.
+ * - `contents`/`tool_calls`: last element is aggregated with the incoming delta when both are compatible (e.g., Text+Text, Function+Function with matching ID policy), otherwise appended as a new fragment.
+ * - `id`/`signature`: last-writer-wins.
+ *
+ * # Finalization
+ * - `finish()` converts the accumulated deltas into a fully-formed [`Message`].
+ *   Fails if required fields (e.g., `role`) are missing or inner deltas cannot be finalized.
+ *
+ * # Examples
+ * ```rust
+ * let d1 = MessageDelta::new().with_role(Role::Assistant).with_contents([PartDelta::Text { text: \"Hel\".into() }]);
+ * let d2 = MessageDelta::new().with_contents([PartDelta::Text { text: \"lo\".into() }]);
+ *
+ * let merged = d1.aggregate(d2).unwrap();
+ * let msg = merged.finish().unwrap();
+ * assert_eq!(msg.contents[0].as_text().unwrap(), \"Hello\");
+ * ```
+ */
 export interface MessageDelta {
     role: Role | undefined;
     id: string | undefined;
@@ -117,12 +251,53 @@
     signature: string | undefined;
 }
 
+/**
+ * A chat message generated by a user, model, or tool.
+ *
+ * `Message` is the concrete, non-streaming container used by the application to store, transmit, or feed structured content into models or tools.
+ * It can represent various kinds of messages, including user input, assistant responses, tool-call outputs, or signed *thinking* metadata.
+ *
+ * Note that many different kinds of messages can be produced.
+ * For example, a language model may internally generate a `thinking` trace before emitting its final output, in order to improve reasoning accuracy.
+ * In other cases, a model may produce *function calls* — structured outputs that instruct external tools to perform specific actions.
+ *
+ * This struct is designed to handle all of these situations in a unified way.
+ *
+ * # Example
+ *
+ * ## Rust
+ * ```rust
+ * let msg = Message::new(Role::User).with_contents([Part::text(\"hello\")]);
+ * assert_eq!(msg.role, Role::User);
+ * assert_eq!(msg.contents.len(), 1);
+ * ```
+ */
 export interface Message {
+    /**
+     * Author of the message.
+     */
     role: Role;
+    /**
+     * Primary message parts (e.g., text, image, value, or function).
+     */
     contents: Part[];
+    /**
+     * Optional stable identifier for deduplication or threading.
+     */
     id?: string;
+    /**
+     * Internal “thinking” text used by some models before producing final output.
+     */
     thinking?: string;
+    /**
+     * Tool-call parts emitted alongside the main contents.
+     */
     tool_calls?: Part[];
+    /**
+     * Optional signature for the `thinking` field.
+     *
+     * This is only applicable to certain LLM APIs that require a signature as part of the `thinking` payload.
+     */
     signature?: string;
 }
 
@@ -130,6 +305,18 @@
  * The author of a message (or streaming delta) in a chat.
  */
 export type Role = "system" | "user" | "assistant" | "tool";
+
+export interface InferenceConfig {
+    thinkEffort?: ThinkEffort;
+    temperature?: number;
+    topP?: number;
+    maxTokens?: number;
+    grammar?: Grammar;
+}
+
+export type Grammar = { type: "plain" } | { type: "json" } | { type: "jsonschema"; schema: string } | { type: "regex"; regex: string } | { type: "cfg"; cfg: string };
+
+export type ThinkEffort = "disable" | "enable" | "low" | "medium" | "high";
 
 export interface CacheProgress {
     comment: string;
@@ -137,10 +324,58 @@
     total: number;
 }
 
-<<<<<<< HEAD
-export type Grammar = { type: "plain" } | { type: "json" } | { type: "jsonschema"; schema: string } | { type: "regex"; regex: string } | { type: "cfg"; cfg: string };
-
-export type ThinkEffort = "disable" | "enable" | "low" | "medium" | "high";
+export interface VectorStoreRetrieveResult {
+    id: string;
+    document: string;
+    metadata?: Metadata;
+    distance: number;
+}
+
+export interface VectorStoreGetResult {
+    id: string;
+    document: string;
+    metadata?: Metadata;
+    embedding: Float32Array;
+}
+
+export interface VectorStoreAddInput {
+    embedding: Float32Array;
+    document: string;
+    metadata?: Metadata;
+}
+
+export type Metadata = Map<string, Value>;
+
+export type Embedding = number[];
+
+export type Bytes = Uint8Array;
+
+export interface KnowledgeRetrieveResult {
+    document: string;
+    metadata?: Metadata;
+}
+
+export type Value = undefined | boolean | number | number | number | string | Record<string, any> | Value[];
+
+export type APISpecification = "ChatCompletion" | "OpenAI" | "Gemini" | "Claude" | "Responses" | "Grok";
+
+/**
+ * The yielded value from agent.run().
+ */
+export interface AgentResponse {
+    /**
+     * The message delta per iteration.
+     */
+    delta: MessageDelta;
+    /**
+     * Optional finish reason. If this is Some, the message aggregation is finalized and stored in `aggregated`.
+     */
+    finish_reason: FinishReason | undefined;
+    /**
+     * Optional aggregated message.
+     */
+    aggregated: Message | undefined;
+}
 
 export class Agent {
   free(): void;
@@ -155,28 +390,6 @@
   static newLocal(modelName: string, progressCallback?: (progress: CacheProgress) => void | null): Promise<EmbeddingModel>;
   infer(text: string): Promise<Float32Array>;
 }
-=======
-export interface ToolDesc {
-    name: string;
-    description?: string;
-    parameters: Value;
-    returns?: Value;
-}
-
-export type Bytes = Uint8Array;
-
-export type APISpecification = "ChatCompletion" | "OpenAI" | "Gemini" | "Claude" | "Responses" | "Grok";
-
-export type Value = undefined | boolean | number | number | number | string | Record<string, any> | Value[];
-
-export class EmbeddingModel {
-  private constructor();
-  free(): void;
-  [Symbol.dispose](): void;
-  static create_local(modelName: string, progressCallback: (progress: CacheProgress) => void): Promise<EmbeddingModel>;
-  infer(text: string): Promise<Float32Array>;
-}
->>>>>>> d86fb274
 export class IntoUnderlyingByteSource {
   private constructor();
   free(): void;
@@ -202,7 +415,6 @@
   pull(controller: ReadableStreamDefaultController): Promise<any>;
   cancel(): void;
 }
-<<<<<<< HEAD
 export class Knowledge {
   private constructor();
   free(): void;
@@ -210,13 +422,10 @@
   static newVectorStore(store: VectorStore, embedding_model: EmbeddingModel): Knowledge;
   retrieve(query: string, top_k: number): Promise<KnowledgeRetrieveResult[]>;
 }
-=======
->>>>>>> d86fb274
 export class LangModel {
   private constructor();
   free(): void;
   [Symbol.dispose](): void;
-<<<<<<< HEAD
   static create_local(modelName: string, progressCallback?: (progress: CacheProgress) => void | null): Promise<LangModel>;
   static create_stream_api(spec: APISpecification, modelName: string, apiKey: string): Promise<LangModel>;
   infer(msgs: Message[], tools?: ToolDesc[] | null, config?: InferenceConfig | null): AsyncIterable<MessageOutput>;
@@ -251,9 +460,4 @@
   removeVectors(ids: string[]): Promise<void>;
   clear(): Promise<void>;
   count(): Promise<number>;
-=======
-  static create_local(modelName: string, progressCallback: (progress: CacheProgress) => void): Promise<LangModel>;
-  static create_stream_api(spec: APISpecification, modelName: string, apiKey: string): Promise<LangModel>;
-  infer(msgs: Message[], tools?: ToolDesc[] | null, config?: InferenceConfig | null): AsyncIterable<MessageOutput>;
->>>>>>> d86fb274
 }