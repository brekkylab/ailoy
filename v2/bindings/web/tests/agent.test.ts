import { beforeAll, describe, it, test } from "vitest";

import * as ailoy from "../src/index";

const modelConfigs = [
  {
    name: "Local",
    createAgent: async () => {
      const model = await ailoy.LangModel.newLocal("Qwen/Qwen3-0.6B");
      return new ailoy.Agent(model);
    },
  },
  {
    name: "OpenAI",
    skip: process.env.OPENAI_API_KEY === undefined,
    createAgent: async () => {
      const model = await ailoy.LangModel.newStreamAPI(
        "OpenAI",
        "gpt-4o",
        process.env.OPENAI_API_KEY!
      );
      return new ailoy.Agent(model);
    },
    runImageUrl: true,
    runImageBase64: true,
  },
  {
    name: "Gemini",
    skip: process.env.GEMINI_API_KEY === undefined,
    createAgent: async () => {
      const model = await ailoy.LangModel.newStreamAPI(
        "Gemini",
        "gemini-2.5-flash",
        process.env.GEMINI_API_KEY!
      );
      return new ailoy.Agent(model);
    },
    runImageBase64: true,
  },
  {
    name: "Claude",
    skip: process.env.ANTHROPIC_API_KEY === undefined,
    createAgent: async () => {
      const model = await ailoy.LangModel.newStreamAPI(
        "Claude",
        "claude-haiku-4-5",
        process.env.ANTHROPIC_API_KEY!
      );
      return new ailoy.Agent(model);
    },
    runImageBase64: true,
  },
  {
    name: "Grok",
    skip: process.env.XAI_API_KEY === undefined,
    createAgent: async () => {
      const model = await ailoy.LangModel.newStreamAPI(
        "Grok",
        "grok-4-fast",
        process.env.XAI_API_KEY!
      );
      return new ailoy.Agent(model);
    },
    runImageUrl: true,
    runImageBase64: true,
  },
];

const testImageUrl =
  "https://newsroom.haas.berkeley.edu/wp-content/uploads/2023/02/jensen-huang-headshot2_thmb-300x246.jpg";
const testImageBase64 = await (async () => {
  const resp = await fetch(testImageUrl);
  const arrayBuffer = await resp.arrayBuffer();
  const bytes = new Uint8Array(arrayBuffer);
  return ailoy.imageFromBytes(bytes);
})();

for (const cfg of modelConfigs) {
  describe.skipIf(cfg.skip).concurrent(`Ailoy Agent: ${cfg.name}`, () => {
    let agent: ailoy.Agent;

    beforeAll(async () => {
      agent = await cfg.createAgent();
    });

<<<<<<< HEAD
    test.sequential("Simple Chat", async () => {
      for await (const resp of agent.run("What is your name?")) {
        if (resp.accumulated !== undefined) {
          console.log(resp.accumulated);
        }
=======
    test.sequential("Simple Chat(single string)", async () => {
      for await (const resp of agent.run("What is your name?")) {
        console.log(resp.message);
      }
    });

    test.sequential("Simple Chat(string contents)", async () => {
      for await (const resp of agent.run([
        { role: "user", contents: "What is your name?" },
      ])) {
        console.log(resp.message);
      }
    });

    test.sequential("Simple Chat(string contents)", async () => {
      for await (const resp of agent.run([
        {
          role: "user",
          contents: [{ type: "text", text: "What is your name?" }],
        },
      ])) {
        console.log(resp.message);
>>>>>>> 6b3d28f6
      }
    });

    test.sequential(
      "Tool Calling: JsFunctionTool (temperature)",
      async () => {
        const tool = ailoy.Tool.newFunction(
          {
            name: "temperature",
            description: "Get temperature of the provided location",
            parameters: {
              type: "object",
              properties: {
                location: {
                  type: "string",
                  description: "The city name",
                },
                unit: {
                  type: "string",
                  description: "temperature unit",
                  enum: ["Celsius", "Fahrenheit"],
                },
              },
              required: ["location", "unit"],
            },
          },
          async (args) => {
            return {
              location: args.location,
              unit: args.unit,
              temp: 38,
            };
          }
        );

        agent.addTool(tool);

        for await (const resp of agent.run(
          "What is the temperature in Seoul now? Answer in Celsius."
        )) {
<<<<<<< HEAD
          if (resp.accumulated !== undefined) {
            console.log(resp.accumulated);
          }
=======
          console.log(resp.message);
>>>>>>> 6b3d28f6
        }

        agent.removeTool(tool.description.name);
      },
      10000
    );

    if (cfg.runImageUrl) {
      test.sequential(
        "Multimodal: Image URL",
        async () => {
          const imgPart = ailoy.imageFromUrl(testImageUrl);
          for await (const resp of agent.run([
            {
              role: "user",
              contents: [
                imgPart,
                { type: "text", text: "What is shown in this image?" },
              ],
            },
          ])) {
            console.log(resp.message);
          }
        },
        10000
      );
    }

    if (cfg.runImageBase64) {
      test.sequential(
        "Multimodal: Image Base64",
        async () => {
          for await (const resp of agent.run([
            {
              role: "user",
              contents: [
                testImageBase64,
                { type: "text", text: "What is shown in this image?" },
              ],
            },
          ])) {
            console.log(resp.message);
          }
        },
        10000
      );
    }

    test.sequential(
      "Using Knowledge",
      async () => {
        const vs = await ailoy.VectorStore.newFaiss(1024);
        const emb = await ailoy.EmbeddingModel.newLocal("BAAI/bge-m3");

        const doc0 =
          "Ailoy is an awesome AI agent framework supporting Rust, Python, Nodejs and WebAssembly.";
        const emb0 = await emb.infer(doc0);
        await vs.addVector({ embedding: emb0, document: doc0 });

        const knowledge = ailoy.Knowledge.newVectorStore(vs, emb);
        agent.setKnowledge(knowledge);

        const documentPolyfill: ailoy.DocumentPolyfill = {
          systemMessageTemplate: `
    {{- text }}
    # Knowledges
    After the user’s question, a list of documents retrieved from the knowledge base may appear. Try to answer the user’s question based on the provided knowledges.
                `,
          queryMessageTemplate: `
    {{- text }}
    {%- if documents %}
        {{- "<documents>\n" }}
        {%- for doc in documents %}
        {{- "<document>\n" }}
            {{- doc.text + '\n' }}
        {{- "</document>\n" }}
        {%- endfor %}
        {{- "</documents>\n" }}
    {%- endif %}
                `,
        };

        for await (const resp of agent.run("What is Ailoy?", {
          documentPolyfill,
        })) {
<<<<<<< HEAD
          if (resp.accumulated !== undefined) {
            console.log(resp.accumulated);
          }
=======
          console.log(resp.message);
>>>>>>> 6b3d28f6
        }

        agent.removeKnowledge();
      },
      120000
    );
  });
}<|MERGE_RESOLUTION|>--- conflicted
+++ resolved
@@ -83,13 +83,6 @@
       agent = await cfg.createAgent();
     });
 
-<<<<<<< HEAD
-    test.sequential("Simple Chat", async () => {
-      for await (const resp of agent.run("What is your name?")) {
-        if (resp.accumulated !== undefined) {
-          console.log(resp.accumulated);
-        }
-=======
     test.sequential("Simple Chat(single string)", async () => {
       for await (const resp of agent.run("What is your name?")) {
         console.log(resp.message);
@@ -112,7 +105,6 @@
         },
       ])) {
         console.log(resp.message);
->>>>>>> 6b3d28f6
       }
     });
 
@@ -153,13 +145,7 @@
         for await (const resp of agent.run(
           "What is the temperature in Seoul now? Answer in Celsius."
         )) {
-<<<<<<< HEAD
-          if (resp.accumulated !== undefined) {
-            console.log(resp.accumulated);
-          }
-=======
           console.log(resp.message);
->>>>>>> 6b3d28f6
         }
 
         agent.removeTool(tool.description.name);
@@ -245,13 +231,7 @@
         for await (const resp of agent.run("What is Ailoy?", {
           documentPolyfill,
         })) {
-<<<<<<< HEAD
-          if (resp.accumulated !== undefined) {
-            console.log(resp.accumulated);
-          }
-=======
           console.log(resp.message);
->>>>>>> 6b3d28f6
         }
 
         agent.removeKnowledge();
