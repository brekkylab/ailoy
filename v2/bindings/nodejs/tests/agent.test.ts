import dotenv from "dotenv";
import { beforeAll, describe, test } from "vitest";

import * as ailoy from "../src";

dotenv.config();

const modelConfigs = [
  {
    name: "Local",
    createAgent: async () => {
      const model = await ailoy.LangModel.newLocal("Qwen/Qwen3-0.6B");
      return new ailoy.Agent(model);
    },
  },
  {
    name: "OpenAI",
    skip: process.env.OPENAI_API_KEY === undefined,
    createAgent: async () => {
      const model = await ailoy.LangModel.newStreamAPI(
        "OpenAI",
        "gpt-4o",
        process.env.OPENAI_API_KEY!
      );
      return new ailoy.Agent(model);
    },
    runImageUrl: true,
    runImageBase64: true,
  },
  {
    name: "Gemini",
    skip: process.env.GEMINI_API_KEY === undefined,
    createAgent: async () => {
      const model = await ailoy.LangModel.newStreamAPI(
        "Gemini",
        "gemini-2.5-flash",
        process.env.GEMINI_API_KEY!
      );
      return new ailoy.Agent(model);
    },
    runImageBase64: true,
  },
  {
    name: "Claude",
    skip: process.env.ANTHROPIC_API_KEY === undefined,
    createAgent: async () => {
      const model = await ailoy.LangModel.newStreamAPI(
        "Claude",
        "claude-haiku-4-5",
        process.env.ANTHROPIC_API_KEY!
      );
      return new ailoy.Agent(model);
    },
    runImageBase64: true,
  },
  {
    name: "Grok",
    skip: process.env.XAI_API_KEY === undefined,
    createAgent: async () => {
      const model = await ailoy.LangModel.newStreamAPI(
        "Grok",
        "grok-4-fast",
        process.env.XAI_API_KEY!
      );
      return new ailoy.Agent(model);
    },
    runImageUrl: true,
    runImageBase64: true,
  },
];

const testImageUrl =
  "https://cdn.britannica.com/60/257460-050-62FF74CB/NVIDIA-Jensen-Huang.jpg?w=385";
const testImageBase64 = await (async () => {
  const resp = await fetch(testImageUrl);
  const arrayBuffer = await resp.arrayBuffer();
  const buffer = Buffer.from(arrayBuffer);
  const b64 = buffer.toString("base64");
  return ailoy.imageFromBase64(b64);
})();

for (const cfg of modelConfigs) {
  describe.skipIf(cfg.skip).concurrent(`Agent test: ${cfg.name}`, () => {
    let agent: ailoy.Agent;

    beforeAll(async () => {
      agent = await cfg.createAgent();
    });

<<<<<<< HEAD
    test.sequential("Simple Chat(single string)", async () => {
      for await (const resp of agent.run("What is your name?")) {
        if (resp.accumulated !== undefined) {
          console.log(resp.accumulated);
        }
      }
    });

    test.sequential("Simple Chat(string contents)", async () => {
      for await (const resp of agent.run([
        { role: "user", contents: "What is your name?" },
      ])) {
        if (resp.accumulated !== undefined) {
          console.log(resp.accumulated);
        }
      }
    });

    test.sequential("Simple Chat(normal form)", async () => {
      for await (const resp of agent.run([
=======
    test.sequential("Simple Chat", async () => {
      for await (const resp of agent.run_delta([
>>>>>>> 19b9ac42
        {
          role: "user",
          contents: [{ type: "text", text: "What is your name?" }],
        },
      ])) {
        if (resp?.delta !== undefined) {
          console.log(resp.delta);
        }
      }
    });

    test.sequential(
      "Tool Calling: Builtin Tool (terminal)",
      async () => {
        const tool = ailoy.Tool.newBuiltin("terminal");
        agent.addTool(tool);

<<<<<<< HEAD
        for await (const resp of agent.run(
          "List the files in the current directory."
        )) {
          if (resp.accumulated !== undefined) {
            console.log(`[${cfg.name}] `, resp.accumulated);
=======
        for await (const resp of agent.run_delta([
          {
            role: "user",
            contents: [
              {
                type: "text",
                text: "List the files in the current directory.",
              },
            ],
          },
        ])) {
          if (resp?.delta !== undefined) {
            console.log(`[${cfg.name}] `, resp.delta);
>>>>>>> 19b9ac42
          }
        }

        agent.removeTool(tool.description.name);
      },
      10000
    );

    test.sequential(
      "Tool Calling: MCP Tools (time)",
      async () => {
        const client = await ailoy.MCPClient.newStdio("uvx", [
          "mcp-server-time",
        ]);
        agent.addTools(client.tools);

<<<<<<< HEAD
        for await (const resp of agent.run(
          "What time is it now in Asia/Seoul? Answer in local timezone."
        )) {
          if (resp.accumulated !== undefined) {
            console.log(resp.accumulated);
=======
        for await (const resp of agent.run_delta([
          {
            role: "user",
            contents: [
              {
                type: "text",
                text: "What time is it now in Asia/Seoul? Answer in local timezone.",
              },
            ],
          },
        ])) {
          if (resp?.delta !== undefined) {
            console.log(resp.delta);
>>>>>>> 19b9ac42
          }
        }

        agent.removeTools(client.tools.map((t) => t.description.name));
      },
      10000
    );

    test.sequential(
      "Tool Calling: JsFunctionTool (temperature)",
      async () => {
        const tool = ailoy.Tool.newFunction(
          {
            name: "temperature",
            description: "Get temperature of the provided location",
            parameters: {
              type: "object",
              properties: {
                location: {
                  type: "string",
                  description: "The city name",
                },
                unit: {
                  type: "string",
                  description: "temperature unit",
                  enum: ["Celsius", "Fahrenheit"],
                },
              },
              required: ["location", "unit"],
            },
          },
          async (args) => {
            return {
              location: args.location,
              unit: args.unit,
              temp: 38,
            };
          }
        );

        agent.addTool(tool);

<<<<<<< HEAD
        for await (const resp of agent.run(
          "What is the temperature in Seoul now? Answer in Celsius."
        )) {
          if (resp.accumulated !== undefined) {
            console.log(resp.accumulated);
=======
        for await (const resp of agent.run_delta([
          {
            role: "user",
            contents: [
              {
                type: "text",
                text: "What is the temperature in Seoul now? Answer in Celsius.",
              },
            ],
          },
        ])) {
          if (resp?.delta !== undefined) {
            console.log(resp.delta);
>>>>>>> 19b9ac42
          }
        }

        agent.removeTool(tool.description.name);
      },
      10000
    );

    if (cfg.runImageUrl) {
      test.sequential(
        "Multimodal: Image URL",
        async () => {
          const imgPart = ailoy.imageFromUrl(testImageUrl);
          for await (const resp of agent.run([
            {
              role: "user",
              contents: [
                imgPart,
                { type: "text", text: "What is shown in this image?" },
              ],
            },
          ])) {
            if (resp.accumulated !== undefined) {
              console.log(resp.accumulated);
            }
          }
        },
        10000
      );
    }

    if (cfg.runImageBase64) {
      test.sequential(
        "Multimodal: Image Base64",
        async () => {
          for await (const resp of agent.run([
            {
              role: "user",
              contents: [
                testImageBase64,
                { type: "text", text: "What is shown in this image?" },
              ],
            },
          ])) {
            if (resp.accumulated !== undefined) {
              console.log(resp.accumulated);
            }
          }
        },
        10000
      );
    }

    test.sequential(
      "Using Knowledge",
      async () => {
        const vs = await ailoy.VectorStore.newFaiss(1024);
        const emb = await ailoy.EmbeddingModel.newLocal("BAAI/bge-m3");

        const doc0 =
          "Ailoy is an awesome AI agent framework supporting Rust, Python, Nodejs and WebAssembly.";
        const emb0 = await emb.infer(doc0);
        await vs.addVector({ embedding: emb0, document: doc0 });

        const knowledge = ailoy.Knowledge.newVectorStore(vs, emb);
        agent.setKnowledge(knowledge);

        const documentPolyfill: ailoy.DocumentPolyfill = {
          systemMessageTemplate: `
{{- text }}
# Knowledges
After the user’s question, a list of documents retrieved from the knowledge base may appear. Try to answer the user’s question based on the provided knowledges.
            `,
          queryMessageTemplate: `
{{- text }}
{%- if documents %}
    {{- "<documents>\n" }}
    {%- for doc in documents %}
    {{- "<document>\n" }}
        {{- doc.text + '\n' }}
    {{- "</document>\n" }}
    {%- endfor %}
    {{- "</documents>\n" }}
{%- endif %}
            `,
        };

<<<<<<< HEAD
        for await (const resp of agent.run("What is Ailoy?", {
          documentPolyfill,
        })) {
          if (resp.accumulated !== undefined) {
            console.log(resp.accumulated);
=======
        for await (const resp of agent.run_delta(
          [
            {
              role: "user",
              contents: [
                {
                  type: "text",
                  text: "What is Ailoy?",
                },
              ],
            },
          ],
          {
            documentPolyfill,
          }
        )) {
          if (resp?.delta !== undefined) {
            console.log(resp.delta);
>>>>>>> 19b9ac42
          }
        }

        agent.removeKnowledge();
      },
      12000
    );
  });
}<|MERGE_RESOLUTION|>--- conflicted
+++ resolved
@@ -87,11 +87,10 @@
       agent = await cfg.createAgent();
     });
 
-<<<<<<< HEAD
     test.sequential("Simple Chat(single string)", async () => {
       for await (const resp of agent.run("What is your name?")) {
-        if (resp.accumulated !== undefined) {
-          console.log(resp.accumulated);
+        if (resp?.message !== undefined) {
+          console.log(resp?.message);
         }
       }
     });
@@ -100,25 +99,21 @@
       for await (const resp of agent.run([
         { role: "user", contents: "What is your name?" },
       ])) {
-        if (resp.accumulated !== undefined) {
-          console.log(resp.accumulated);
+        if (resp?.message !== undefined) {
+          console.log(resp?.message);
         }
       }
     });
 
     test.sequential("Simple Chat(normal form)", async () => {
       for await (const resp of agent.run([
-=======
-    test.sequential("Simple Chat", async () => {
-      for await (const resp of agent.run_delta([
->>>>>>> 19b9ac42
         {
           role: "user",
           contents: [{ type: "text", text: "What is your name?" }],
         },
       ])) {
-        if (resp?.delta !== undefined) {
-          console.log(resp.delta);
+        if (resp?.message !== undefined) {
+          console.log(resp.message);
         }
       }
     });
@@ -129,27 +124,11 @@
         const tool = ailoy.Tool.newBuiltin("terminal");
         agent.addTool(tool);
 
-<<<<<<< HEAD
-        for await (const resp of agent.run(
+        for await (const resp of agent.runDelta(
           "List the files in the current directory."
         )) {
-          if (resp.accumulated !== undefined) {
-            console.log(`[${cfg.name}] `, resp.accumulated);
-=======
-        for await (const resp of agent.run_delta([
-          {
-            role: "user",
-            contents: [
-              {
-                type: "text",
-                text: "List the files in the current directory.",
-              },
-            ],
-          },
-        ])) {
           if (resp?.delta !== undefined) {
             console.log(`[${cfg.name}] `, resp.delta);
->>>>>>> 19b9ac42
           }
         }
 
@@ -166,27 +145,11 @@
         ]);
         agent.addTools(client.tools);
 
-<<<<<<< HEAD
-        for await (const resp of agent.run(
+        for await (const resp of agent.runDelta(
           "What time is it now in Asia/Seoul? Answer in local timezone."
         )) {
-          if (resp.accumulated !== undefined) {
-            console.log(resp.accumulated);
-=======
-        for await (const resp of agent.run_delta([
-          {
-            role: "user",
-            contents: [
-              {
-                type: "text",
-                text: "What time is it now in Asia/Seoul? Answer in local timezone.",
-              },
-            ],
-          },
-        ])) {
           if (resp?.delta !== undefined) {
             console.log(resp.delta);
->>>>>>> 19b9ac42
           }
         }
 
@@ -229,27 +192,11 @@
 
         agent.addTool(tool);
 
-<<<<<<< HEAD
-        for await (const resp of agent.run(
+        for await (const resp of agent.runDelta(
           "What is the temperature in Seoul now? Answer in Celsius."
         )) {
-          if (resp.accumulated !== undefined) {
-            console.log(resp.accumulated);
-=======
-        for await (const resp of agent.run_delta([
-          {
-            role: "user",
-            contents: [
-              {
-                type: "text",
-                text: "What is the temperature in Seoul now? Answer in Celsius.",
-              },
-            ],
-          },
-        ])) {
           if (resp?.delta !== undefined) {
             console.log(resp.delta);
->>>>>>> 19b9ac42
           }
         }
 
@@ -337,32 +284,11 @@
             `,
         };
 
-<<<<<<< HEAD
-        for await (const resp of agent.run("What is Ailoy?", {
+        for await (const resp of agent.runDelta("What is Ailoy?", {
           documentPolyfill,
         })) {
-          if (resp.accumulated !== undefined) {
-            console.log(resp.accumulated);
-=======
-        for await (const resp of agent.run_delta(
-          [
-            {
-              role: "user",
-              contents: [
-                {
-                  type: "text",
-                  text: "What is Ailoy?",
-                },
-              ],
-            },
-          ],
-          {
-            documentPolyfill,
-          }
-        )) {
           if (resp?.delta !== undefined) {
             console.log(resp.delta);
->>>>>>> 19b9ac42
           }
         }
 
