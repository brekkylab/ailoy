--- conflicted
+++ resolved
@@ -87,19 +87,14 @@
     });
 
     test.sequential("Simple Chat", async () => {
-      for await (const resp of agent.run([
+      for await (const resp of agent.run_delta([
         {
           role: "user",
           contents: [{ type: "text", text: "What is your name?" }],
         },
       ])) {
-<<<<<<< HEAD
         if (resp?.delta !== undefined) {
           console.log(resp.delta);
-=======
-        if (resp.accumulated !== undefined) {
-          console.log(resp.accumulated);
->>>>>>> ac137500
         }
       }
     });
@@ -110,7 +105,7 @@
         const tool = ailoy.Tool.newBuiltin("terminal");
         agent.addTool(tool);
 
-        for await (const resp of agent.run([
+        for await (const resp of agent.run_delta([
           {
             role: "user",
             contents: [
@@ -121,13 +116,8 @@
             ],
           },
         ])) {
-<<<<<<< HEAD
           if (resp?.delta !== undefined) {
             console.log(`[${cfg.name}] `, resp.delta);
-=======
-          if (resp.accumulated !== undefined) {
-            console.log(`[${cfg.name}] `, resp.accumulated);
->>>>>>> ac137500
           }
         }
 
@@ -144,7 +134,7 @@
         ]);
         agent.addTools(client.tools);
 
-        for await (const resp of agent.run([
+        for await (const resp of agent.run_delta([
           {
             role: "user",
             contents: [
@@ -155,13 +145,8 @@
             ],
           },
         ])) {
-<<<<<<< HEAD
           if (resp?.delta !== undefined) {
             console.log(resp.delta);
-=======
-          if (resp.accumulated !== undefined) {
-            console.log(resp.accumulated);
->>>>>>> ac137500
           }
         }
 
@@ -204,7 +189,7 @@
 
         agent.addTool(tool);
 
-        for await (const resp of agent.run([
+        for await (const resp of agent.run_delta([
           {
             role: "user",
             contents: [
@@ -215,13 +200,8 @@
             ],
           },
         ])) {
-<<<<<<< HEAD
           if (resp?.delta !== undefined) {
             console.log(resp.delta);
-=======
-          if (resp.accumulated !== undefined) {
-            console.log(resp.accumulated);
->>>>>>> ac137500
           }
         }
 
@@ -304,7 +284,7 @@
             `,
         };
 
-        for await (const resp of agent.run(
+        for await (const resp of agent.run_delta(
           [
             {
               role: "user",
@@ -320,13 +300,8 @@
             documentPolyfill,
           }
         )) {
-<<<<<<< HEAD
           if (resp?.delta !== undefined) {
             console.log(resp.delta);
-=======
-          if (resp.accumulated !== undefined) {
-            console.log(resp.accumulated);
->>>>>>> ac137500
           }
         }
 
