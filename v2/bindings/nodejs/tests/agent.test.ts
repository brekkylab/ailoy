import dotenv from "dotenv";
import { beforeAll, describe, test } from "vitest";

import * as ailoy from "../src";

dotenv.config();

const modelConfigs = [
  {
    name: "Local",
    createAgent: async () => {
      const model = await ailoy.LangModel.newLocal("Qwen/Qwen3-0.6B");
      return new ailoy.Agent(model);
    },
  },
  {
    name: "OpenAI",
    skip: process.env.OPENAI_API_KEY === undefined,
    createAgent: async () => {
      const model = await ailoy.LangModel.newStreamAPI(
        "OpenAI",
        "gpt-4o",
        process.env.OPENAI_API_KEY!
      );
      return new ailoy.Agent(model);
    },
    runImageUrl: true,
    runImageBase64: true,
  },
  {
    name: "Gemini",
    skip: process.env.GEMINI_API_KEY === undefined,
    createAgent: async () => {
      const model = await ailoy.LangModel.newStreamAPI(
        "Gemini",
        "gemini-2.5-flash",
        process.env.GEMINI_API_KEY!
      );
      return new ailoy.Agent(model);
    },
    runImageBase64: true,
  },
  {
    name: "Claude",
    skip: process.env.ANTHROPIC_API_KEY === undefined,
    createAgent: async () => {
      const model = await ailoy.LangModel.newStreamAPI(
        "Claude",
        "claude-haiku-4-5",
        process.env.ANTHROPIC_API_KEY!
      );
      return new ailoy.Agent(model);
    },
    runImageBase64: true,
  },
  {
    name: "Grok",
    skip: process.env.XAI_API_KEY === undefined,
    createAgent: async () => {
      const model = await ailoy.LangModel.newStreamAPI(
        "Grok",
        "grok-4-fast",
        process.env.XAI_API_KEY!
      );
      return new ailoy.Agent(model);
    },
    runImageUrl: true,
    runImageBase64: true,
  },
];

const testImageUrl =
  "https://cdn.britannica.com/60/257460-050-62FF74CB/NVIDIA-Jensen-Huang.jpg?w=385";
const testImageBase64 = await (async () => {
  const resp = await fetch(testImageUrl);
  const arrayBuffer = await resp.arrayBuffer();
  const buffer = Buffer.from(arrayBuffer);
  const b64 = buffer.toString("base64");
  return ailoy.imageFromBase64(b64);
})();

for (const cfg of modelConfigs) {
  describe.skipIf(cfg.skip).concurrent(`Agent test: ${cfg.name}`, () => {
    let agent: ailoy.Agent;

    beforeAll(async () => {
      agent = await cfg.createAgent();
    });

<<<<<<< HEAD
    test.sequential("Simple Chat", async () => {
      for await (const resp of agent.runDelta([
=======
    test.sequential("Simple Chat(single string)", async () => {
      for await (const resp of agent.run("What is your name?")) {
        if (resp?.message !== undefined) {
          console.log(resp?.message);
        }
      }
    });

    test.sequential("Simple Chat(string contents)", async () => {
      for await (const resp of agent.run([
        { role: "user", contents: "What is your name?" },
      ])) {
        if (resp?.message !== undefined) {
          console.log(resp?.message);
        }
      }
    });

    test.sequential("Simple Chat(normal form)", async () => {
      for await (const resp of agent.run([
>>>>>>> 30e96744
        {
          role: "user",
          contents: [{ type: "text", text: "What is your name?" }],
        },
      ])) {
        if (resp?.message !== undefined) {
          console.log(resp.message);
        }
      }
    });

    test.sequential(
      "Tool Calling: Builtin Tool (terminal)",
      async () => {
        const tool = ailoy.Tool.newBuiltin("terminal");
        agent.addTool(tool);

<<<<<<< HEAD
        for await (const resp of agent.runDelta([
          {
            role: "user",
            contents: [
              {
                type: "text",
                text: "List the files in the current directory.",
              },
            ],
          },
        ])) {
=======
        for await (const resp of agent.runDelta(
          "List the files in the current directory."
        )) {
>>>>>>> 30e96744
          if (resp?.delta !== undefined) {
            console.log(`[${cfg.name}] `, resp.delta);
          }
        }

        agent.removeTool(tool.description.name);
      },
      10000
    );

    test.sequential(
      "Tool Calling: MCP Tools (time)",
      async () => {
        const client = await ailoy.MCPClient.newStdio("uvx", [
          "mcp-server-time",
        ]);
        agent.addTools(client.tools);

<<<<<<< HEAD
        for await (const resp of agent.runDelta([
          {
            role: "user",
            contents: [
              {
                type: "text",
                text: "What time is it now in Asia/Seoul? Answer in local timezone.",
              },
            ],
          },
        ])) {
=======
        for await (const resp of agent.runDelta(
          "What time is it now in Asia/Seoul? Answer in local timezone."
        )) {
>>>>>>> 30e96744
          if (resp?.delta !== undefined) {
            console.log(resp.delta);
          }
        }

        agent.removeTools(client.tools.map((t) => t.description.name));
      },
      10000
    );

    test.sequential(
      "Tool Calling: JsFunctionTool (temperature)",
      async () => {
        const tool = ailoy.Tool.newFunction(
          {
            name: "temperature",
            description: "Get temperature of the provided location",
            parameters: {
              type: "object",
              properties: {
                location: {
                  type: "string",
                  description: "The city name",
                },
                unit: {
                  type: "string",
                  description: "temperature unit",
                  enum: ["Celsius", "Fahrenheit"],
                },
              },
              required: ["location", "unit"],
            },
          },
          async (args) => {
            return {
              location: args.location,
              unit: args.unit,
              temp: 38,
            };
          }
        );

        agent.addTool(tool);

<<<<<<< HEAD
        for await (const resp of agent.runDelta([
          {
            role: "user",
            contents: [
              {
                type: "text",
                text: "What is the temperature in Seoul now? Answer in Celsius.",
              },
            ],
          },
        ])) {
=======
        for await (const resp of agent.runDelta(
          "What is the temperature in Seoul now? Answer in Celsius."
        )) {
>>>>>>> 30e96744
          if (resp?.delta !== undefined) {
            console.log(resp.delta);
          }
        }

        agent.removeTool(tool.description.name);
      },
      10000
    );

    if (cfg.runImageUrl) {
      test.sequential(
        "Multimodal: Image URL",
        async () => {
          const imgPart = ailoy.imageFromUrl(testImageUrl);
          for await (const resp of agent.run([
            {
              role: "user",
              contents: [
                imgPart,
                { type: "text", text: "What is shown in this image?" },
              ],
            },
          ])) {
            if (resp?.message !== undefined) {
              console.log(resp.message);
            }
          }
        },
        10000
      );
    }

    if (cfg.runImageBase64) {
      test.sequential(
        "Multimodal: Image Base64",
        async () => {
          for await (const resp of agent.run([
            {
              role: "user",
              contents: [
                testImageBase64,
                { type: "text", text: "What is shown in this image?" },
              ],
            },
          ])) {
            if (resp?.message !== undefined) {
              console.log(resp.message);
            }
          }
        },
        10000
      );
    }

    test.sequential(
      "Using Knowledge",
      async () => {
        const vs = await ailoy.VectorStore.newFaiss(1024);
        const emb = await ailoy.EmbeddingModel.newLocal("BAAI/bge-m3");

        const doc0 =
          "Ailoy is an awesome AI agent framework supporting Rust, Python, Nodejs and WebAssembly.";
        const emb0 = await emb.infer(doc0);
        await vs.addVector({ embedding: emb0, document: doc0 });

        const knowledge = ailoy.Knowledge.newVectorStore(vs, emb);
        agent.setKnowledge(knowledge);

        const documentPolyfill: ailoy.DocumentPolyfill = {
          systemMessageTemplate: `
{{- text }}
# Knowledges
After the user’s question, a list of documents retrieved from the knowledge base may appear. Try to answer the user’s question based on the provided knowledges.
            `,
          queryMessageTemplate: `
{{- text }}
{%- if documents %}
    {{- "<documents>\n" }}
    {%- for doc in documents %}
    {{- "<document>\n" }}
        {{- doc.text + '\n' }}
    {{- "</document>\n" }}
    {%- endfor %}
    {{- "</documents>\n" }}
{%- endif %}
            `,
        };

<<<<<<< HEAD
        for await (const resp of agent.runDelta(
          [
            {
              role: "user",
              contents: [
                {
                  type: "text",
                  text: "What is Ailoy?",
                },
              ],
            },
          ],
          {
            inference: {
              documentPolyfill,
            },
          }
        )) {
=======
        for await (const resp of agent.runDelta("What is Ailoy?", {
          documentPolyfill,
        })) {
>>>>>>> 30e96744
          if (resp?.delta !== undefined) {
            console.log(resp.delta);
          }
        }

        agent.removeKnowledge();
      },
      12000
    );
  });
}<|MERGE_RESOLUTION|>--- conflicted
+++ resolved
@@ -87,10 +87,6 @@
       agent = await cfg.createAgent();
     });
 
-<<<<<<< HEAD
-    test.sequential("Simple Chat", async () => {
-      for await (const resp of agent.runDelta([
-=======
     test.sequential("Simple Chat(single string)", async () => {
       for await (const resp of agent.run("What is your name?")) {
         if (resp?.message !== undefined) {
@@ -111,7 +107,6 @@
 
     test.sequential("Simple Chat(normal form)", async () => {
       for await (const resp of agent.run([
->>>>>>> 30e96744
         {
           role: "user",
           contents: [{ type: "text", text: "What is your name?" }],
@@ -129,23 +124,9 @@
         const tool = ailoy.Tool.newBuiltin("terminal");
         agent.addTool(tool);
 
-<<<<<<< HEAD
-        for await (const resp of agent.runDelta([
-          {
-            role: "user",
-            contents: [
-              {
-                type: "text",
-                text: "List the files in the current directory.",
-              },
-            ],
-          },
-        ])) {
-=======
         for await (const resp of agent.runDelta(
           "List the files in the current directory."
         )) {
->>>>>>> 30e96744
           if (resp?.delta !== undefined) {
             console.log(`[${cfg.name}] `, resp.delta);
           }
@@ -164,23 +145,9 @@
         ]);
         agent.addTools(client.tools);
 
-<<<<<<< HEAD
-        for await (const resp of agent.runDelta([
-          {
-            role: "user",
-            contents: [
-              {
-                type: "text",
-                text: "What time is it now in Asia/Seoul? Answer in local timezone.",
-              },
-            ],
-          },
-        ])) {
-=======
         for await (const resp of agent.runDelta(
           "What time is it now in Asia/Seoul? Answer in local timezone."
         )) {
->>>>>>> 30e96744
           if (resp?.delta !== undefined) {
             console.log(resp.delta);
           }
@@ -225,23 +192,9 @@
 
         agent.addTool(tool);
 
-<<<<<<< HEAD
-        for await (const resp of agent.runDelta([
-          {
-            role: "user",
-            contents: [
-              {
-                type: "text",
-                text: "What is the temperature in Seoul now? Answer in Celsius.",
-              },
-            ],
-          },
-        ])) {
-=======
         for await (const resp of agent.runDelta(
           "What is the temperature in Seoul now? Answer in Celsius."
         )) {
->>>>>>> 30e96744
           if (resp?.delta !== undefined) {
             console.log(resp.delta);
           }
@@ -331,30 +284,9 @@
             `,
         };
 
-<<<<<<< HEAD
-        for await (const resp of agent.runDelta(
-          [
-            {
-              role: "user",
-              contents: [
-                {
-                  type: "text",
-                  text: "What is Ailoy?",
-                },
-              ],
-            },
-          ],
-          {
-            inference: {
-              documentPolyfill,
-            },
-          }
-        )) {
-=======
         for await (const resp of agent.runDelta("What is Ailoy?", {
           documentPolyfill,
         })) {
->>>>>>> 30e96744
           if (resp?.delta !== undefined) {
             console.log(resp.delta);
           }
