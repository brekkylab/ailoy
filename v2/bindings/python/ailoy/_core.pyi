# This file is automatically generated by pyo3_stub_gen
# ruff: noqa: E501, F401

import builtins
import typing
from enum import Enum

<<<<<<< HEAD
class Agent:
    @property
    def lm(self) -> LangModel: ...
    @property
    def tools(self) -> builtins.list[Tool]: ...
    def __new__(cls, lm:LangModel, tools:typing.Optional[typing.Sequence[Tool]]=None) -> Agent: ...
    @classmethod
    def create(cls, lm:LangModel, tools:typing.Optional[typing.Sequence[Tool]]=None) -> typing.Awaitable[Agent]: ...
    def __repr__(self) -> builtins.str: ...
    def add_tools(self, tools:typing.Sequence[Tool]) -> None: ...
    def add_tool(self, tool:Tool) -> None: ...
    def remove_tools(self, tool_names:typing.Sequence[builtins.str]) -> None: ...
    def remove_tool(self, tool_name:builtins.str) -> None: ...
    def run(self, contents:typing.Sequence[Part], config:typing.Optional[InferenceConfig]=None) -> AgentRunIterator: ...
    def run_sync(self, contents:typing.Sequence[Part], config:typing.Optional[InferenceConfig]=None) -> AgentRunSyncIterator: ...

class AgentResponse:
    r"""
    The yielded value from agent.run().
    """
    @property
    def delta(self) -> MessageDelta:
        r"""
        The message delta per iteration.
        """
    @property
    def finish_reason(self) -> typing.Optional[FinishReason]:
        r"""
        Optional finish reason. If this is Some, the message aggregation is finalized and stored in `aggregated`.
        """
    @property
    def aggregated(self) -> typing.Optional[Message]:
        r"""
        Optional aggregated message.
        """
    def __repr__(self) -> builtins.str: ...

class AgentRunIterator:
    def __aiter__(self) -> AgentRunIterator: ...
    def __anext__(self) -> typing.Awaitable[AgentResponse]: ...

class AgentRunSyncIterator:
    def __iter__(self) -> AgentRunSyncIterator: ...
    def __next__(self) -> AgentResponse: ...

class BaseVectorStore:
    def add_vector(self, input:VectorStoreAddInput) -> builtins.str: ...
    def add_vectors(self, inputs:typing.Sequence[VectorStoreAddInput]) -> builtins.list[builtins.str]: ...
    def get_by_id(self, id:builtins.str) -> typing.Optional[VectorStoreGetResult]: ...
    def get_by_ids(self, ids:typing.Sequence[builtins.str]) -> builtins.list[VectorStoreGetResult]: ...
    def retrieve(self, query_embedding:typing.Sequence[builtins.float], top_k:builtins.int) -> builtins.list[VectorStoreRetrieveResult]: ...
    def batch_retrieve(self, query_embeddings:typing.Sequence[typing.Sequence[builtins.float]], top_k:builtins.int) -> builtins.list[builtins.list[VectorStoreRetrieveResult]]: ...
    def remove_vector(self, id:builtins.str) -> None: ...
    def remove_vectors(self, ids:typing.Sequence[builtins.str]) -> None: ...
    def clear(self) -> None: ...
    def count(self) -> builtins.int: ...

=======
>>>>>>> 9a6fbb8f
class CacheProgress:
    @property
    def comment(self) -> builtins.str: ...
    @property
    def current(self) -> builtins.int: ...
    @property
    def total(self) -> builtins.int: ...
    def __repr__(self) -> builtins.str: ...

class Document:
    def __new__(cls, id:builtins.str, text:builtins.str, title:typing.Optional[builtins.str]=None) -> Document: ...

class DocumentPolyfill:
    r"""
    Provides a polyfill for LLMs that do not natively support the Document feature.
    """
    @property
    def system_message_template(self) -> typing.Optional[builtins.str]: ...
    @property
    def query_message_template(self) -> typing.Optional[builtins.str]: ...
    @system_message_template.setter
    def system_message_template(self, value: typing.Optional[builtins.str]) -> None: ...
    @query_message_template.setter
    def query_message_template(self, value: typing.Optional[builtins.str]) -> None: ...
    def __new__(cls) -> DocumentPolyfill: ...

class Document:
    def __new__(cls, id:builtins.str, text:builtins.str, title:typing.Optional[builtins.str]=None) -> Document: ...

class DocumentPolyfill:
    r"""
    Provides a polyfill for LLMs that do not natively support the Document feature.
    """
    @property
    def system_message_template(self) -> typing.Optional[builtins.str]: ...
    @property
    def query_message_template(self) -> typing.Optional[builtins.str]: ...
    @system_message_template.setter
    def system_message_template(self, value: typing.Optional[builtins.str]) -> None: ...
    @query_message_template.setter
    def query_message_template(self, value: typing.Optional[builtins.str]) -> None: ...
    def __new__(cls) -> DocumentPolyfill: ...

class EmbeddingModel:
    @classmethod
    def CreateLocal(cls, model_name:builtins.str, progress_callback:typing.Callable[[CacheProgress], None]=None) -> typing.Awaitable[EmbeddingModel]: ...
    @classmethod
    def CreateLocalSync(cls, model_name:builtins.str, progress_callback:typing.Callable[[CacheProgress], None]=None) -> EmbeddingModel: ...
    async def run(self, text:builtins.str) -> builtins.list[builtins.float]: ...
    def run_sync(self, text:builtins.str) -> builtins.list[builtins.float]: ...

class Grammar:
    class Plain(Grammar):
        __match_args__ = ((),)
        def __new__(cls) -> Grammar.Plain: ...
    
    class JSON(Grammar):
        __match_args__ = ((),)
        def __new__(cls) -> Grammar.JSON: ...
    
    class JSONSchema(Grammar):
        __match_args__ = ("schema",)
        @property
        def schema(self) -> builtins.str: ...
        def __new__(cls, schema:builtins.str) -> Grammar.JSONSchema: ...
    
    class Regex(Grammar):
        __match_args__ = ("regex",)
        @property
        def regex(self) -> builtins.str: ...
        def __new__(cls, regex:builtins.str) -> Grammar.Regex: ...
    
    class CFG(Grammar):
        __match_args__ = ("cfg",)
        @property
        def cfg(self) -> builtins.str: ...
        def __new__(cls, cfg:builtins.str) -> Grammar.CFG: ...
    
    ...

class InferenceConfig:
    @property
    def document_polyfill(self) -> typing.Optional[DocumentPolyfill]: ...
    @property
    def think_effort(self) -> typing.Optional[ThinkEffort]: ...
    @property
    def temperature(self) -> typing.Optional[builtins.float]: ...
    @property
    def top_p(self) -> typing.Optional[builtins.float]: ...
    @property
    def max_tokens(self) -> typing.Optional[builtins.int]: ...
    @property
    def grammar(self) -> typing.Optional[Grammar]: ...
    @document_polyfill.setter
    def document_polyfill(self, value: typing.Optional[DocumentPolyfill]) -> None: ...
    @think_effort.setter
    def think_effort(self, value: typing.Optional[ThinkEffort]) -> None: ...
    @temperature.setter
    def temperature(self, value: typing.Optional[builtins.float]) -> None: ...
    @top_p.setter
    def top_p(self, value: typing.Optional[builtins.float]) -> None: ...
    @max_tokens.setter
    def max_tokens(self, value: typing.Optional[builtins.int]) -> None: ...
    @grammar.setter
    def grammar(self, value: typing.Optional[Grammar]) -> None: ...
    def __new__(cls, document_polyfill:typing.Optional[DocumentPolyfill]=None, think_effort:typing.Optional[ThinkEffort]=None, temperature:typing.Optional[builtins.float]=None, top_p:typing.Optional[builtins.float]=None, max_tokens:typing.Optional[builtins.int]=None) -> InferenceConfig: ...

class LangModel:
    @classmethod
    def CreateLocal(cls, model_name:builtins.str, progress_callback:typing.Callable[[CacheProgress], None]=None) -> typing.Awaitable[LangModel]: ...
    @classmethod
    def CreateLocalSync(cls, model_name:builtins.str, progress_callback:typing.Callable[[CacheProgress], None]=None) -> LangModel: ...
    @classmethod
    def CreateStreamAPI(cls, spec:APISpecification, model_name:builtins.str, api_key:builtins.str) -> LangModel: ...
<<<<<<< HEAD
    def run(self, messages:typing.Sequence[Message], tools:typing.Optional[typing.Sequence[ToolDesc]]=None, documents:typing.Optional[typing.Sequence[Document]]=None, config:typing.Optional[InferenceConfig]=None) -> LangModelRunIterator: ...
    def run_sync(self, messages:typing.Sequence[Message], tools:typing.Optional[typing.Sequence[ToolDesc]]=None, documents:typing.Optional[typing.Sequence[Document]]=None, config:typing.Optional[InferenceConfig]=None) -> LangModelRunSyncIterator: ...
    def __repr__(self) -> builtins.str: ...
=======
    def run(self, messages:typing.Sequence[Message], tools:typing.Optional[typing.Sequence[ToolDesc]]=None, documents:typing.Optional[typing.Sequence[Document]]=None, config:typing.Optional[InferenceConfig]=None) -> LanguageModelRunIterator: ...
    def run_sync(self, messages:typing.Sequence[Message], tools:typing.Optional[typing.Sequence[ToolDesc]]=None, documents:typing.Optional[typing.Sequence[Document]]=None, config:typing.Optional[InferenceConfig]=None) -> LanguageModelRunSyncIterator: ...
>>>>>>> 9a6fbb8f

class LangModelRunIterator:
    def __aiter__(self) -> LangModelRunIterator: ...
    def __anext__(self) -> typing.Awaitable[MessageOutput]: ...

class LangModelRunSyncIterator:
    def __iter__(self) -> LangModelRunSyncIterator: ...
    def __next__(self) -> MessageOutput: ...

class MCPClient:
    @property
    def tools(self) -> builtins.list[Tool]: ...
    def __repr__(self) -> builtins.str: ...
    @classmethod
    def from_stdio(cls, command:builtins.str, args:typing.Sequence[builtins.str]) -> typing.Awaitable[MCPClient]: ...
    @classmethod
    def from_streamable_http(cls, url:builtins.str) -> typing.Awaitable[MCPClient]: ...
    def get_tool(self, name:builtins.str) -> typing.Optional[Tool]: ...

class Message:
    r"""
    A chat message generated by a user, model, or tool.
    
    `Message` is the concrete, non-streaming container used by the application to store, transmit, or feed structured content into models or tools.
    It can represent various kinds of messages, including user input, assistant responses, tool-call outputs, or signed *thinking* metadata.
    
    Note that many different kinds of messages can be produced.
    For example, a language model may internally generate a `thinking` trace before emitting its final output, in order to improve reasoning accuracy.
    In other cases, a model may produce *function calls* — structured outputs that instruct external tools to perform specific actions.
    
    This struct is designed to handle all of these situations in a unified way.
    
    # Example
    
    ## Rust
    ```rust
    let msg = Message::new(Role::User).with_contents([Part::text("hello")]);
    assert_eq!(msg.role, Role::User);
    assert_eq!(msg.contents.len(), 1);
    ```
    """
    @property
    def role(self) -> Role:
        r"""
        Author of the message.
        """
    @property
    def contents(self) -> builtins.list[Part]:
        r"""
        Primary message parts (e.g., text, image, value, or function).
        """
    @property
    def id(self) -> typing.Optional[builtins.str]:
        r"""
        Optional stable identifier for deduplication or threading.
        """
    @property
    def thinking(self) -> typing.Optional[builtins.str]:
        r"""
        Internal “thinking” text used by some models before producing final output.
        """
    @property
    def tool_calls(self) -> typing.Optional[builtins.list[Part]]:
        r"""
        Tool-call parts emitted alongside the main contents.
        """
    @property
    def signature(self) -> typing.Optional[builtins.str]:
        r"""
        Optional signature for the `thinking` field.
        
        This is only applicable to certain LLM APIs that require a signature as part of the `thinking` payload.
        """
    @property
    def contents(self) -> builtins.list[Part]: ...
    @property
    def thinking(self) -> typing.Optional[builtins.str]: ...
    @property
    def tool_calls(self) -> builtins.list[Part]: ...
    @property
    def id(self) -> typing.Optional[builtins.str]: ...
    @role.setter
    def role(self, value: Role) -> None:
        r"""
        Author of the message.
        """
    @contents.setter
    def contents(self, value: builtins.list[Part]) -> None:
        r"""
        Primary message parts (e.g., text, image, value, or function).
        """
    @id.setter
    def id(self, value: typing.Optional[builtins.str]) -> None:
        r"""
        Optional stable identifier for deduplication or threading.
        """
    @thinking.setter
    def thinking(self, value: typing.Optional[builtins.str]) -> None:
        r"""
        Internal “thinking” text used by some models before producing final output.
        """
    @tool_calls.setter
    def tool_calls(self, value: typing.Optional[builtins.list[Part]]) -> None:
        r"""
        Tool-call parts emitted alongside the main contents.
        """
    @signature.setter
    def signature(self, value: typing.Optional[builtins.str]) -> None:
        r"""
        Optional signature for the `thinking` field.
        
        This is only applicable to certain LLM APIs that require a signature as part of the `thinking` payload.
        """
    @contents.setter
    def contents(self, value: builtins.list[Part]) -> None: ...
    @thinking.setter
    def thinking(self, value: builtins.str) -> None: ...
    @tool_calls.setter
    def tool_calls(self, value: builtins.list[Part]) -> None: ...
    @id.setter
    def id(self, value: typing.Optional[builtins.str]) -> None: ...
    def __new__(cls, role:Role, id:typing.Optional[builtins.str]=None, thinking:typing.Optional[builtins.str]=None, contents:typing.Optional[typing.Sequence[Part]]=None, tool_calls:typing.Optional[typing.Sequence[Part]]=None, signature:typing.Optional[builtins.str]=None) -> Message: ...
    def __repr__(self) -> builtins.str: ...
    def append_contents(self, part:Part) -> None: ...
    def append_tool_call(self, part:Part) -> None: ...

class MessageDelta:
    r"""
    A streaming, incremental update to a [`Message`].
    
    `MessageDelta` accumulates partial outputs (text chunks, tool-call fragments, IDs, signatures, etc.) until they can be materialized as a full [`Message`].
    It implements [`Delta`] to support associative aggregation.
    
    # Aggregation Rules
    - `role`: merging two distinct roles fails.
    - `thinking`: concatenated in arrival order.
    - `contents`/`tool_calls`: last element is aggregated with the incoming delta when both are compatible (e.g., Text+Text, Function+Function with matching ID policy), otherwise appended as a new fragment.
    - `id`/`signature`: last-writer-wins.
    
    # Finalization
    - `finish()` converts the accumulated deltas into a fully-formed [`Message`].
      Fails if required fields (e.g., `role`) are missing or inner deltas cannot be finalized.
    
    # Examples
    ```rust
    let d1 = MessageDelta::new().with_role(Role::Assistant).with_contents([PartDelta::Text { text: "Hel".into() }]);
    let d2 = MessageDelta::new().with_contents([PartDelta::Text { text: "lo".into() }]);
    
    let merged = d1.aggregate(d2).unwrap();
    let msg = merged.finish().unwrap();
    assert_eq!(msg.contents[0].as_text().unwrap(), "Hello");
    ```
    """
    @property
    def role(self) -> typing.Optional[Role]: ...
    @property
    def id(self) -> typing.Optional[builtins.str]: ...
    @property
    def thinking(self) -> typing.Optional[builtins.str]: ...
    @property
    def contents(self) -> builtins.list[PartDelta]: ...
    @property
    def tool_calls(self) -> builtins.list[PartDelta]: ...
    @property
    def signature(self) -> typing.Optional[builtins.str]: ...
    @role.setter
    def role(self, value: typing.Optional[Role]) -> None: ...
    @id.setter
    def id(self, value: typing.Optional[builtins.str]) -> None: ...
    @thinking.setter
    def thinking(self, value: typing.Optional[builtins.str]) -> None: ...
    @contents.setter
    def contents(self, value: builtins.list[PartDelta]) -> None: ...
    @tool_calls.setter
    def tool_calls(self, value: builtins.list[PartDelta]) -> None: ...
    @signature.setter
    def signature(self, value: typing.Optional[builtins.str]) -> None: ...
    def __new__(cls, role:typing.Optional[Role]=None, id:typing.Optional[builtins.str]=None, thinking:typing.Optional[builtins.str]=None, contents:typing.Optional[typing.Sequence[PartDelta]]=None, tool_calls:typing.Optional[typing.Sequence[PartDelta]]=None, signature:typing.Optional[builtins.str]=None) -> MessageDelta: ...
    def __repr__(self) -> builtins.str: ...
    def __add__(self, other:MessageDelta) -> MessageDelta: ...
    def to_message(self) -> Message: ...

class MessageOutput:
    r"""
    A container for a streamed message delta and its termination signal.
    
    During streaming, `delta` carries the incremental payload; once a terminal
    condition is reached, `finish_reason` may be populated to explain why.
    
    # Examples
    ```rust
    let mut out = MessageOutput::new();
    out.delta = MessageDelta::new().with_role(Role::Assistant).with_contents([PartDelta::Text { text: "Hi".into() }]);
    assert!(out.finish_reason.is_none());
    ```
    
    # Lifecycle
    - While streaming: `finish_reason` is typically `None`.
    - On completion: `finish_reason` is set; callers can then `finish()` the delta to obtain a concrete [`Message`].
    """
    @property
    def delta(self) -> MessageDelta: ...
    @property
    def finish_reason(self) -> typing.Optional[FinishReason]: ...
    @property
    def delta(self) -> MessageDelta: ...
    @property
    def finish_reason(self) -> typing.Optional[FinishReason]: ...
    @delta.setter
    def delta(self, value: MessageDelta) -> None: ...
    @finish_reason.setter
    def finish_reason(self, value: typing.Optional[FinishReason]) -> None: ...
    def __repr__(self) -> builtins.str: ...

class Part:
    r"""
    Represents a semantically meaningful content unit exchanged between the model and the user.
    
    Conceptually, each `Part` encapsulates a piece of **data** that contributes
    to a chat message — such as text, a function invocation, or an image.  
    
    For example, a single message consisting of a sequence like  
    `(text..., image, text...)` is represented as a `Message` containing
    an array of three `Part` elements.
    
    Note that a `Part` does **not** carry "intent", such as "reasoning" or "tool call".
    These higher-level semantics are determined by the context of a [`Message`].
    
    # Example
    
    ## Rust
    ```rust
    let part = Part::text("Hello, world!");
    assert!(part.is_text());
    ```
    """
    @property
    def part_type(self) -> builtins.str: ...
    def __repr__(self) -> builtins.str: ...
    class Text(Part):
        r"""
        Plain utf-8 encoded text.
        """
        __match_args__ = ("text",)
        @property
        def text(self) -> builtins.str: ...
        def __new__(cls, text:builtins.str) -> Part.Text: ...
    
    class Function(Part):
        r"""
        Represents a structured function call to an external tool.
        
        Many language models (LLMs) use a **function calling** mechanism to extend their capabilities.
        When an LLM decides to use external *tools*, it produces a structured output called a `function`.
        A function conventionally consists of two fields: a `name`, and an `arguments` field formatted as JSON.
        This is conceptually similar to making an HTTP POST request, where the request body carries a single JSON object.
        
        This struct models that convention, representing a function invocation request
        from an LLM to an external tool or API.

CacheResultT = typing.TypeVar("CacheResultT")
        
        # Examples
        ```rust
        let f = PartFunction {
            name: "translate".to_string(),
            arguments: Value::from_json(r#"{"source": "hello", "lang": "cn"}"#).unwrap(),
        };
        ```
        """
        __match_args__ = ("id", "function",)
        @property
        def id(self) -> typing.Optional[builtins.str]: ...
        @property
        def function(self) -> dict[typing.Literal["name", "arguments"], typing.Union[str, typing.Any]]: ...
        def __new__(cls, id:typing.Optional[builtins.str], function:dict[typing.Literal["name", "arguments"], typing.Union[str, typing.Any]]) -> Part.Function: ...
    
    class Value(Part):
        r"""
        Holds a structured data value, typically considered as a JSON structure.
        """
        __match_args__ = ("value",)
        @property
        def value(self) -> typing.Any: ...
        def __new__(cls, value:typing.Any) -> Part.Value: ...
    
    class Image(Part):
        r"""
        Contains an image payload or reference used within a message part.
        The image may be provided as raw binary data or an encoded format (e.g., PNG, JPEG),
        or as a reference via a URL. Optional metadata can be included alongside the image.
        """
        __match_args__ = ("image",)
        @property
        def image(self) -> PartImage: ...
        def __new__(cls, image:PartImage) -> Part.Image: ...
    

class PartDelta:
    r"""
    Represents a partial or incremental update (delta) of a [`Part`].
    
    This type enables composable, streaming updates to message parts.
    For example, text may be produced token-by-token, or a function call
    may be emitted gradually as its arguments stream in.
    
    # Example
    
    ## Rust
    ```rust
    let d1 = PartDelta::Text { text: "Hel".into() };
    let d2 = PartDelta::Text { text: "lo".into() };
    let merged = d1.aggregate(d2).unwrap();
    assert_eq!(merged.to_text().unwrap(), "Hello");
    ```
    
    # Error Handling
    Aggregation or finalization may return an error if incompatible deltas
    (e.g. mismatched function IDs) are combined or invalid JSON arguments are given.
    """
    @property
    def part_type(self) -> builtins.str: ...
    def __repr__(self) -> builtins.str: ...
    class Text(PartDelta):
        r"""
        Incremental text fragment.
        """
        __match_args__ = ("text",)
        @property
        def text(self) -> builtins.str: ...
        def __new__(cls, text:builtins.str) -> PartDelta.Text: ...
    
    class Function(PartDelta):
        r"""
        Incremental function call fragment.
        """
        __match_args__ = ("id", "function",)
        @property
        def id(self) -> typing.Optional[builtins.str]: ...
        @property
        def function(self) -> PartDeltaFunction: ...
        def __new__(cls, id:typing.Optional[builtins.str], function:PartDeltaFunction) -> PartDelta.Function: ...
    
    class Value(PartDelta):
        r"""
        JSON-like value update.
        """
        __match_args__ = ("value",)
        @property
        def value(self) -> typing.Any: ...
        def __new__(cls, value:typing.Any) -> PartDelta.Value: ...
    
    class Null(PartDelta):
        r"""
        Placeholder representing no data yet.
        """
        __match_args__ = ((),)
        def __new__(cls) -> PartDelta.Null: ...
    

class PartDeltaFunction:
    r"""
    Represents an incremental update (delta) of a function part.
    
    This type is used during streaming or partial message generation, when function calls are being streamed as text chunks or partial JSON fragments.
    
    # Variants
    * `Verbatim(String)` — Raw text content, typically a partial JSON fragment.
    * `WithStringArgs { name, arguments }` — Function name and its serialized arguments as strings.
    * `WithParsedArgs { name, arguments }` — Function name and parsed arguments as a `Value`.
    
    # Use Case
    When the model streams out a function call response (e.g., `"function_call":{"name":...}`),
    the incremental deltas can be aggregated until the full function payload is formed.
    
    # Example
    ```rust
    let delta = PartDeltaFunction::WithStringArgs {
        name: "translate".into(),
        arguments: r#"{"text":"hi"}"#.into(),
    };
    `
    """
    class Verbatim(PartDeltaFunction):
        __match_args__ = ("text",)
        @property
        def text(self) -> builtins.str: ...
        def __new__(cls, text:builtins.str) -> PartDeltaFunction.Verbatim: ...
    
    class WithStringArgs(PartDeltaFunction):
        __match_args__ = ("name", "arguments",)
        @property
        def name(self) -> builtins.str: ...
        @property
        def arguments(self) -> builtins.str: ...
        def __new__(cls, name:builtins.str, arguments:builtins.str) -> PartDeltaFunction.WithStringArgs: ...
    
    class WithParsedArgs(PartDeltaFunction):
        __match_args__ = ("name", "arguments",)
        @property
        def name(self) -> builtins.str: ...
        @property
        def arguments(self) -> typing.Any: ...
        def __new__(cls, name:builtins.str, arguments:typing.Any) -> PartDeltaFunction.WithParsedArgs: ...
    
    ...

class PartImage:
    r"""
    Represents the image data contained in a [`Part`].
    
    `PartImage` provides structured access to image data.
    Currently, it only implments "binary" types.
    
    # Example
    ```rust
    let part = Part::image_binary(640, 480, "rgb", (0..640*480*3).map(|i| (i % 255) as u8)).unwrap();
    
    if let Some(img) = part.as_image() {
        assert_eq!(img.height(), 640);
        assert_eq!(img.width(), 480);
    }
    ```
    """
    class Binary(PartImage):
        __match_args__ = ("height", "width", "colorspace", "data",)
        @property
        def height(self) -> builtins.int: ...
        @property
        def width(self) -> builtins.int: ...
        @property
        def colorspace(self) -> typing.Literal["grayscale", "rgb", "rgba"]: ...
        @property
        def data(self) -> typing.Any: ...
        def __new__(cls, height:builtins.int, width:builtins.int, colorspace:typing.Literal["grayscale", "rgb", "rgba"], data:typing.Any) -> PartImage.Binary: ...
    
    ...

class Tool:
    @classmethod
    def new_py_function(cls, desc:ToolDesc, func:typing.Any) -> Tool: ...
    def __repr__(self) -> builtins.str: ...
<<<<<<< HEAD
    def get_description(self) -> ToolDesc: ...
    def __call__(self, **kwargs) -> typing.Awaitable[typing.Any]: ...
    def call(self, **kwargs) -> typing.Awaitable[typing.Any]: ...
    def call_sync(self, **kwargs) -> typing.Any: ...
    @staticmethod
    def terminal() -> Tool: ...
=======
    def __call__(self, **kwargs) -> typing.Awaitable[typing.Any]: ...
    def call(self, **kwargs) -> typing.Awaitable[typing.Any]: ...
    def call_sync(self, **kwargs) -> typing.Any: ...
>>>>>>> 9a6fbb8f

class ToolDesc:
    r"""
    Describes a **tool** (or function) that a language model can invoke.
    
    `ToolDesc` defines the schema, behavior, and input/output specification of a callable
    external function, allowing an LLM to understand how to use it.
    
    The primary role of this struct is to describe to the LLM what a *tool* does,
    how it can be invoked, and what input (`parameters`) and output (`returns`) schemas it expects.
    
    The format follows the same **schema conventions** used by Hugging Face’s
    `transformers` library, as well as APIs such as *OpenAI* and *Anthropic*.
    The `parameters` and `returns` fields are typically defined using **JSON Schema**.
    
    We provide a builder [`ToolDescBuilder`] helper for convenient and fluent construction.
    Please refer to [`ToolDescBuilder`].
    
    # Example
    ```rust
    use crate::value::{ToolDescBuilder, to_value};
    
    let desc = ToolDescBuilder::new("temperature")
        .description("Get the current temperature for a given city")
        .parameters(to_value!({
            "type": "object",
            "properties": {
                "location": {
                    "type": "string",
                    "description": "The city name"
                },
                "unit": {
                    "type": "string",
                    "description": "Temperature unit (default: Celsius)",
                    "enum": ["Celsius", "Fahrenheit"]
                }
            },
            "required": ["location"]
        }))
        .returns(to_value!({
            "type": "number"
        }))
        .build();
    
    assert_eq!(desc.name, "temperature");
    ```
    """
    @property
    def name(self) -> builtins.str: ...
    @property
    def description(self) -> typing.Optional[builtins.str]: ...
    @property
    def parameters(self) -> dict: ...
    @property
    def returns(self) -> typing.Optional[dict]: ...
    def __new__(cls, name:builtins.str, description:typing.Optional[builtins.str], parameters:dict, *, returns:typing.Optional[dict]=None) -> ToolDesc: ...
    def __repr__(self) -> builtins.str: ...
<<<<<<< HEAD
=======

class VectorStore:
    @classmethod
    def new_faiss(cls, dim:builtins.int) -> VectorStore: ...
    @classmethod
    def new_chroma(cls, url:builtins.str, collection_name:typing.Optional[builtins.str]) -> VectorStore: ...
    def add_vector(self, input:VectorStoreAddInput) -> builtins.str: ...
    def add_vectors(self, inputs:typing.Sequence[VectorStoreAddInput]) -> builtins.list[builtins.str]: ...
    def get_by_id(self, id:builtins.str) -> typing.Optional[VectorStoreGetResult]: ...
    def get_by_ids(self, ids:typing.Sequence[builtins.str]) -> builtins.list[VectorStoreGetResult]: ...
    def retrieve(self, query_embedding:typing.Sequence[builtins.float], top_k:builtins.int) -> builtins.list[VectorStoreRetrieveResult]: ...
    def batch_retrieve(self, query_embeddings:typing.Sequence[typing.Sequence[builtins.float]], top_k:builtins.int) -> builtins.list[builtins.list[VectorStoreRetrieveResult]]: ...
    def remove_vector(self, id:builtins.str) -> None: ...
    def remove_vectors(self, ids:typing.Sequence[builtins.str]) -> None: ...
    def clear(self) -> None: ...
    def count(self) -> builtins.int: ...
>>>>>>> 9a6fbb8f

class VectorStoreAddInput:
    @property
    def embedding(self) -> builtins.list[builtins.float]: ...
    @property
    def document(self) -> builtins.str: ...
    @property
    def metadata(self) -> typing.Optional[builtins.dict[builtins.str, typing.Any]]: ...
    @embedding.setter
    def embedding(self, value: builtins.list[builtins.float]) -> None: ...
    @document.setter
    def document(self, value: builtins.str) -> None: ...
    @metadata.setter
    def metadata(self, value: typing.Optional[builtins.dict[builtins.str, typing.Any]]) -> None: ...
    def __new__(cls, embedding:typing.Sequence[builtins.float], document:builtins.str, metadata:typing.Optional[typing.Mapping[builtins.str, typing.Any]]=None) -> VectorStoreAddInput: ...

class VectorStoreGetResult:
    @property
    def id(self) -> builtins.str: ...
    @property
    def document(self) -> builtins.str: ...
    @property
    def metadata(self) -> typing.Optional[builtins.dict[builtins.str, typing.Any]]: ...
    @property
    def embedding(self) -> builtins.list[builtins.float]: ...
    @id.setter
    def id(self, value: builtins.str) -> None: ...
    @document.setter
    def document(self, value: builtins.str) -> None: ...
    @metadata.setter
    def metadata(self, value: typing.Optional[builtins.dict[builtins.str, typing.Any]]) -> None: ...
    @embedding.setter
    def embedding(self, value: builtins.list[builtins.float]) -> None: ...

class VectorStoreRetrieveResult:
    @property
    def id(self) -> builtins.str: ...
    @property
    def document(self) -> builtins.str: ...
    @property
    def metadata(self) -> typing.Optional[builtins.dict[builtins.str, typing.Any]]: ...
    @property
    def distance(self) -> builtins.float: ...
    @id.setter
    def id(self, value: builtins.str) -> None: ...
    @document.setter
    def document(self, value: builtins.str) -> None: ...
    @metadata.setter
    def metadata(self, value: typing.Optional[builtins.dict[builtins.str, typing.Any]]) -> None: ...
    @distance.setter
    def distance(self, value: builtins.float) -> None: ...

class APISpecification(Enum):
    ChatCompletion = ...
    OpenAI = ...
    Gemini = ...
    Claude = ...
    Responses = ...
    Grok = ...

class FinishReason(Enum):
    r"""
    Explains why a language model's streamed generation finished.
    """
    Stop = ...
    r"""
    The model stopped naturally (e.g., EOS token or stop sequence).
    """
    Length = ...
    r"""
    Hit the maximum token/length limit.
    """
    ToolCall = ...
    r"""
    Stopped because a tool call was produced, waiting for it's execution.
    """
    Refusal = ...
    r"""
    Content was refused/filtered; string provides reason.
    """

    def __repr__(self) -> builtins.str: ...

class Role(Enum):
    r"""
    The author of a message (or streaming delta) in a chat.
    """
    System = ...
    r"""
    System instructions and constraints provided to the assistant.
    """
    User = ...
    r"""
    Content authored by the end user.
    """
    Assistant = ...
    r"""
    Content authored by the assistant/model.
    """
    Tool = ...
    r"""
    Outputs produced by external tools/functions
    """

    def __repr__(self) -> builtins.str: ...

class ThinkEffort(Enum):
    Disable = ...
    Enable = ...
    Low = ...
    Medium = ...
    High = ...<|MERGE_RESOLUTION|>--- conflicted
+++ resolved
@@ -5,7 +5,6 @@
 import typing
 from enum import Enum
 
-<<<<<<< HEAD
 class Agent:
     @property
     def lm(self) -> LangModel: ...
@@ -51,20 +50,6 @@
     def __iter__(self) -> AgentRunSyncIterator: ...
     def __next__(self) -> AgentResponse: ...
 
-class BaseVectorStore:
-    def add_vector(self, input:VectorStoreAddInput) -> builtins.str: ...
-    def add_vectors(self, inputs:typing.Sequence[VectorStoreAddInput]) -> builtins.list[builtins.str]: ...
-    def get_by_id(self, id:builtins.str) -> typing.Optional[VectorStoreGetResult]: ...
-    def get_by_ids(self, ids:typing.Sequence[builtins.str]) -> builtins.list[VectorStoreGetResult]: ...
-    def retrieve(self, query_embedding:typing.Sequence[builtins.float], top_k:builtins.int) -> builtins.list[VectorStoreRetrieveResult]: ...
-    def batch_retrieve(self, query_embeddings:typing.Sequence[typing.Sequence[builtins.float]], top_k:builtins.int) -> builtins.list[builtins.list[VectorStoreRetrieveResult]]: ...
-    def remove_vector(self, id:builtins.str) -> None: ...
-    def remove_vectors(self, ids:typing.Sequence[builtins.str]) -> None: ...
-    def clear(self) -> None: ...
-    def count(self) -> builtins.int: ...
-
-=======
->>>>>>> 9a6fbb8f
 class CacheProgress:
     @property
     def comment(self) -> builtins.str: ...
@@ -73,23 +58,6 @@
     @property
     def total(self) -> builtins.int: ...
     def __repr__(self) -> builtins.str: ...
-
-class Document:
-    def __new__(cls, id:builtins.str, text:builtins.str, title:typing.Optional[builtins.str]=None) -> Document: ...
-
-class DocumentPolyfill:
-    r"""
-    Provides a polyfill for LLMs that do not natively support the Document feature.
-    """
-    @property
-    def system_message_template(self) -> typing.Optional[builtins.str]: ...
-    @property
-    def query_message_template(self) -> typing.Optional[builtins.str]: ...
-    @system_message_template.setter
-    def system_message_template(self, value: typing.Optional[builtins.str]) -> None: ...
-    @query_message_template.setter
-    def query_message_template(self, value: typing.Optional[builtins.str]) -> None: ...
-    def __new__(cls) -> DocumentPolyfill: ...
 
 class Document:
     def __new__(cls, id:builtins.str, text:builtins.str, title:typing.Optional[builtins.str]=None) -> Document: ...
@@ -179,14 +147,9 @@
     def CreateLocalSync(cls, model_name:builtins.str, progress_callback:typing.Callable[[CacheProgress], None]=None) -> LangModel: ...
     @classmethod
     def CreateStreamAPI(cls, spec:APISpecification, model_name:builtins.str, api_key:builtins.str) -> LangModel: ...
-<<<<<<< HEAD
     def run(self, messages:typing.Sequence[Message], tools:typing.Optional[typing.Sequence[ToolDesc]]=None, documents:typing.Optional[typing.Sequence[Document]]=None, config:typing.Optional[InferenceConfig]=None) -> LangModelRunIterator: ...
     def run_sync(self, messages:typing.Sequence[Message], tools:typing.Optional[typing.Sequence[ToolDesc]]=None, documents:typing.Optional[typing.Sequence[Document]]=None, config:typing.Optional[InferenceConfig]=None) -> LangModelRunSyncIterator: ...
     def __repr__(self) -> builtins.str: ...
-=======
-    def run(self, messages:typing.Sequence[Message], tools:typing.Optional[typing.Sequence[ToolDesc]]=None, documents:typing.Optional[typing.Sequence[Document]]=None, config:typing.Optional[InferenceConfig]=None) -> LanguageModelRunIterator: ...
-    def run_sync(self, messages:typing.Sequence[Message], tools:typing.Optional[typing.Sequence[ToolDesc]]=None, documents:typing.Optional[typing.Sequence[Document]]=None, config:typing.Optional[InferenceConfig]=None) -> LanguageModelRunSyncIterator: ...
->>>>>>> 9a6fbb8f
 
 class LangModelRunIterator:
     def __aiter__(self) -> LangModelRunIterator: ...
@@ -629,18 +592,12 @@
     @classmethod
     def new_py_function(cls, desc:ToolDesc, func:typing.Any) -> Tool: ...
     def __repr__(self) -> builtins.str: ...
-<<<<<<< HEAD
     def get_description(self) -> ToolDesc: ...
     def __call__(self, **kwargs) -> typing.Awaitable[typing.Any]: ...
     def call(self, **kwargs) -> typing.Awaitable[typing.Any]: ...
     def call_sync(self, **kwargs) -> typing.Any: ...
     @staticmethod
     def terminal() -> Tool: ...
-=======
-    def __call__(self, **kwargs) -> typing.Awaitable[typing.Any]: ...
-    def call(self, **kwargs) -> typing.Awaitable[typing.Any]: ...
-    def call_sync(self, **kwargs) -> typing.Any: ...
->>>>>>> 9a6fbb8f
 
 class ToolDesc:
     r"""
@@ -698,8 +655,6 @@
     def returns(self) -> typing.Optional[dict]: ...
     def __new__(cls, name:builtins.str, description:typing.Optional[builtins.str], parameters:dict, *, returns:typing.Optional[dict]=None) -> ToolDesc: ...
     def __repr__(self) -> builtins.str: ...
-<<<<<<< HEAD
-=======
 
 class VectorStore:
     @classmethod
@@ -716,7 +671,6 @@
     def remove_vectors(self, ids:typing.Sequence[builtins.str]) -> None: ...
     def clear(self) -> None: ...
     def count(self) -> builtins.int: ...
->>>>>>> 9a6fbb8f
 
 class VectorStoreAddInput:
     @property
