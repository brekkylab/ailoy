--- conflicted
+++ resolved
@@ -222,21 +222,45 @@
         Author of the message.
         """
     @property
-    def contents(self) -> builtins.list[Part]: ...
+    def contents(self) -> builtins.list[Part]:
+        r"""
+        Primary message parts (e.g., text, image, value, or function).
+        """
     @contents.setter
-    def contents(self, value: builtins.list[Part]) -> None: ...
-    @property
-    def id(self) -> typing.Optional[builtins.str]: ...
+    def contents(self, value: builtins.list[Part]) -> None:
+        r"""
+        Primary message parts (e.g., text, image, value, or function).
+        """
+    @property
+    def id(self) -> typing.Optional[builtins.str]:
+        r"""
+        Optional stable identifier for deduplication or threading.
+        """
     @id.setter
-    def id(self, value: typing.Optional[builtins.str]) -> None: ...
-    @property
-    def thinking(self) -> typing.Optional[builtins.str]: ...
+    def id(self, value: typing.Optional[builtins.str]) -> None:
+        r"""
+        Optional stable identifier for deduplication or threading.
+        """
+    @property
+    def thinking(self) -> typing.Optional[builtins.str]:
+        r"""
+        Internal “thinking” text used by some models before producing final output.
+        """
     @thinking.setter
-    def thinking(self, value: builtins.str) -> None: ...
-    @property
-    def tool_calls(self) -> builtins.list[Part]: ...
+    def thinking(self, value: typing.Optional[builtins.str]) -> None:
+        r"""
+        Internal “thinking” text used by some models before producing final output.
+        """
+    @property
+    def tool_calls(self) -> typing.Optional[builtins.list[Part]]:
+        r"""
+        Tool-call parts emitted alongside the main contents.
+        """
     @tool_calls.setter
-    def tool_calls(self, value: builtins.list[Part]) -> None: ...
+    def tool_calls(self, value: typing.Optional[builtins.list[Part]]) -> None:
+        r"""
+        Tool-call parts emitted alongside the main contents.
+        """
     @property
     def signature(self) -> typing.Optional[builtins.str]:
         r"""
@@ -244,34 +268,6 @@
         
         This is only applicable to certain LLM APIs that require a signature as part of the `thinking` payload.
         """
-<<<<<<< HEAD
-=======
-    @role.setter
-    def role(self, value: Role) -> None:
-        r"""
-        Author of the message.
-        """
-    @contents.setter
-    def contents(self, value: builtins.list[Part]) -> None:
-        r"""
-        Primary message parts (e.g., text, image, value, or function).
-        """
-    @id.setter
-    def id(self, value: typing.Optional[builtins.str]) -> None:
-        r"""
-        Optional stable identifier for deduplication or threading.
-        """
-    @thinking.setter
-    def thinking(self, value: typing.Optional[builtins.str]) -> None:
-        r"""
-        Internal “thinking” text used by some models before producing final output.
-        """
-    @tool_calls.setter
-    def tool_calls(self, value: typing.Optional[builtins.list[Part]]) -> None:
-        r"""
-        Tool-call parts emitted alongside the main contents.
-        """
->>>>>>> 447a8d91
     @signature.setter
     def signature(self, value: typing.Optional[builtins.str]) -> None:
         r"""
@@ -279,11 +275,7 @@
         
         This is only applicable to certain LLM APIs that require a signature as part of the `thinking` payload.
         """
-<<<<<<< HEAD
     def __new__(cls, role: typing.Literal["system", "user", "assistant", "tool"], contents: typing.Optional[typing.Sequence[Part]] = None, id: typing.Optional[builtins.str] = None, thinking: typing.Optional[builtins.str] = None, tool_calls: typing.Optional[typing.Sequence[Part]] = None, signature: typing.Optional[builtins.str] = None) -> Message: ...
-=======
-    def __new__(cls, role:Role, id:typing.Optional[builtins.str]=None, thinking:typing.Optional[builtins.str]=None, contents:typing.Optional[typing.Sequence[Part]]=None, tool_calls:typing.Optional[typing.Sequence[Part]]=None, signature:typing.Optional[builtins.str]=None) -> Message: ...
->>>>>>> 447a8d91
     def __repr__(self) -> builtins.str: ...
     def append_contents(self, part: Part) -> None: ...
     def append_tool_call(self, part: Part) -> None: ...
