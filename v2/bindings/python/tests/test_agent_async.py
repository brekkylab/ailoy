--- conflicted
+++ resolved
@@ -82,9 +82,6 @@
                 contents=[ai.Part.Text(text="What is your name?")],
             ),
         ],
-<<<<<<< HEAD
-        config=ai.AgentConfig(inference=ai.InferenceConfig(think_effort="disable")),
-=======
     ]
 )
 def simple_chat_messages(request: pytest.FixtureRequest):
@@ -99,8 +96,7 @@
     acc = ai.MessageDelta()
     async for resp in agent.run_delta(
         simple_chat_messages,
-        config=ai.InferenceConfig(temperature=0.0, think_effort="disable"),
->>>>>>> 30e96744
+        config=ai.AgentConfig(inference=ai.InferenceConfig(temperature=0.0, think_effort="disable")),
     ):
         acc += resp.delta
         if resp.finish_reason is not None:
@@ -156,20 +152,8 @@
     acc = ai.MessageDelta()
     results = []
     async for resp in agent.run_delta(
-<<<<<<< HEAD
-        [
-            ai.Message(
-                role="user",
-                contents=[
-                    ai.Part.Text(text="List the files in the current directory.")
-                ],
-            )
-        ],
-        config=ai.AgentConfig(inference=ai.InferenceConfig(think_effort="disable")),
-=======
         "List the files in the current directory.",
-        config=ai.InferenceConfig(temperature=0.0, think_effort="disable"),
->>>>>>> 30e96744
+        config=ai.AgentConfig(inference=ai.InferenceConfig(temperature=0.0, think_effort="disable")),
     ):
         acc += resp.delta
         if resp.finish_reason is not None:
@@ -214,18 +198,8 @@
     acc = ai.MessageDelta()
     results = []
     async for resp in agent.run_delta(
-<<<<<<< HEAD
-        [
-            ai.Message(
-                role="user",
-                contents=[ai.Part.Text(text="What is the temperature in Seoul now?")],
-            )
-        ],
-        config=ai.AgentConfig(inference=ai.InferenceConfig(think_effort="disable")),
-=======
         "What is the temperature in Seoul now?",
-        config=ai.InferenceConfig(temperature=0.0, think_effort="disable"),
->>>>>>> 30e96744
+        config=ai.AgentConfig(inference=ai.InferenceConfig(temperature=0.0, think_effort="disable")),
     ):
         acc += resp.delta
         if resp.finish_reason is not None:
@@ -257,18 +231,8 @@
     acc = ai.MessageDelta()
     results = []
     async for resp in agent.run_delta(
-<<<<<<< HEAD
-        [
-            ai.Message(
-                role="user",
-                contents=[ai.Part.Text(text="What time is it now in Asia/Seoul?")],
-            )
-        ],
-        config=ai.AgentConfig(ai.InferenceConfig(think_effort="disable")),
-=======
         "What time is it currently in Asia/Seoul?",
-        config=ai.InferenceConfig(temperature=0.0, think_effort="disable"),
->>>>>>> 30e96744
+        config=ai.AgentConfig(inference=ai.InferenceConfig(temperature=0.0, think_effort="disable")),
     ):
         acc += resp.delta
         if resp.finish_reason is not None:
