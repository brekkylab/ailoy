import pytest
import pytest_asyncio

import ailoy as ai

pytestmark = [pytest.mark.asyncio]


@pytest_asyncio.fixture(scope="module")
async def model():
    model = await ai.LangModel.new_local(
        "Qwen/Qwen3-0.6B", progress_callback=lambda prog: print(prog)
    )
    return model


<<<<<<< HEAD
async def test_simple_chat(model: ai.LangModel):
    msg_d = ai.MessageDelta("assistant")
    async for m in model.run("Hello"):
=======
async def test_simple_chat_delta(model: ai.LangModel):
    msg_d = ai.MessageDelta()
    async for m in model.infer_delta("Hello"):
>>>>>>> 6b3d28f6
        if m.delta.thinking:
            print("thinking: ", m.delta.thinking)
        print(m.delta.contents)
        msg_d += m.delta
    print(msg_d)
    print(msg_d.to_message())


async def test_simple_chat(model: ai.LangModel):
    msg = ai.Message("user", contents="Hello")
    msg_r = await model.infer([msg])
    print(msg_r)


async def test_chat_with_think(model: ai.LangModel):
<<<<<<< HEAD
    msg = ai.Message("user", contents="Hello")
    msg_d = ai.MessageDelta("assistant")
=======
    msg = ai.Message("user", contents=[ai.Part.Text(text="Hello")])
    msg_d = ai.MessageDelta()
>>>>>>> 6b3d28f6
    config = ai.InferenceConfig(think_effort="enable")
    async for m in model.infer_delta([msg], config=config):
        if m.delta.thinking:
            print("thinking: ", m.delta.thinking)
        print(m.delta.contents)
        msg_d += m.delta
    print(msg_d)
    print(msg_d.to_message())<|MERGE_RESOLUTION|>--- conflicted
+++ resolved
@@ -14,15 +14,9 @@
     return model
 
 
-<<<<<<< HEAD
-async def test_simple_chat(model: ai.LangModel):
-    msg_d = ai.MessageDelta("assistant")
-    async for m in model.run("Hello"):
-=======
 async def test_simple_chat_delta(model: ai.LangModel):
     msg_d = ai.MessageDelta()
     async for m in model.infer_delta("Hello"):
->>>>>>> 6b3d28f6
         if m.delta.thinking:
             print("thinking: ", m.delta.thinking)
         print(m.delta.contents)
@@ -38,13 +32,8 @@
 
 
 async def test_chat_with_think(model: ai.LangModel):
-<<<<<<< HEAD
-    msg = ai.Message("user", contents="Hello")
-    msg_d = ai.MessageDelta("assistant")
-=======
     msg = ai.Message("user", contents=[ai.Part.Text(text="Hello")])
     msg_d = ai.MessageDelta()
->>>>>>> 6b3d28f6
     config = ai.InferenceConfig(think_effort="enable")
     async for m in model.infer_delta([msg], config=config):
         if m.delta.thinking:
