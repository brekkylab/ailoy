--- conflicted
+++ resolved
@@ -14,17 +14,10 @@
     return model
 
 
-<<<<<<< HEAD
 async def test_simple_chat_delta(model: ai.LangModel):
     msg = ai.Message(ai.Role.User, contents=[ai.Part.Text(text="Hello")])
     msg_d = ai.MessageDelta(ai.Role.Assistant)
     async for m in model.infer_delta([msg]):
-=======
-async def test_simple_chat(model: ai.LangModel):
-    msg = ai.Message("user", contents=[ai.Part.Text(text="Hello")])
-    msg_d = ai.MessageDelta("assistant")
-    async for m in model.run([msg]):
->>>>>>> ac137500
         if m.delta.thinking:
             print("thinking: ", m.delta.thinking)
         print(m.delta.contents)
@@ -39,17 +32,10 @@
 
 
 async def test_chat_with_think(model: ai.LangModel):
-<<<<<<< HEAD
     msg = ai.Message(ai.Role.User, contents=[ai.Part.Text(text="Hello")])
     msg_d = ai.MessageDelta(ai.Role.Assistant)
     config = ai.InferenceConfig(think_effort=ai.ThinkEffort.Enable)
     async for m in model.infer_delta([msg], config=config):
-=======
-    msg = ai.Message("user", contents=[ai.Part.Text(text="Hello")])
-    msg_d = ai.MessageDelta("assistant")
-    config = ai.InferenceConfig(think_effort="enable")
-    async for m in model.run([msg], config=config):
->>>>>>> ac137500
         if m.delta.thinking:
             print("thinking: ", m.delta.thinking)
         print(m.delta.contents)
