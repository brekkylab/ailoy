--- conflicted
+++ resolved
@@ -141,31 +141,12 @@
         }
     }
 
-<<<<<<< HEAD
     pub fn with_top_k(self, top_k: usize) -> Self {
         match self.inner {
             KnowledgeInner::VectorStore(knowledge) => Self {
                 inner: KnowledgeInner::VectorStore(knowledge.with_top_k(top_k)),
             },
             inner => Self { inner },
-=======
-        async fn retrieve(&self, _query: String) -> anyhow::Result<Vec<KnowledgeRetrieveResult>> {
-            let documents = vec![
-                KnowledgeRetrieveResult {
-                    document: "Ailoy is an awesome AI agent framework.".into(),
-                    metadata: None,
-                },
-                KnowledgeRetrieveResult {
-                    document: "Ailoy supports Python, Javascript and Rust.".into(),
-                    metadata: None,
-                },
-                KnowledgeRetrieveResult {
-                    document: "Ailoy enables running LLMs in local environment easily.".into(),
-                    metadata: None,
-                },
-            ];
-            Ok(documents)
->>>>>>> fe17aadb
         }
     }
 }
@@ -196,8 +177,7 @@
     use crate::{agent::Agent, knowledge::Knowledge, model::LangModel, value::Part};
 
     #[multi_platform_test]
-<<<<<<< HEAD
-    async fn test_custom_knowledge_with_agent() -> Result<()> {
+    async fn test_custom_knowledge_with_agent() -> anyhow::Result<()> {
         let knowledge = Knowledge::new_custom(CustomKnowledge::new(
             "about-ailoy",
             Arc::new(|_| {
@@ -222,10 +202,6 @@
                 .boxed()
             }),
         ));
-=======
-    async fn test_custom_knowledge_with_agent() -> anyhow::Result<()> {
-        let knowledge = CustomKnowledge {};
->>>>>>> fe17aadb
         let model = LangModel::try_new_local("Qwen/Qwen3-0.6B").await.unwrap();
         let mut agent = Agent::new(model, vec![]);
 
