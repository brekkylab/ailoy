--- conflicted
+++ resolved
@@ -13,24 +13,18 @@
 };
 
 #[derive(Debug, Clone, Serialize, Deserialize)]
+#[serde(rename_all = "camelCase")]
+#[cfg_attr(feature = "wasm", derive(tsify::Tsify))]
+#[cfg_attr(feature = "wasm", tsify(from_wasm_abi, into_wasm_abi))]
 pub struct KnowledgeConfig {
-    pub top_k: u32,
+    #[serde(skip_serializing_if = "Option::is_none")]
+    pub top_k: Option<u32>,
 }
 
-<<<<<<< HEAD
-#[derive(Debug, Serialize, Deserialize)]
-#[cfg_attr(feature = "wasm", derive(tsify::Tsify))]
-#[cfg_attr(feature = "wasm", tsify(from_wasm_abi, into_wasm_abi))]
-pub struct KnowledgeRetrieveResult {
-    pub document: String,
-    #[serde(skip_serializing_if = "Option::is_none")]
-    pub metadata: Option<Metadata>,
-=======
 impl Default for KnowledgeConfig {
     fn default() -> Self {
-        Self { top_k: 1 }
+        Self { top_k: Some(1) }
     }
->>>>>>> 60f5c13c
 }
 
 #[maybe_send_sync]
@@ -185,9 +179,9 @@
         pub async fn retrieve_js(
             &self,
             query: String,
-            top_k: u32,
-        ) -> Result<Vec<KnowledgeRetrieveResult>, js_sys::Error> {
-            self.retrieve(query, top_k)
+            config: Option<KnowledgeConfig>,
+        ) -> Result<Vec<Document>, js_sys::Error> {
+            self.retrieve(query, config.unwrap_or_default())
                 .await
                 .map_err(|e| js_sys::Error::new(&e.to_string()))
         }
