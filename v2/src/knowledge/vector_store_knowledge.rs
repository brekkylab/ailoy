use ailoy_macros::multi_platform_async_trait;

use crate::{
    knowledge::{KnowledgeConfig, base::KnowledgeBehavior},
    model::{EmbeddingModel, EmbeddingModelInference},
    value::Document,
    vector_store::{VectorStore, VectorStoreRetrieveResult},
};

#[derive(Debug, Clone)]
pub struct VectorStoreKnowledge {
    store: VectorStore,
    embedding_model: EmbeddingModel,
}

impl From<VectorStoreRetrieveResult> for Document {
    fn from(value: VectorStoreRetrieveResult) -> Self {
        let title = if let Some(metadata) = &value.metadata
            && let Some(raw_title) = metadata.get("title")
        {
            Some(match raw_title {
                serde_json::Value::String(s) => s.clone(),
                other => other.to_string(),
            })
        } else {
            None
        };
        Self {
            id: value.id,
            title,
            text: value.document,
        }
    }
}

impl VectorStoreKnowledge {
    pub fn new(store: VectorStore, embedding_model: EmbeddingModel) -> Self {
        Self {
            store,
            embedding_model: embedding_model,
        }
    }
}

#[multi_platform_async_trait]
impl KnowledgeBehavior for VectorStoreKnowledge {
    async fn retrieve(
        &self,
        query: String,
        config: KnowledgeConfig,
    ) -> anyhow::Result<Vec<Document>> {
        let query_embedding = self.embedding_model.infer(query.into()).await?;
<<<<<<< HEAD
        let results = self
            .store
            .retrieve(query_embedding, top_k as usize)
            .await?
            .into_iter()
            .map(|res| res.into())
            .collect::<Vec<KnowledgeRetrieveResult>>();
=======
        let results = {
            let store = self.store.lock().await;
            store.retrieve(query_embedding, config.top_k as usize).await
        }?
        .into_iter()
        .map(|res| res.into())
        .collect::<Vec<_>>();

>>>>>>> 60f5c13c
        Ok(results)
    }
}

#[cfg(test)]
mod tests {
    use std::sync::Arc;

    use ailoy_macros::multi_platform_test;
<<<<<<< HEAD
    use futures::{lock::Mutex, stream::StreamExt};
    use serde_json::json;
=======
    use futures::stream::StreamExt;
>>>>>>> 60f5c13c

    use super::*;
    use crate::{
        agent::Agent,
        knowledge::{Knowledge, KnowledgeTool},
        model::{EmbeddingModel, LangModel},
        tool::{Tool, ToolBehavior as _},
        value::Part,
        vector_store::{FaissStore, VectorStoreAddInput},
    };

    async fn prepare_knowledge() -> anyhow::Result<Knowledge> {
        let mut store = VectorStore::new_faiss(FaissStore::new(1024).await.unwrap());
        let embedding_model = EmbeddingModel::new_local("BAAI/bge-m3").await.unwrap();

        let doc0: String = "Ailoy is an awesome AI agent framework.".into();
        store
            .add_vector(VectorStoreAddInput {
                embedding: embedding_model.infer(doc0.clone()).await.unwrap(),
                document: doc0,
                metadata: None,
            })
            .await?;
        let doc1: String = "Langchain is a library".into();
        store
            .add_vector(VectorStoreAddInput {
                embedding: embedding_model.infer(doc1.clone()).await.unwrap(),
                document: doc1,
                metadata: None,
            })
            .await?;

        let knowledge = Knowledge::new_vector_store(store, embedding_model);
        Ok(knowledge)
    }

    #[multi_platform_test]
    async fn test_vectorstore_knowledge_with_agent() -> anyhow::Result<()> {
        let knowledge = prepare_knowledge().await?;
        let model = LangModel::try_new_local("Qwen/Qwen3-0.6B").await.unwrap();
        let agent = Arc::new(Mutex::new(Agent::new(model, vec![])));

        // Testing as knowledge
        {
            let mut agent_guard = agent.lock().await;
            agent_guard.set_knowledge(knowledge.clone());

            let mut strm = Box::pin(agent_guard.run(vec![Part::text("What is Ailoy?")]));
            while let Some(out_opt) = strm.next().await {
                let out = out_opt.unwrap();
                if out.aggregated.is_some() {
                    println!("{:?}", out.aggregated.unwrap());
                }
            }
        }
        // Remove knowledge
        {
            let mut agent_guard = agent.lock().await;
            agent_guard.remove_knowledge();
            agent_guard.clear_messages().await?;
        }

        // Testing as tool
        {
            let mut agent_guard = agent.lock().await;
            let tool = KnowledgeTool::from(knowledge);
            agent_guard
                .add_tool(Tool::new_knowledge(tool.clone()))
                .await?;

            let mut strm = Box::pin(agent_guard.run(vec![Part::text(format!(
                "What is Ailoy? Answer by calling tool '{}'",
                tool.get_description().name
            ))]));
            while let Some(output) = strm.next().await {
                let output = output.unwrap();
                if output.aggregated.is_some() {
                    println!("{:?}", output.aggregated.unwrap());
                }
            }
        }

        Ok(())
    }
}<|MERGE_RESOLUTION|>--- conflicted
+++ resolved
@@ -50,24 +50,14 @@
         config: KnowledgeConfig,
     ) -> anyhow::Result<Vec<Document>> {
         let query_embedding = self.embedding_model.infer(query.into()).await?;
-<<<<<<< HEAD
         let results = self
             .store
-            .retrieve(query_embedding, top_k as usize)
+            .retrieve(query_embedding, config.top_k.unwrap_or_default() as usize)
             .await?
             .into_iter()
             .map(|res| res.into())
-            .collect::<Vec<KnowledgeRetrieveResult>>();
-=======
-        let results = {
-            let store = self.store.lock().await;
-            store.retrieve(query_embedding, config.top_k as usize).await
-        }?
-        .into_iter()
-        .map(|res| res.into())
-        .collect::<Vec<_>>();
+            .collect::<Vec<_>>();
 
->>>>>>> 60f5c13c
         Ok(results)
     }
 }
@@ -77,12 +67,7 @@
     use std::sync::Arc;
 
     use ailoy_macros::multi_platform_test;
-<<<<<<< HEAD
     use futures::{lock::Mutex, stream::StreamExt};
-    use serde_json::json;
-=======
-    use futures::stream::StreamExt;
->>>>>>> 60f5c13c
 
     use super::*;
     use crate::{
