use std::sync::Arc;

use ailoy_macros::multi_platform_async_trait;
use futures::lock::Mutex;

use crate::{
    knowledge::base::{KnowledgeBehavior, KnowledgeRetrieveResult},
    model::{EmbeddingModel, EmbeddingModelInference},
    vector_store::{VectorStore, VectorStoreRetrieveResult},
};

#[derive(Debug, Clone)]
pub struct VectorStoreKnowledge {
    name: String,
    store: Arc<Mutex<dyn VectorStore>>,
    embedding_model: EmbeddingModel,
    top_k: usize,
}

impl From<VectorStoreRetrieveResult> for KnowledgeRetrieveResult {
    fn from(value: VectorStoreRetrieveResult) -> Self {
        Self {
            document: value.document,
            metadata: value.metadata,
        }
    }
}

impl VectorStoreKnowledge {
    pub fn new(
        name: impl Into<String>,
        store: impl VectorStore + 'static,
        embedding_model: EmbeddingModel,
    ) -> Self {
        let name = name.into();
        let default_top_k = 5 as usize;

        Self {
            name: name,
            store: Arc::new(Mutex::new(store)),
            embedding_model: embedding_model,
            top_k: default_top_k,
        }
    }

    pub fn with_top_k(self, top_k: usize) -> Self {
        Self { top_k, ..self }
    }
}

#[multi_platform_async_trait]
impl KnowledgeBehavior for VectorStoreKnowledge {
    fn name(&self) -> String {
        self.name.clone()
    }

    async fn retrieve(&self, query: String) -> anyhow::Result<Vec<KnowledgeRetrieveResult>> {
        let query_embedding = self.embedding_model.infer(query.into()).await?;
        let results = {
            let store = self.store.lock().await;
            store.retrieve(query_embedding, self.top_k).await
        }?
        .into_iter()
        .map(|res| res.into())
        .collect::<Vec<KnowledgeRetrieveResult>>();

        Ok(results)
    }
}

#[cfg(test)]
mod tests {
    use ailoy_macros::multi_platform_test;
    use futures::stream::StreamExt;
    use serde_json::json;

    use super::*;
    use crate::{
        agent::{Agent, SystemMessageRenderer},
        knowledge::{Knowledge, KnowledgeTool},
        model::{EmbeddingModel, LangModel},
        tool::{Tool, ToolBehavior as _},
        value::{Part, Value},
        vector_store::{FaissStore, VectorStoreAddInput},
    };

<<<<<<< HEAD
    async fn prepare_knowledge() -> Result<Knowledge> {
=======
    async fn prepare_knowledge() -> anyhow::Result<VectorStoreKnowledge> {
>>>>>>> fe17aadb
        let mut store = FaissStore::new(1024).await.unwrap();
        let embedding_model = EmbeddingModel::new_local("BAAI/bge-m3").await.unwrap();

        let doc0: String = "Ailoy is an awesome AI agent framework.".into();
        store
            .add_vector(VectorStoreAddInput {
                embedding: embedding_model.infer(doc0.clone()).await.unwrap(),
                document: doc0,
                metadata: None,
            })
            .await?;
        let doc1: String = "Langchain is a library".into();
        store
            .add_vector(VectorStoreAddInput {
                embedding: embedding_model.infer(doc1.clone()).await.unwrap(),
                document: doc1,
                metadata: None,
            })
            .await?;

        let knowledge =
            Knowledge::new_vector_store("my-store", store, embedding_model).with_top_k(1);
        Ok(knowledge)
    }

    #[multi_platform_test]
    async fn test_vectorstore_knowledge() -> anyhow::Result<()> {
        let knowledge = prepare_knowledge().await?;

        // Testing with renderer
        let retrieved = knowledge.retrieve("What is Ailoy?".into()).await?;
        let renderer = SystemMessageRenderer::new();
        let rendered = renderer
            .render("This is a system message.".into(), Some(retrieved))
            .unwrap();
        println!("Rendered results: {:?}", rendered);

        // Testing with tool call
        let tool = KnowledgeTool::from(knowledge);
        let args = serde_json::from_value::<Value>(json!({
            "query": "What is Langchain?"
        }))?;
        let tool_result = tool.run(args).await?;
        println!("Tool call results: {:?}", tool_result);

        Ok(())
    }

    #[multi_platform_test]
    async fn test_vectorstore_knowledge_with_agent() -> anyhow::Result<()> {
        let knowledge = prepare_knowledge().await?;
        let model = LangModel::try_new_local("Qwen/Qwen3-0.6B").await.unwrap();
        let agent = Arc::new(Mutex::new(Agent::new(model, vec![])));

        // Testing as knowledge
        {
            let mut agent_guard = agent.lock().await;
            agent_guard.set_knowledge(knowledge.clone());

            let mut strm = Box::pin(agent_guard.run(vec![Part::text("What is Ailoy?")]));
            while let Some(out_opt) = strm.next().await {
                let out = out_opt.unwrap();
                if out.aggregated.is_some() {
                    println!("{:?}", out.aggregated.unwrap());
                }
            }
        }
        // Remove knowledge
        {
            let mut agent_guard = agent.lock().await;
            agent_guard.remove_knowledge();
            agent_guard.clear_messages().await?;
        }

        // Testing as tool
        {
            let mut agent_guard = agent.lock().await;
            // Example of customizing with_stringify
            let tool = KnowledgeTool::from(knowledge);
            agent_guard
                .add_tool(Tool::new_knowledge(tool.clone()))
                .await?;

            let mut strm = Box::pin(agent_guard.run(vec![Part::text(format!(
                "What is Ailoy? Answer by calling tool '{}'",
                tool.get_description().name
            ))]));
            while let Some(output) = strm.next().await {
                let output = output.unwrap();
                if output.aggregated.is_some() {
                    println!("{:?}", output.aggregated.unwrap());
                }
            }
        }

        Ok(())
    }
}<|MERGE_RESOLUTION|>--- conflicted
+++ resolved
@@ -84,11 +84,7 @@
         vector_store::{FaissStore, VectorStoreAddInput},
     };
 
-<<<<<<< HEAD
     async fn prepare_knowledge() -> Result<Knowledge> {
-=======
-    async fn prepare_knowledge() -> anyhow::Result<VectorStoreKnowledge> {
->>>>>>> fe17aadb
         let mut store = FaissStore::new(1024).await.unwrap();
         let embedding_model = EmbeddingModel::new_local("BAAI/bge-m3").await.unwrap();
 
