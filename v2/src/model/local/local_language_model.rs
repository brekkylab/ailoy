--- conflicted
+++ resolved
@@ -124,7 +124,7 @@
         Box::pin(async move {
             let mut chat_template = ChatTemplate::claim_files(cache.clone(), &key).await?;
             let mut tokenizer = Tokenizer::claim_files(cache.clone(), &key).await?;
-            let mut inferncer = Inferencer::claim_files(cache.clone(), &key).await?;
+            let mut inferncer = LanguageModelInferencer::claim_files(cache.clone(), &key).await?;
             let ctx: Box<dyn_maybe_send!(Any)> = Box::new([
                 chat_template
                     .entries
@@ -143,17 +143,10 @@
                     .collect::<Vec<_>>(),
             ]);
             let mut rv = Vec::new();
-<<<<<<< HEAD
-            rv.append(&mut ChatTemplate::claim_files(cache.clone(), &key).await?);
-            rv.append(&mut Tokenizer::claim_files(cache.clone(), &key).await?);
-            rv.append(&mut LanguageModelInferencer::claim_files(cache.clone(), &key).await?);
-            Ok(rv)
-=======
             rv.append(&mut chat_template.entries);
             rv.append(&mut tokenizer.entries);
             rv.append(&mut inferncer.entries);
             Ok(CacheClaim::with_ctx(rv, ctx))
->>>>>>> 88632053
         })
     }
 
@@ -161,15 +154,6 @@
     where
         Self: Sized,
     {
-<<<<<<< HEAD
-        let chat_template = ChatTemplate::try_from_contents(contents)?;
-        let tokenizer = Tokenizer::try_from_contents(contents)?;
-        let inferencer = LanguageModelInferencer::try_from_contents(contents)?;
-        Ok(LocalLanguageModel {
-            chat_template,
-            tokenizer,
-            inferencer: Mutex::new(inferencer),
-=======
         Box::pin(async move {
             let (ct_entries, tok_entries, inf_entries) = match contents.ctx.take() {
                 Some(ctx_any) => match ctx_any.downcast::<[Vec<CacheEntry>; 3]>() {
@@ -219,7 +203,7 @@
                     entries: files,
                     ctx: None,
                 };
-                Inferencer::try_from_contents(contents).await?
+                LanguageModelInferencer::try_from_contents(contents).await?
             };
 
             Ok(LocalLanguageModel {
@@ -227,7 +211,6 @@
                 tokenizer,
                 inferencer: Mutex::new(inferencer),
             })
->>>>>>> 88632053
         })
     }
 }
