--- conflicted
+++ resolved
@@ -371,11 +371,7 @@
             ..Default::default()
         };
         let mut delta = MessageDelta::new().with_role(Role::Assistant);
-<<<<<<< HEAD
-        let mut strm = model.infer_delta(msgs, Vec::new(), Vec::new(), InferenceConfig::default());
-=======
-        let mut strm = model.infer(msgs, Vec::new(), Vec::new(), config);
->>>>>>> ac137500
+        let mut strm = model.infer_delta(msgs, Vec::new(), Vec::new(), config);
         while let Some(out) = strm.next().await {
             let out = out.unwrap();
             debug!("{:?}", out);
