use std::{any::Any, collections::BTreeMap, sync::Arc};

use async_stream::try_stream;
use futures::StreamExt;
use tokio::sync::mpsc;

use crate::{
    cache::{Cache, CacheClaim, CacheContents, CacheEntry, CacheProgress, TryFromCache},
    dyn_maybe_send,
    model::{
<<<<<<< HEAD
        ChatTemplate, InferenceConfig, LangModelInference, LanguageModelInferencer, Tokenizer,
=======
        ChatTemplate, InferenceConfig, LanguageModel, LanguageModelInferencer, ThinkEffort,
        Tokenizer,
>>>>>>> dff7d7a3
    },
    utils::{BoxFuture, BoxStream},
    value::{
        FinishReason, Message, MessageDelta, MessageOutput, PartDelta, PartDeltaFunction, ToolDesc,
    },
};

struct Request {
    msgs: Vec<Message>,
    tools: Vec<ToolDesc>,
    config: InferenceConfig,
    tx_resp: mpsc::Sender<Result<MessageOutput, String>>,
}

#[derive(Clone, Debug)]
pub struct LocalLangModel {
    tx: Arc<mpsc::Sender<Request>>,
}

impl LocalLangModel {
    pub async fn try_new(model: impl Into<String>) -> Result<Self, String> {
        let cache = Cache::new();
        let mut strm = Box::pin(cache.try_create::<LocalLangModel>(model));
        while let Some(v) = strm.next().await {
            if let Some(result) = v?.result {
                return Ok(result);
            }
        }
        unreachable!()
    }

    pub fn try_new_stream<'a>(
        model: impl Into<String>,
    ) -> BoxStream<'a, Result<CacheProgress<Self>, String>> {
        let cache = Cache::new();
        Box::pin(cache.try_create::<Self>(model))
    }
}

impl TryFromCache for LocalLangModel {
    fn claim_files(
        cache: Cache,
        key: impl AsRef<str>,
    ) -> BoxFuture<'static, Result<CacheClaim, String>> {
        LocalLangModelImpl::claim_files(cache, key)
    }

    fn try_from_contents(contents: CacheContents) -> BoxFuture<'static, Result<Self, String>> {
        Box::pin(async move {
            let mut body = LocalLangModelImpl::try_from_contents(contents).await?;
            let (tx, mut rx) = mpsc::channel(8);
            tokio::spawn(async move {
                while let Some(req) = rx.recv().await {
                    let Request {
                        msgs,
                        tools,
                        config,
                        tx_resp,
                    } = req;
                    let mut strm = body.infer(msgs, tools, config);
                    while let Some(resp) = strm.next().await {
                        if tx_resp.send(resp).await.is_err() {
                            break;
                        }
                    }
                }
            });
            Ok(Self { tx: Arc::new(tx) })
        })
    }
}

impl LangModelInference for LocalLangModel {
    fn infer<'a>(
        &'a mut self,
        msgs: Vec<Message>,
        tools: Vec<ToolDesc>,
        config: InferenceConfig,
    ) -> crate::utils::BoxStream<'a, Result<MessageOutput, String>> {
        let (tx_resp, mut rx_resp) = tokio::sync::mpsc::channel(1024);
        let req = Request {
            msgs,
            tools,
            config,
            tx_resp,
        };
        let tx = self.tx.clone();
        let strm = async_stream::stream! {
            tx.send(req).await.unwrap();
            while let Some(resp) = rx_resp.recv().await {
                yield resp;
            }
        };
        Box::pin(strm)
    }
}

#[derive(Debug)]
struct LocalLangModelImpl {
    chat_template: ChatTemplate,

    tokenizer: Tokenizer,

    inferencer: LanguageModelInferencer,
}

impl LocalLangModelImpl {
    pub fn infer<'a>(
        &'a mut self,
        msgs: Vec<Message>,
        tools: Vec<ToolDesc>,
        config: InferenceConfig,
    ) -> BoxStream<'a, Result<MessageOutput, String>> {
        let strm = try_stream! {
            match config.think_effort.unwrap_or_default() {
                ThinkEffort::Disable => {
                    self.chat_template.disable_reasoning();
                },
                ThinkEffort::Enable | ThinkEffort::Low | ThinkEffort::Medium | ThinkEffort::High => {
                    self.chat_template.enable_reasoning();
                },
            }
            let prompt = self.chat_template.apply(msgs, tools, true)?;
            let input_tokens = self.tokenizer.encode(&prompt, true)?;

            {
                #[cfg(target_family = "wasm")]
                self.inferencer.prefill(&input_tokens).await;
                #[cfg(not(target_family = "wasm"))]
                self.inferencer.prefill(&input_tokens);
            }

            let mut last_token = *input_tokens.last().unwrap();
            let mut agg_tokens = Vec::<u32>::new();
            let mut count = 0;
            let mut mode = "content".to_owned();
            let mut finish_reason = FinishReason::Stop();

            // @jhlee: TODO remove hard-coded token names
            loop {
                count += 1;
                if count > config.max_tokens.unwrap_or(16384) {
                    yield MessageOutput{delta: MessageDelta::new(), finish_reason: Some(FinishReason::Length())};
                    break;
                }

                {
                    #[cfg(target_family = "wasm")]
                    let new_token = self.inferencer.decode(last_token).await;
                    #[cfg(not(target_family = "wasm"))]
                    let new_token = self.inferencer.decode(last_token);

                    agg_tokens.push(new_token);
                    last_token = new_token;
                }

                let s = self.tokenizer.decode(agg_tokens.as_slice(), false)?;
                if s.ends_with("�") {
                    continue;
                }
                agg_tokens.clear();

                if s == "<|im_end|>" {
                    yield MessageOutput{delta: MessageDelta::new(), finish_reason: Some(finish_reason)};
                    break;
                } else if s == "<tool_call>" {
                    mode = "tool_call".to_owned();
                    continue;
                } else if s == "</tool_call>" {
                    mode = "content".to_owned();
                    finish_reason = FinishReason::ToolCall();
                    continue;
                } else if s == "<think>" {
                    mode = "reasoning".to_owned();
                    continue;
                } else if s == "</think>" {
                    mode = "content".to_owned();
                    continue;
                } else {
                    let delta = if mode == "content" {
                        MessageDelta::new().with_contents([PartDelta::Text{text: s}])
                    } else if mode == "reasoning" {
                        MessageDelta::new().with_thinking(s)
                    } else if mode == "tool_call" {
                        MessageDelta::new().with_tool_calls([PartDelta::Function{id: None, f: PartDeltaFunction::Verbatim(s)}])
                    } else {
                        unreachable!();
                    };
                    yield MessageOutput{delta, finish_reason: None};
                }
            }
            return;
        };
        Box::pin(strm)
    }
}

impl TryFromCache for LocalLangModelImpl {
    fn claim_files(
        cache: Cache,
        key: impl AsRef<str>,
    ) -> BoxFuture<'static, Result<CacheClaim, String>> {
        let key = key.as_ref().to_owned();
        Box::pin(async move {
            let mut chat_template = ChatTemplate::claim_files(cache.clone(), &key).await?;
            let mut tokenizer = Tokenizer::claim_files(cache.clone(), &key).await?;
            let mut inferncer = LanguageModelInferencer::claim_files(cache.clone(), &key).await?;
            let ctx: Box<dyn_maybe_send!(Any)> = Box::new([
                chat_template
                    .entries
                    .iter()
                    .map(|v| v.clone())
                    .collect::<Vec<_>>(),
                tokenizer
                    .entries
                    .iter()
                    .map(|v| v.clone())
                    .collect::<Vec<_>>(),
                inferncer
                    .entries
                    .iter()
                    .map(|v| v.clone())
                    .collect::<Vec<_>>(),
            ]);
            let mut rv = Vec::new();
            rv.append(&mut chat_template.entries);
            rv.append(&mut tokenizer.entries);
            rv.append(&mut inferncer.entries);
            Ok(CacheClaim::with_ctx(rv, ctx))
        })
    }

    fn try_from_contents(mut contents: CacheContents) -> BoxFuture<'static, Result<Self, String>>
    where
        Self: Sized,
    {
        Box::pin(async move {
            let (ct_entries, tok_entries, inf_entries) = match contents.ctx.take() {
                Some(ctx_any) => match ctx_any.downcast::<[Vec<CacheEntry>; 3]>() {
                    Ok(boxed) => {
                        let [a, b, c] = *boxed;
                        (a, b, c)
                    }
                    Err(_) => return Err("contents.ctx is not [Vec<CacheEntry>; 3]".into()),
                },
                None => return Err("contents.ctx is None".into()),
            };

            let chat_template = {
                let mut files = BTreeMap::new();
                for k in ct_entries {
                    let v = contents.entries.remove(&k).unwrap();
                    files.insert(k, v);
                }
                let contents = CacheContents {
                    root: contents.root.clone(),
                    entries: files,
                    ctx: None,
                };
                ChatTemplate::try_from_contents(contents).await?
            };
            let tokenizer = {
                let mut files = BTreeMap::new();
                for k in tok_entries {
                    let v = contents.entries.remove(&k).unwrap();
                    files.insert(k, v);
                }
                let contents = CacheContents {
                    root: contents.root.clone(),
                    entries: files,
                    ctx: None,
                };
                Tokenizer::try_from_contents(contents).await?
            };
            let inferencer = {
                let mut files = BTreeMap::new();
                for k in inf_entries {
                    let v = contents.entries.remove(&k).unwrap();
                    files.insert(k, v);
                }
                let contents = CacheContents {
                    root: contents.root.clone(),
                    entries: files,
                    ctx: None,
                };
                LanguageModelInferencer::try_from_contents(contents).await?
            };

            Ok(Self {
                chat_template,
                tokenizer,
                inferencer,
            })
        })
    }
}

#[cfg(any(target_family = "unix", target_family = "windows"))]
#[cfg(test)]
mod tests {
    use crate::value::Part;

    #[tokio::test]
    async fn infer_simple_chat() {
        use futures::StreamExt;

        use super::*;
        use crate::value::Role;

        let cache = crate::cache::Cache::new();
        let key = "Qwen/Qwen3-0.6B";

        let mut model_strm = Box::pin(cache.try_create::<LocalLangModel>(key));
        let mut model: Option<LocalLangModel> = None;
        while let Some(progress) = model_strm.next().await {
            let mut progress = progress.unwrap();
            println!(
                "{} ({} / {})",
                progress.comment, progress.current_task, progress.total_task
            );
            if progress.current_task == progress.total_task {
                model = progress.result.take();
            }
        }
        let mut model = model.unwrap();
        let msgs = vec![
            Message::new(Role::System).with_contents([Part::Text {
                text: "You are an assistant.".to_owned(),
            }]),
            Message::new(Role::User).with_contents([Part::Text {
                text: "Hi what's your name?".to_owned(),
            }]),
            // Message::with_role(Role::Assistant)
            //     .with_reasoning("\nOkay, the user asked, \"Hi what's your name?\" So I need to respond appropriately.\n\nFirst, I should acknowledge their question. Since I'm an AI assistant, I don't have a name, but I can say something like, \"Hi! I'm an AI assistant. How can I assist you today?\" That shows I'm here to help. I should keep it friendly and open. Let me make sure the response is polite and professional.\n")
            //     .with_contents(vec![Part::Text(
            //         "Hi! I'm an AI assistant. How can I assist you today? 😊".to_owned(),
            //     )]),
            // Message::with_role(Role::User)
            //     .with_contents(vec![Part::Text("Who made you?".to_owned())]),
        ];
        let mut strm = model.infer(msgs, Vec::new(), InferenceConfig::default());
        while let Some(out) = strm.next().await {
            let out = out.unwrap();
            println!("{:?}", out);
            // if let Some(msg) = agg.update(out) {
            //     println!("{:?}", msg);
            // }
        }
    }

    // #[tokio::test]
    // async fn infer_tool_call() {
    //     use futures::StreamExt;

    //     use crate::value::{MessageAggregator, Role, ToolDesc};
    //     use local_language_model::*;

    //     let cache = crate::cache::Cache::new();
    //     let key = "Qwen/Qwen3-0.6B";
    //     let mut model_strm = Box::pin(cache.try_create::<LocalLangModel>(key));
    //     let mut model: Option<LocalLangModel> = None;
    //     while let Some(progress) = model_strm.next().await {
    //         let mut progress = progress.unwrap();
    //         println!(
    //             "{} ({} / {})",
    //             progress.comment, progress.current_task, progress.total_task
    //         );
    //         if progress.current_task == progress.total_task {
    //             model = progress.result.take();
    //         }
    //     }
    //     let mut model = model.unwrap();
    //     model.disable_reasoning();
    //     let tools = vec![
    //         ToolDesc::new(
    //             "temperature".into(),
    //             "Get current temperature".into(),
    //             json!({
    //                 "type": "object",
    //                 "properties": {
    //                     "location": {
    //                         "type": "string",
    //                         "description": "The city name"
    //                     },
    //                     "unit": {
    //                         "type": "string",
    //                         "enum": ["Celsius", "Fahrenheit"]
    //                     }
    //                 },
    //                 "required": ["location", "unit"]
    //             }),
    //             Some(json!({
    //                 "type": "number",
    //                 "description": "Null if the given city name is unavailable.",
    //                 "nullable": true,
    //             })),
    //         )
    //         .unwrap(),
    //     ];
    //     let msgs = vec![
    //         Message::new()
    //             .with_role(Role::User)
    //             .with_contents(vec![Part::Text(
    //                 "How much hot currently in Dubai?".to_owned(),
    //             )]),
    //     ];
    //     let mut agg = MessageAggregator::new();
    //     let mut strm = model.run(msgs, tools);
    //     let mut assistant_msg: Option<Message> = None;
    //     while let Some(delta_opt) = strm.next().await {
    //         let delta = delta_opt.unwrap();
    //         println!("{:?}", delta);
    //         if let Some(msg) = agg.update(delta) {
    //             assistant_msg = Some(msg);
    //         }
    //     }
    //     let assistant_msg = assistant_msg.unwrap();
    //     println!("Assistant message: {:?}", assistant_msg);
    //     let tc = assistant_msg.tool_calls.get(0).unwrap();
    //     println!("Tool call: {:?}", tc);
    // }

    // #[tokio::test]
    // async fn infer_result_from_tool_call() {
    //     use futures::StreamExt;

    //     use crate::value::{MessageAggregator, Role, ToolDesc};
    //     use local_language_model::*;

    //     let cache = crate::cache::Cache::new();
    //     let key = "Qwen/Qwen3-0.6B";
    //     let mut model_strm = Box::pin(cache.try_create::<LocalLangModel>(key));
    //     let mut model: Option<LocalLangModel> = None;
    //     while let Some(progress) = model_strm.next().await {
    //         let mut progress = progress.unwrap();
    //         println!(
    //             "{} ({} / {})",
    //             progress.comment, progress.current_task, progress.total_task
    //         );
    //         if progress.current_task == progress.total_task {
    //             model = progress.result.take();
    //         }
    //     }
    //     let mut model = model.unwrap();
    //     model.disable_reasoning();
    //     let tools = vec![
    //         ToolDesc::new(
    //             "temperature".into(),
    //             "Get current temperature".into(),
    //             json!({
    //                 "type": "object",
    //                 "properties": {
    //                     "location": {
    //                         "type": "string",
    //                         "description": "The city name"
    //                     },
    //                     "unit": {
    //                         "type": "string",
    //                         "description": "The unit of temperature",
    //                         "enum": ["Celsius", "Fahrenheit"]
    //                     }
    //                 },
    //                 "required": ["location", "unit"]
    //             }),
    //             Some(json!({
    //                 "type": "number",
    //                 "description": "Null if the given city name is unavailable.",
    //                 "nullable": true,
    //             })),
    //         )
    //         .unwrap(),
    //     ];
    //     let msgs = vec![
    //         Message::new().with_role(Role::User)
    //             .with_contents([Part::new_text("How much hot currently in Dubai?".to_owned())]),
    //         Message::new().with_role(Role::Assistant)
    //             .with_contents([Part::new_text("\n\n")])
    //             .with_tool_calls([Part::new_function_string("\n{\"name\": \"temperature\", \"arguments\": {\"location\": \"Dubai\", \"unit\": \"Celsius\"}}\n")]),
    //         Message::new().with_role(Role::Tool).with_tool_call_id("temperature").with_contents([Part::new_text("40")])
    //     ];
    //     let mut agg = MessageAggregator::new();
    //     let mut strm = model.run(msgs, tools);
    //     let mut assistant_msg: Option<Message> = None;
    //     while let Some(delta_opt) = strm.next().await {
    //         let delta = delta_opt.unwrap();
    //         if let Some(msg) = agg.update(delta) {
    //             assistant_msg = Some(msg);
    //         }
    //     }
    //     let assistant_msg = assistant_msg.unwrap();
    //     println!("Assistant message: {:?}", assistant_msg);
    // }
}

#[cfg(all(test, target_arch = "wasm32"))]
#[cfg(test)]
mod tests {
    use futures::StreamExt as _;
    use wasm_bindgen_test::*;

    use super::*;
    use crate::value::MessageAggregator;

    wasm_bindgen_test_configure!(run_in_browser);

    #[wasm_bindgen_test]
    async fn infer_simple_chat() {
        let cache = crate::cache::Cache::new();
        let key = "Qwen/Qwen3-0.6B";
        let mut model_strm = Box::pin(cache.try_create::<LocalLangModel>(key));
        let mut model: Option<LocalLangModel> = None;

        while let Some(progress) = model_strm.next().await {
            let mut progress = progress.unwrap();
            web_sys::console::log_1(
                &format!(
                    "{} ({} / {})",
                    progress.comment, progress.current_task, progress.total_task
                )
                .into(),
            );
            if progress.current_task == progress.total_task {
                model = progress.result.take();
            }
        }
        let mut model = model.unwrap();
        model.enable_reasoning();
        let msgs = vec![
            Message::with_role(Role::System)
                .with_contents(vec![Part::Text("You are an assistant.".to_owned())]),
            Message::with_role(Role::User)
                .with_contents(vec![Part::Text("Hi what's your name?".to_owned())]),
            // Message::with_role(Role::Assistant)
            //     .with_reasoning("\nOkay, the user asked, \"Hi what's your name?\" So I need to respond appropriately.\n\nFirst, I should acknowledge their question. Since I'm an AI assistant, I don't have a name, but I can say something like, \"Hi! I'm an AI assistant. How can I assist you today?\" That shows I'm here to help. I should keep it friendly and open. Let me make sure the response is polite and professional.\n")
            //     .with_contents(vec![Part::Text(
            //         "Hi! I'm an AI assistant. How can I assist you today? 😊".to_owned(),
            //     )]),
            // Message::with_role(Role::User)
            //     .with_contents(vec![Part::Text("Who made you?".to_owned())]),
        ];
        let mut agg = MessageAggregator::new();
        let mut strm = model.run(msgs, Vec::new());
        while let Some(out) = strm.next().await {
            let out = out.unwrap();
            web_sys::console::log_1(&format!("{:?}", out).into());
            if let Some(msg) = agg.update(out) {
                web_sys::console::log_1(&format!("{:?}", msg).into());
            }
        }
    }
}<|MERGE_RESOLUTION|>--- conflicted
+++ resolved
@@ -8,12 +8,8 @@
     cache::{Cache, CacheClaim, CacheContents, CacheEntry, CacheProgress, TryFromCache},
     dyn_maybe_send,
     model::{
-<<<<<<< HEAD
-        ChatTemplate, InferenceConfig, LangModelInference, LanguageModelInferencer, Tokenizer,
-=======
-        ChatTemplate, InferenceConfig, LanguageModel, LanguageModelInferencer, ThinkEffort,
+        ChatTemplate, InferenceConfig, LangModelInference, LanguageModelInferencer, ThinkEffort,
         Tokenizer,
->>>>>>> dff7d7a3
     },
     utils::{BoxFuture, BoxStream},
     value::{
