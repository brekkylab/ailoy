--- conflicted
+++ resolved
@@ -365,13 +365,8 @@
             // Message::with_role(Role::User)
             //     .with_contents(vec![Part::Text("Who made you?".to_owned())]),
         ];
-<<<<<<< HEAD
         let mut delta = MessageDelta::new().with_role(Role::Assistant);
-        let mut strm = model.infer(msgs, Vec::new(), InferenceConfig::default());
-=======
-        let mut delta = MessageDelta::new();
         let mut strm = model.infer(msgs, Vec::new(), Vec::new(), InferenceConfig::default());
->>>>>>> 60f5c13c
         while let Some(out) = strm.next().await {
             let out = out.unwrap();
             debug!("{:?}", out);
