#[cfg(any(target_family = "unix", target_family = "windows"))]
pub use tvm_runtime::Inferencer;

#[cfg(any(target_family = "wasm"))]
pub use tvmjs_runtime::Inferencer;

use crate::{
    cache::{Cache, CacheClaim, CacheEntry},
    utils::BoxFuture,
};

pub fn get_lib_extension() -> &'static str {
    #[cfg(target_os = "macos")]
    {
        "dylib"
    }
    #[cfg(target_os = "linux")]
    {
        "so"
    }
    #[cfg(target_os = "windows")]
    {
        "dll"
    }
    #[cfg(target_arch = "wasm32")]
    {
        "wasm"
    }
    #[cfg(not(any(
        target_os = "linux",
        target_os = "windows",
        target_os = "macos",
        target_arch = "wasm32"
    )))]
    {
        panic!("Unknown OS")
    }
}

pub fn get_accelerator() -> &'static str {
    #[cfg(all(target_arch = "aarch64", target_os = "macos"))]
    {
        "metal"
    }
    #[cfg(any(target_os = "linux", target_os = "windows"))]
    {
        "vulkan"
    }
    #[cfg(target_arch = "wasm32")]
    {
        "webgpu"
    }
    #[cfg(not(any(
        target_os = "linux",
        target_os = "windows",
        all(target_arch = "aarch64", target_os = "macos"),
        target_arch = "wasm32",
    )))]
    {
        panic!("accelerator not found")
    }
}

pub fn claim_files(
    cache: Cache,
    key: impl AsRef<str>,
) -> BoxFuture<'static, Result<CacheClaim, String>> {
    let dirname = vec![key.as_ref().replace("/", "--")].join("--");
    let elem = CacheEntry::new(&dirname, "ndarray-cache.json");
    Box::pin(async move {
        let ndarray_cache_bytes = cache.get(&elem).await?;
        let ndarray_cache_str =
            std::str::from_utf8(&ndarray_cache_bytes).map_err(|_| format!("Internal error"))?;
        let ndarray_cache: serde_json::Value = serde_json::from_str(ndarray_cache_str)
            .map_err(|e| format!("JSON deserialization failed: {}", e.to_string()))?;
        let mut rv = ndarray_cache
            .as_object()
            .unwrap()
            .get("records")
            .unwrap()
            .as_array()
            .unwrap()
            .iter()
            .map(|v| {
                CacheEntry::new(
                    &dirname,
                    v.as_object()
                        .unwrap()
                        .get("dataPath")
                        .unwrap()
                        .as_str()
                        .unwrap(),
                )
            })
            .collect::<Vec<_>>();
        rv.push(CacheEntry::new(&dirname, "ndarray-cache.json"));
        rv.push(CacheEntry::new(
            format!(
                "{}--{}--{}",
                dirname,
                env!("BUILD_TARGET_TRIPLE"),
                get_accelerator()
            ),
            format!("rt.{}", get_lib_extension()),
        ));
        Ok(CacheClaim::new(rv))
    })
}

#[cfg(any(target_family = "unix", target_family = "windows"))]
mod tvm_runtime {
    use cxx::UniquePtr;

    use crate::{
<<<<<<< HEAD
        cache::{Cache, CacheContents, CacheEntry, TryFromCache},
        ffi::{
            DLPackTensor, TVMEmbeddingModel, TVMLanguageModel, create_dldevice,
            create_tvm_embedding_model, create_tvm_language_model,
        },
=======
        cache::{Cache, CacheContents, TryFromCache},
        ffi::{TVMLanguageModel, create_dldevice, create_tvm_language_model},
>>>>>>> 88632053
        utils::BoxFuture,
    };

    use super::*;

    pub fn get_device_type(accelerator: &str) -> i32 {
        if accelerator == "metal" {
            8
        } else if accelerator == "vulkan" {
            7
        } else {
            0
        }
    }

    pub fn get_device_id(_: &str) -> i32 {
        0
    }

    fn inferencer_claim_files(
        cache: Cache,
        key: impl AsRef<str>,
    ) -> BoxFuture<'static, Result<Vec<CacheEntry>, String>> {
        let dirname = vec![key.as_ref().replace("/", "--")].join("--");
        let elem = CacheEntry::new(&dirname, "ndarray-cache.json");
        Box::pin(async move {
            let ndarray_cache_bytes = cache.get(&elem).await?;
            let ndarray_cache_str =
                std::str::from_utf8(&ndarray_cache_bytes).map_err(|_| format!("Internal error"))?;
            let ndarray_cache: serde_json::Value = serde_json::from_str(ndarray_cache_str)
                .map_err(|e| format!("JSON deserialization failed: {}", e.to_string()))?;
            let mut rv = ndarray_cache
                .as_object()
                .unwrap()
                .get("records")
                .unwrap()
                .as_array()
                .unwrap()
                .iter()
                .map(|v| {
                    CacheEntry::new(
                        &dirname,
                        v.as_object()
                            .unwrap()
                            .get("dataPath")
                            .unwrap()
                            .as_str()
                            .unwrap(),
                    )
                })
                .collect::<Vec<_>>();
            rv.push(CacheEntry::new(&dirname, "ndarray-cache.json"));
            rv.push(CacheEntry::new(
                format!(
                    "{}--{}--{}",
                    dirname,
                    env!("BUILD_TARGET_TRIPLE"),
                    get_accelerator()
                ),
                format!("rt.{}", get_lib_extension()),
            ));
            Ok(rv)
        })
    }

    #[derive(Debug)]
    pub struct EmbeddingModelInferencer {
        inner: UniquePtr<TVMEmbeddingModel>,
    }

    impl EmbeddingModelInferencer {
        pub fn infer(&mut self, tokens: &[u32]) -> DLPackTensor {
            self.inner.pin_mut().infer(tokens)
        }
    }

    impl TryFromCache for EmbeddingModelInferencer {
        fn claim_files(
            cache: Cache,
            key: impl AsRef<str>,
        ) -> BoxFuture<'static, Result<Vec<CacheEntry>, String>> {
            inferencer_claim_files(cache, key)
        }

        fn try_from_contents(contents: &mut CacheContents) -> Result<Self, String> {
            let device = create_dldevice(
                get_device_type(get_accelerator()),
                get_device_id(get_accelerator()),
            );
            let inner = create_tvm_embedding_model(contents, device);

            Ok(EmbeddingModelInferencer { inner })
        }
    }

    #[derive(Debug)]
    pub struct LanguageModelInferencer {
        inner: UniquePtr<TVMLanguageModel>,
    }

    impl LanguageModelInferencer {
        pub fn prefill(&mut self, tokens: &[u32]) -> () {
            self.inner.pin_mut().prefill(tokens)
        }

        pub fn decode(&mut self, last_token: u32) -> u32 {
            let logits = self.inner.pin_mut().decode(last_token);
            self.inner.pin_mut().sample(logits)
        }
    }

    impl TryFromCache for LanguageModelInferencer {
        fn claim_files(
            cache: Cache,
            key: impl AsRef<str>,
<<<<<<< HEAD
        ) -> BoxFuture<'static, Result<Vec<CacheEntry>, String>> {
            inferencer_claim_files(cache, key)
=======
        ) -> BoxFuture<'static, Result<CacheClaim, String>> {
            claim_files(cache, key)
>>>>>>> 88632053
        }

        fn try_from_contents(
            mut contents: CacheContents,
        ) -> BoxFuture<'static, Result<Self, String>> {
            Box::pin(async move {
                let device = create_dldevice(
                    get_device_type(get_accelerator()),
                    get_device_id(get_accelerator()),
                );
                let inner = create_tvm_language_model(&mut contents, device);

<<<<<<< HEAD
            Ok(LanguageModelInferencer { inner })
=======
                Ok(Inferencer { inner })
            })
>>>>>>> 88632053
        }
    }
}

#[cfg(any(target_family = "wasm"))]
mod tvmjs_runtime {
    use std::fmt;

    use wasm_bindgen::prelude::*;
    use wasm_bindgen_futures::JsFuture;

    use super::*;
    use crate::{
        cache::{Cache, CacheContents, TryFromCache},
        ffi::JSLanguageModel,
        utils::BoxFuture,
    };

<<<<<<< HEAD
    #[derive(Debug)]
    pub struct LanguageModelInferencer {}

    impl LanguageModelInferencer {
        pub fn prefill(&mut self, _: &[u32]) -> () {
            todo!()
=======
    pub struct Inferencer {
        inner: JSLanguageModel,
    }

    impl fmt::Debug for Inferencer {
        fn fmt(&self, f: &mut fmt::Formatter<'_>) -> fmt::Result {
            f.debug_struct("Inferencer")
                // .field("init", &self.init)
                // .field("inner", &self.inner)
                .finish()
        }
    }

    impl Inferencer {
        pub async fn prefill(&mut self, tokens: &Vec<u32>) -> () {
            use wasm_bindgen_futures::JsFuture;

            let arr = unsafe { js_sys::Uint32Array::view(tokens) };
            JsFuture::from(self.inner.prefill(arr)).await.unwrap();
>>>>>>> 88632053
        }

        pub async fn decode(&mut self, last_token: u32) -> u32 {
            let logits: js_sys::Float32Array = JsFuture::from(self.inner.decode(last_token))
                .await
                .unwrap()
                .into();
            self.inner.sample(logits)
        }
    }

    impl TryFromCache for LanguageModelInferencer {
        fn claim_files(
            cache: Cache,
            key: impl AsRef<str>,
        ) -> BoxFuture<'static, Result<CacheClaim, String>> {
            claim_files(cache, key)
        }

<<<<<<< HEAD
        fn try_from_contents(contents: &mut CacheContents) -> Result<Self, String> {
            Ok(LanguageModelInferencer {})
        }
    }

    #[derive(Debug)]
    pub struct EmbeddingModelInferencer {}

    impl EmbeddingModelInferencer {
        pub fn infer(&mut self, tokens: &[i32]) -> DLPackTensor {
            todo!()
        }
    }

    impl TryFromCache for EmbeddingModelInferencer {
        fn claim_files(
            cache: Cache,
            key: impl AsRef<str>,
        ) -> BoxFuture<'static, Result<Vec<CacheEntry>, String>> {
            Box::pin(async move { Ok(vec![]) })
        }

        fn try_from_contents(contents: &mut CacheContents) -> Result<Self, String> {
            Ok(EmbeddingModelInferencer {})
        }
    }
}

#[cfg(any(target_family = "unix", target_family = "windows"))]
pub use tvm_runtime::EmbeddingModelInferencer;
#[cfg(any(target_family = "unix", target_family = "windows"))]
pub use tvm_runtime::LanguageModelInferencer;

#[cfg(any(target_family = "wasm"))]
pub use tvmjs_runtime::EmbeddingModelInferencer;
#[cfg(any(target_family = "wasm"))]
pub use tvmjs_runtime::LanguageModelInferencer;
=======
        fn try_from_contents(
            mut contents: CacheContents,
        ) -> BoxFuture<'static, Result<Self, String>> {
            use crate::ffi::js_bridge::init_language_model_js;
            use js_sys::{Object, Reflect, Uint8Array};

            Box::pin(async move {
                let cache_contents = {
                    let obj = Object::new();
                    for (entry, buf) in contents.drain() {
                        let filename = entry.filename();
                        let u8arr = Uint8Array::new_with_length(buf.len() as u32);
                        u8arr.copy_from(&buf[..]);
                        Reflect::set(&obj, &JsValue::from_str(filename), &u8arr.buffer().into())
                            .unwrap();
                    }
                    obj
                };

                let prom = init_language_model_js(&cache_contents);
                let js_lang_model = match JsFuture::from(prom).await {
                    Ok(out) => {
                        let lm: JSLanguageModel = out
                            .dyn_into()
                            .map_err(|e| format!("Conversion failed: {:?}", e))?;
                        lm
                    }
                    Err(err) => {
                        return Err(format!("JS inferencer init failed: {:?}", err));
                    }
                };

                Ok(Inferencer {
                    inner: js_lang_model,
                })
            })
        }
    }
}

// #[cfg(all(test, target_arch = "wasm32"))]
// #[cfg(test)]
// mod tests {
//     use super::*;
//     use futures::StreamExt as _;
//     use wasm_bindgen_test::*;

//     wasm_bindgen_test_configure!(run_in_browser);

//     #[wasm_bindgen_test]
//     async fn add_js_works() {
//         let cache = crate::cache::Cache::new();
//         let key = "Qwen/Qwen3-0.6B";
//         let mut model_strm = Box::pin(cache.try_create::<Inferencer>(key));
//         let mut model: Option<Inferencer> = None;

//         while let Some(progress) = model_strm.next().await {
//             let mut progress = progress.unwrap();
//             web_sys::console::log_1(
//                 &format!(
//                     "{} ({} / {})",
//                     progress.comment, progress.current_task, progress.total_task
//                 )
//                 .into(),
//             );
//             if progress.current_task == progress.total_task {
//                 model = progress.result.take();
//             }
//         }
//         let mut model = model.unwrap();
//         model.wait().await.unwrap();
//     }
// }
>>>>>>> 88632053
<|MERGE_RESOLUTION|>--- conflicted
+++ resolved
@@ -1,8 +1,10 @@
 #[cfg(any(target_family = "unix", target_family = "windows"))]
-pub use tvm_runtime::Inferencer;
+pub use tvm_runtime::EmbeddingModelInferencer;
+pub use tvm_runtime::LanguageModelInferencer;
 
 #[cfg(any(target_family = "wasm"))]
-pub use tvmjs_runtime::Inferencer;
+// pub use tvmjs_runtime::EmbeddingModelInferencer;
+pub use tvmjs_runtime::LanguageModelInferencer;
 
 use crate::{
     cache::{Cache, CacheClaim, CacheEntry},
@@ -112,16 +114,11 @@
     use cxx::UniquePtr;
 
     use crate::{
-<<<<<<< HEAD
-        cache::{Cache, CacheContents, CacheEntry, TryFromCache},
+        cache::{Cache, CacheContents, TryFromCache},
         ffi::{
             DLPackTensor, TVMEmbeddingModel, TVMLanguageModel, create_dldevice,
             create_tvm_embedding_model, create_tvm_language_model,
         },
-=======
-        cache::{Cache, CacheContents, TryFromCache},
-        ffi::{TVMLanguageModel, create_dldevice, create_tvm_language_model},
->>>>>>> 88632053
         utils::BoxFuture,
     };
 
@@ -141,52 +138,6 @@
         0
     }
 
-    fn inferencer_claim_files(
-        cache: Cache,
-        key: impl AsRef<str>,
-    ) -> BoxFuture<'static, Result<Vec<CacheEntry>, String>> {
-        let dirname = vec![key.as_ref().replace("/", "--")].join("--");
-        let elem = CacheEntry::new(&dirname, "ndarray-cache.json");
-        Box::pin(async move {
-            let ndarray_cache_bytes = cache.get(&elem).await?;
-            let ndarray_cache_str =
-                std::str::from_utf8(&ndarray_cache_bytes).map_err(|_| format!("Internal error"))?;
-            let ndarray_cache: serde_json::Value = serde_json::from_str(ndarray_cache_str)
-                .map_err(|e| format!("JSON deserialization failed: {}", e.to_string()))?;
-            let mut rv = ndarray_cache
-                .as_object()
-                .unwrap()
-                .get("records")
-                .unwrap()
-                .as_array()
-                .unwrap()
-                .iter()
-                .map(|v| {
-                    CacheEntry::new(
-                        &dirname,
-                        v.as_object()
-                            .unwrap()
-                            .get("dataPath")
-                            .unwrap()
-                            .as_str()
-                            .unwrap(),
-                    )
-                })
-                .collect::<Vec<_>>();
-            rv.push(CacheEntry::new(&dirname, "ndarray-cache.json"));
-            rv.push(CacheEntry::new(
-                format!(
-                    "{}--{}--{}",
-                    dirname,
-                    env!("BUILD_TARGET_TRIPLE"),
-                    get_accelerator()
-                ),
-                format!("rt.{}", get_lib_extension()),
-            ));
-            Ok(rv)
-        })
-    }
-
     #[derive(Debug)]
     pub struct EmbeddingModelInferencer {
         inner: UniquePtr<TVMEmbeddingModel>,
@@ -202,18 +153,22 @@
         fn claim_files(
             cache: Cache,
             key: impl AsRef<str>,
-        ) -> BoxFuture<'static, Result<Vec<CacheEntry>, String>> {
-            inferencer_claim_files(cache, key)
-        }
-
-        fn try_from_contents(contents: &mut CacheContents) -> Result<Self, String> {
-            let device = create_dldevice(
-                get_device_type(get_accelerator()),
-                get_device_id(get_accelerator()),
-            );
-            let inner = create_tvm_embedding_model(contents, device);
-
-            Ok(EmbeddingModelInferencer { inner })
+        ) -> BoxFuture<'static, Result<CacheClaim, String>> {
+            claim_files(cache, key)
+        }
+
+        fn try_from_contents(
+            mut contents: CacheContents,
+        ) -> BoxFuture<'static, Result<Self, String>> {
+            Box::pin(async move {
+                let device = create_dldevice(
+                    get_device_type(get_accelerator()),
+                    get_device_id(get_accelerator()),
+                );
+                let inner = create_tvm_embedding_model(&mut contents, device);
+
+                Ok(EmbeddingModelInferencer { inner })
+            })
         }
     }
 
@@ -237,13 +192,8 @@
         fn claim_files(
             cache: Cache,
             key: impl AsRef<str>,
-<<<<<<< HEAD
-        ) -> BoxFuture<'static, Result<Vec<CacheEntry>, String>> {
-            inferencer_claim_files(cache, key)
-=======
         ) -> BoxFuture<'static, Result<CacheClaim, String>> {
             claim_files(cache, key)
->>>>>>> 88632053
         }
 
         fn try_from_contents(
@@ -256,12 +206,8 @@
                 );
                 let inner = create_tvm_language_model(&mut contents, device);
 
-<<<<<<< HEAD
-            Ok(LanguageModelInferencer { inner })
-=======
-                Ok(Inferencer { inner })
+                Ok(LanguageModelInferencer { inner })
             })
->>>>>>> 88632053
         }
     }
 }
@@ -280,34 +226,25 @@
         utils::BoxFuture,
     };
 
-<<<<<<< HEAD
-    #[derive(Debug)]
-    pub struct LanguageModelInferencer {}
-
-    impl LanguageModelInferencer {
-        pub fn prefill(&mut self, _: &[u32]) -> () {
-            todo!()
-=======
-    pub struct Inferencer {
+    pub struct LanguageModelInferencer {
         inner: JSLanguageModel,
     }
 
-    impl fmt::Debug for Inferencer {
+    impl fmt::Debug for LanguageModelInferencer {
         fn fmt(&self, f: &mut fmt::Formatter<'_>) -> fmt::Result {
-            f.debug_struct("Inferencer")
+            f.debug_struct("LanguageModelInferencer")
                 // .field("init", &self.init)
                 // .field("inner", &self.inner)
                 .finish()
         }
     }
 
-    impl Inferencer {
-        pub async fn prefill(&mut self, tokens: &Vec<u32>) -> () {
+    impl LanguageModelInferencer {
+        pub async fn prefill(&mut self, tokens: &[u32]) -> () {
             use wasm_bindgen_futures::JsFuture;
 
             let arr = unsafe { js_sys::Uint32Array::view(tokens) };
             JsFuture::from(self.inner.prefill(arr)).await.unwrap();
->>>>>>> 88632053
         }
 
         pub async fn decode(&mut self, last_token: u32) -> u32 {
@@ -327,45 +264,6 @@
             claim_files(cache, key)
         }
 
-<<<<<<< HEAD
-        fn try_from_contents(contents: &mut CacheContents) -> Result<Self, String> {
-            Ok(LanguageModelInferencer {})
-        }
-    }
-
-    #[derive(Debug)]
-    pub struct EmbeddingModelInferencer {}
-
-    impl EmbeddingModelInferencer {
-        pub fn infer(&mut self, tokens: &[i32]) -> DLPackTensor {
-            todo!()
-        }
-    }
-
-    impl TryFromCache for EmbeddingModelInferencer {
-        fn claim_files(
-            cache: Cache,
-            key: impl AsRef<str>,
-        ) -> BoxFuture<'static, Result<Vec<CacheEntry>, String>> {
-            Box::pin(async move { Ok(vec![]) })
-        }
-
-        fn try_from_contents(contents: &mut CacheContents) -> Result<Self, String> {
-            Ok(EmbeddingModelInferencer {})
-        }
-    }
-}
-
-#[cfg(any(target_family = "unix", target_family = "windows"))]
-pub use tvm_runtime::EmbeddingModelInferencer;
-#[cfg(any(target_family = "unix", target_family = "windows"))]
-pub use tvm_runtime::LanguageModelInferencer;
-
-#[cfg(any(target_family = "wasm"))]
-pub use tvmjs_runtime::EmbeddingModelInferencer;
-#[cfg(any(target_family = "wasm"))]
-pub use tvmjs_runtime::LanguageModelInferencer;
-=======
         fn try_from_contents(
             mut contents: CacheContents,
         ) -> BoxFuture<'static, Result<Self, String>> {
@@ -398,7 +296,7 @@
                     }
                 };
 
-                Ok(Inferencer {
+                Ok(LanguageModelInferencer {
                     inner: js_lang_model,
                 })
             })
@@ -419,8 +317,8 @@
 //     async fn add_js_works() {
 //         let cache = crate::cache::Cache::new();
 //         let key = "Qwen/Qwen3-0.6B";
-//         let mut model_strm = Box::pin(cache.try_create::<Inferencer>(key));
-//         let mut model: Option<Inferencer> = None;
+//         let mut model_strm = Box::pin(cache.try_create::<LanguageModelInferencer>(key));
+//         let mut model: Option<LanguageModelInferencer> = None;
 
 //         while let Some(progress) = model_strm.next().await {
 //             let mut progress = progress.unwrap();
@@ -438,5 +336,4 @@
 //         let mut model = model.unwrap();
 //         model.wait().await.unwrap();
 //     }
-// }
->>>>>>> 88632053
+// }