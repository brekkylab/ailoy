#[cfg(any(target_family = "unix", target_family = "windows"))]
<<<<<<< HEAD
pub use tvm_runtime::Inferencer;
=======
pub use tvm_runtime::EmbeddingModelInferencer;
#[cfg(any(target_family = "unix", target_family = "windows"))]
pub use tvm_runtime::LanguageModelInferencer;

>>>>>>> 1023fbda
#[cfg(any(target_family = "wasm"))]
pub use tvmjs_runtime::EmbeddingModelInferencer;
#[cfg(any(target_family = "wasm"))]
pub use tvmjs_runtime::LanguageModelInferencer;

use crate::{
    cache::{Cache, CacheClaim, CacheEntry},
    utils::BoxFuture,
};

pub fn get_lib_extension() -> &'static str {
    #[cfg(target_os = "macos")]
    {
        "dylib"
    }
    #[cfg(target_os = "linux")]
    {
        "so"
    }
    #[cfg(target_os = "windows")]
    {
        "dll"
    }
    #[cfg(target_arch = "wasm32")]
    {
        "wasm"
    }
    #[cfg(not(any(
        target_os = "linux",
        target_os = "windows",
        target_os = "macos",
        target_arch = "wasm32"
    )))]
    {
        panic!("Unknown OS")
    }
}

pub fn get_accelerator() -> &'static str {
    #[cfg(all(target_arch = "aarch64", target_os = "macos"))]
    {
        "metal"
    }
    #[cfg(any(target_os = "linux", target_os = "windows"))]
    {
        "vulkan"
    }
    #[cfg(target_arch = "wasm32")]
    {
        "webgpu"
    }
    #[cfg(not(any(
        target_os = "linux",
        target_os = "windows",
        all(target_arch = "aarch64", target_os = "macos"),
        target_arch = "wasm32",
    )))]
    {
        panic!("accelerator not found")
    }
}

pub fn claim_files(
    cache: Cache,
    key: impl AsRef<str>,
) -> BoxFuture<'static, Result<CacheClaim, String>> {
    let dirname = vec![key.as_ref().replace("/", "--")].join("--");
    let elem = CacheEntry::new(&dirname, "ndarray-cache.json");
    Box::pin(async move {
        let ndarray_cache_bytes = cache.get(&elem).await?;
        let ndarray_cache_str =
            std::str::from_utf8(&ndarray_cache_bytes).map_err(|_| format!("Internal error"))?;
        let ndarray_cache: serde_json::Value = serde_json::from_str(ndarray_cache_str)
            .map_err(|e| format!("JSON deserialization failed: {}", e.to_string()))?;
        let mut rv = ndarray_cache
            .as_object()
            .unwrap()
            .get("records")
            .unwrap()
            .as_array()
            .unwrap()
            .iter()
            .map(|v| {
                CacheEntry::new(
                    &dirname,
                    v.as_object()
                        .unwrap()
                        .get("dataPath")
                        .unwrap()
                        .as_str()
                        .unwrap(),
                )
            })
            .collect::<Vec<_>>();
        rv.push(CacheEntry::new(&dirname, "ndarray-cache.json"));
        rv.push(CacheEntry::new(
            format!(
                "{}--{}--{}",
                dirname,
                env!("BUILD_TARGET_TRIPLE"),
                get_accelerator()
            ),
            format!("rt.{}", get_lib_extension()),
        ));
        Ok(CacheClaim::new(rv))
    })
}

#[cfg(any(target_family = "unix", target_family = "windows"))]
mod tvm_runtime {
    use cxx::UniquePtr;

    use super::*;
    use crate::{
        cache::{Cache, CacheContents, TryFromCache},
        ffi::cxx_bridge::{
            DLPackTensor, TVMEmbeddingModel, TVMLanguageModel, create_dldevice,
            create_tvm_embedding_model, create_tvm_language_model,
        },
        utils::BoxFuture,
    };

    pub fn get_device_type(accelerator: &str) -> i32 {
        if accelerator == "metal" {
            8
        } else if accelerator == "vulkan" {
            7
        } else {
            0
        }
    }

    pub fn get_device_id(_: &str) -> i32 {
        0
    }

    #[derive(Debug)]
    pub struct EmbeddingModelInferencer {
        inner: UniquePtr<TVMEmbeddingModel>,
    }

    impl EmbeddingModelInferencer {
        pub fn infer(&mut self, tokens: &[u32]) -> DLPackTensor {
            self.inner.pin_mut().infer(tokens)
        }
    }

    impl TryFromCache for EmbeddingModelInferencer {
        fn claim_files(
            cache: Cache,
            key: impl AsRef<str>,
        ) -> BoxFuture<'static, Result<CacheClaim, String>> {
            claim_files(cache, key)
        }

        fn try_from_contents(
            mut contents: CacheContents,
        ) -> BoxFuture<'static, Result<Self, String>> {
            Box::pin(async move {
                let device = create_dldevice(
                    get_device_type(get_accelerator()),
                    get_device_id(get_accelerator()),
                );
                let inner = create_tvm_embedding_model(&mut contents, device);

                Ok(EmbeddingModelInferencer { inner })
            })
        }
    }

    #[derive(Debug)]
    pub struct LanguageModelInferencer {
        inner: UniquePtr<TVMLanguageModel>,
    }

    impl LanguageModelInferencer {
        pub fn prefill(&mut self, tokens: &[u32]) -> () {
            self.inner.pin_mut().prefill(tokens)
        }

        pub fn decode(&mut self, last_token: u32) -> u32 {
            let logits = self.inner.pin_mut().decode(last_token);
            self.inner.pin_mut().sample(logits)
        }
    }

    impl TryFromCache for LanguageModelInferencer {
        fn claim_files(
            cache: Cache,
            key: impl AsRef<str>,
        ) -> BoxFuture<'static, Result<CacheClaim, String>> {
            claim_files(cache, key)
        }

        fn try_from_contents(
            mut contents: CacheContents,
        ) -> BoxFuture<'static, Result<Self, String>> {
            Box::pin(async move {
                let device = create_dldevice(
                    get_device_type(get_accelerator()),
                    get_device_id(get_accelerator()),
                );
                let inner = create_tvm_language_model(&mut contents, device);

                Ok(LanguageModelInferencer { inner })
            })
        }
    }
}

#[cfg(any(target_family = "wasm"))]
mod tvmjs_runtime {
    use std::fmt;

    use js_sys::{Float32Array, Uint32Array};
    use wasm_bindgen::prelude::*;
    use wasm_bindgen_futures::JsFuture;

    use super::*;
    use crate::{
        cache::{Cache, CacheContents, TryFromCache},
        ffi::js_bridge::{JSEmbeddingModel, JSLanguageModel},
        utils::{BoxFuture, float16},
    };

    pub struct LanguageModelInferencer {
        inner: JSLanguageModel,
    }

    impl fmt::Debug for LanguageModelInferencer {
        fn fmt(&self, f: &mut fmt::Formatter<'_>) -> fmt::Result {
            f.debug_struct("LanguageModelInferencer")
                // .field("init", &self.init)
                // .field("inner", &self.inner)
                .finish()
        }
    }

    impl LanguageModelInferencer {
        pub async fn prefill(&mut self, tokens: &[u32]) -> () {
            let arr = unsafe { Uint32Array::view(tokens) };
            JsFuture::from(self.inner.prefill(arr)).await.unwrap();
        }

        pub async fn decode(&mut self, last_token: u32) -> u32 {
            let logits: Float32Array = JsFuture::from(self.inner.decode(last_token))
                .await
                .unwrap()
                .into();
            self.inner.sample(logits)
        }
    }

    impl TryFromCache for LanguageModelInferencer {
        fn claim_files(
            cache: Cache,
            key: impl AsRef<str>,
        ) -> BoxFuture<'static, Result<CacheClaim, String>> {
            claim_files(cache, key)
        }

        fn try_from_contents(
            mut contents: CacheContents,
        ) -> BoxFuture<'static, Result<Self, String>> {
            use js_sys::{Object, Reflect, Uint8Array};

            use crate::ffi::js_bridge::init_language_model_js;

            Box::pin(async move {
                let cache_contents = {
                    let obj = Object::new();
                    for (entry, buf) in contents.drain() {
                        let filename = entry.filename();
                        let u8arr = Uint8Array::new_with_length(buf.len() as u32);
                        u8arr.copy_from(&buf[..]);
                        Reflect::set(&obj, &JsValue::from_str(filename), &u8arr.buffer().into())
                            .unwrap();
                    }
                    obj
                };

                let prom = init_language_model_js(&cache_contents);
                let js_lm = match JsFuture::from(prom).await {
                    Ok(out) => {
                        let lm: JSLanguageModel = out
                            .dyn_into()
                            .map_err(|e| format!("Conversion failed: {:?}", e))?;
                        lm
                    }
                    Err(err) => {
                        return Err(format!("JS inferencer init failed: {:?}", err));
                    }
                };

                Ok(LanguageModelInferencer { inner: js_lm })
            })
        }
    }

    pub struct EmbeddingModelInferencer {
        inner: JSEmbeddingModel,
    }

    impl fmt::Debug for EmbeddingModelInferencer {
        fn fmt(&self, f: &mut fmt::Formatter<'_>) -> fmt::Result {
            f.debug_struct("EmbeddingModelInferencer")
                // .field("init", &self.init)
                // .field("inner", &self.inner)
                .finish()
        }
    }

    impl EmbeddingModelInferencer {
        pub async fn infer(&mut self, tokens: &[u32]) -> Vec<f32> {
            use wasm_bindgen_futures::JsFuture;

            let arr = unsafe { js_sys::Uint32Array::view(tokens) };
            let res = self.inner.infer(arr);
            let result_vector = JsFuture::from(res).await.unwrap();

            let f32_vec = if let Some(f32_array) = result_vector.dyn_ref::<js_sys::Float32Array>() {
                f32_array.to_vec()
            } else if let Some(u16_array) = result_vector.dyn_ref::<js_sys::Uint16Array>() {
                u16_array
                    .to_vec()
                    .into_iter()
                    .map(|val| float16::f16_to_f32(val))
                    .collect()
            } else {
                vec![]
            };
            f32_vec
        }
    }

    impl TryFromCache for EmbeddingModelInferencer {
        fn claim_files(
            cache: Cache,
            key: impl AsRef<str>,
        ) -> BoxFuture<'static, Result<CacheClaim, String>> {
            claim_files(cache, key)
        }

        fn try_from_contents(
            mut contents: CacheContents,
        ) -> BoxFuture<'static, Result<Self, String>> {
            use crate::ffi::js_bridge::init_embedding_model_js;
            use js_sys::{Object, Reflect, Uint8Array};

            Box::pin(async move {
                let cache_contents = {
                    let obj = Object::new();
                    for (entry, buf) in contents.drain() {
                        let filename = entry.filename();
                        let u8arr = Uint8Array::new_with_length(buf.len() as u32);
                        u8arr.copy_from(&buf[..]);
                        Reflect::set(&obj, &JsValue::from_str(filename), &u8arr.buffer().into())
                            .unwrap();
                    }
                    obj
                };

                let prom = init_embedding_model_js(&cache_contents);
                let js_em: JSEmbeddingModel = match JsFuture::from(prom).await {
                    Ok(out) => {
                        let em: JSEmbeddingModel = out
                            .dyn_into()
                            .map_err(|e| format!("Conversion failed: {:?}", e))?;
                        em
                    }
                    Err(err) => {
                        return Err(format!("JS inferencer init failed: {:?}", err));
                    }
                };

                Ok(EmbeddingModelInferencer { inner: js_em })
            })
        }
    }
}<|MERGE_RESOLUTION|>--- conflicted
+++ resolved
@@ -1,12 +1,7 @@
 #[cfg(any(target_family = "unix", target_family = "windows"))]
-<<<<<<< HEAD
-pub use tvm_runtime::Inferencer;
-=======
 pub use tvm_runtime::EmbeddingModelInferencer;
 #[cfg(any(target_family = "unix", target_family = "windows"))]
 pub use tvm_runtime::LanguageModelInferencer;
-
->>>>>>> 1023fbda
 #[cfg(any(target_family = "wasm"))]
 pub use tvmjs_runtime::EmbeddingModelInferencer;
 #[cfg(any(target_family = "wasm"))]
@@ -353,8 +348,9 @@
         fn try_from_contents(
             mut contents: CacheContents,
         ) -> BoxFuture<'static, Result<Self, String>> {
+            use js_sys::{Object, Reflect, Uint8Array};
+
             use crate::ffi::js_bridge::init_embedding_model_js;
-            use js_sys::{Object, Reflect, Uint8Array};
 
             Box::pin(async move {
                 let cache_contents = {
