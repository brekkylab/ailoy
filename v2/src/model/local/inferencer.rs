#[cfg(any(target_family = "unix", target_family = "windows"))]
pub use tvm_runtime::EmbeddingModelInferencer;
#[cfg(any(target_family = "unix", target_family = "windows"))]
pub use tvm_runtime::LanguageModelInferencer;

#[cfg(any(target_family = "wasm"))]
pub use tvmjs_runtime::EmbeddingModelInferencer;
#[cfg(any(target_family = "wasm"))]
pub use tvmjs_runtime::LanguageModelInferencer;

use crate::{
    cache::{Cache, CacheClaim, CacheEntry},
    utils::BoxFuture,
};

pub fn get_lib_extension() -> &'static str {
    #[cfg(target_os = "macos")]
    {
        "dylib"
    }
    #[cfg(target_os = "linux")]
    {
        "so"
    }
    #[cfg(target_os = "windows")]
    {
        "dll"
    }
    #[cfg(target_arch = "wasm32")]
    {
        "wasm"
    }
    #[cfg(not(any(
        target_os = "linux",
        target_os = "windows",
        target_os = "macos",
        target_arch = "wasm32"
    )))]
    {
        panic!("Unknown OS")
    }
}

pub fn get_accelerator() -> &'static str {
    #[cfg(all(target_arch = "aarch64", target_os = "macos"))]
    {
        "metal"
    }
    #[cfg(any(target_os = "linux", target_os = "windows"))]
    {
        "vulkan"
    }
    #[cfg(target_arch = "wasm32")]
    {
        "webgpu"
    }
    #[cfg(not(any(
        target_os = "linux",
        target_os = "windows",
        all(target_arch = "aarch64", target_os = "macos"),
        target_arch = "wasm32",
    )))]
    {
        panic!("accelerator not found")
    }
}

pub fn claim_files(
    cache: Cache,
    key: impl AsRef<str>,
) -> BoxFuture<'static, Result<CacheClaim, String>> {
    let dirname = vec![key.as_ref().replace("/", "--")].join("--");
    let elem = CacheEntry::new(&dirname, "ndarray-cache.json");
    Box::pin(async move {
        let ndarray_cache_bytes = cache.get(&elem).await?;
        let ndarray_cache_str =
            std::str::from_utf8(&ndarray_cache_bytes).map_err(|_| format!("Internal error"))?;
        let ndarray_cache: serde_json::Value = serde_json::from_str(ndarray_cache_str)
            .map_err(|e| format!("JSON deserialization failed: {}", e.to_string()))?;
        let mut rv = ndarray_cache
            .as_object()
            .unwrap()
            .get("records")
            .unwrap()
            .as_array()
            .unwrap()
            .iter()
            .map(|v| {
                CacheEntry::new(
                    &dirname,
                    v.as_object()
                        .unwrap()
                        .get("dataPath")
                        .unwrap()
                        .as_str()
                        .unwrap(),
                )
            })
            .collect::<Vec<_>>();
        rv.push(CacheEntry::new(&dirname, "ndarray-cache.json"));
        rv.push(CacheEntry::new(
            format!(
                "{}--{}--{}",
                dirname,
                env!("BUILD_TARGET_TRIPLE"),
                get_accelerator()
            ),
            format!("rt.{}", get_lib_extension()),
        ));
        Ok(CacheClaim::new(rv))
    })
}

#[cfg(any(target_family = "unix", target_family = "windows"))]
mod tvm_runtime {
    use cxx::UniquePtr;

    use crate::{
        cache::{Cache, CacheContents, TryFromCache},
<<<<<<< HEAD
        ffi::cxx_bridge::{TVMLanguageModel, create_dldevice, create_tvm_language_model},
=======
        ffi::{
            DLPackTensor, TVMEmbeddingModel, TVMLanguageModel, create_dldevice,
            create_tvm_embedding_model, create_tvm_language_model,
        },
>>>>>>> 351ebcc3
        utils::BoxFuture,
    };

    use super::*;

    pub fn get_device_type(accelerator: &str) -> i32 {
        if accelerator == "metal" {
            8
        } else if accelerator == "vulkan" {
            7
        } else {
            0
        }
    }

    pub fn get_device_id(_: &str) -> i32 {
        0
    }

    #[derive(Debug)]
    pub struct EmbeddingModelInferencer {
        inner: UniquePtr<TVMEmbeddingModel>,
    }

    impl EmbeddingModelInferencer {
        pub fn infer(&mut self, tokens: &[u32]) -> DLPackTensor {
            self.inner.pin_mut().infer(tokens)
        }
    }

    impl TryFromCache for EmbeddingModelInferencer {
        fn claim_files(
            cache: Cache,
            key: impl AsRef<str>,
        ) -> BoxFuture<'static, Result<CacheClaim, String>> {
            claim_files(cache, key)
        }

        fn try_from_contents(
            mut contents: CacheContents,
        ) -> BoxFuture<'static, Result<Self, String>> {
            Box::pin(async move {
                let device = create_dldevice(
                    get_device_type(get_accelerator()),
                    get_device_id(get_accelerator()),
                );
                let inner = create_tvm_embedding_model(&mut contents, device);

                Ok(EmbeddingModelInferencer { inner })
            })
        }
    }

    #[derive(Debug)]
    pub struct LanguageModelInferencer {
        inner: UniquePtr<TVMLanguageModel>,
    }

    impl LanguageModelInferencer {
        pub fn prefill(&mut self, tokens: &[u32]) -> () {
            self.inner.pin_mut().prefill(tokens)
        }

        pub fn decode(&mut self, last_token: u32) -> u32 {
            let logits = self.inner.pin_mut().decode(last_token);
            self.inner.pin_mut().sample(logits)
        }
    }

    impl TryFromCache for LanguageModelInferencer {
        fn claim_files(
            cache: Cache,
            key: impl AsRef<str>,
        ) -> BoxFuture<'static, Result<CacheClaim, String>> {
            claim_files(cache, key)
        }

        fn try_from_contents(
            mut contents: CacheContents,
        ) -> BoxFuture<'static, Result<Self, String>> {
            Box::pin(async move {
                let device = create_dldevice(
                    get_device_type(get_accelerator()),
                    get_device_id(get_accelerator()),
                );
                let inner = create_tvm_language_model(&mut contents, device);

                Ok(LanguageModelInferencer { inner })
            })
        }
    }
}

#[cfg(any(target_family = "wasm"))]
mod tvmjs_runtime {
    use std::fmt;

    use js_sys::{Float32Array, Uint32Array};
    use wasm_bindgen::prelude::*;
    use wasm_bindgen_futures::JsFuture;

    use super::*;
    use crate::{
        cache::{Cache, CacheContents, TryFromCache},
<<<<<<< HEAD
        ffi::js_bridge::JSLanguageModel,
        utils::BoxFuture,
=======
        ffi::{JSEmbeddingModel, JSLanguageModel},
        utils::{BoxFuture, float16},
>>>>>>> 351ebcc3
    };

    pub struct LanguageModelInferencer {
        inner: JSLanguageModel,
    }

    impl fmt::Debug for LanguageModelInferencer {
        fn fmt(&self, f: &mut fmt::Formatter<'_>) -> fmt::Result {
            f.debug_struct("LanguageModelInferencer")
                // .field("init", &self.init)
                // .field("inner", &self.inner)
                .finish()
        }
    }

    impl LanguageModelInferencer {
        pub async fn prefill(&mut self, tokens: &[u32]) -> () {
            let arr = unsafe { Uint32Array::view(tokens) };
            JsFuture::from(self.inner.prefill(arr)).await.unwrap();
        }

        pub async fn decode(&mut self, last_token: u32) -> u32 {
            let logits: Float32Array = JsFuture::from(self.inner.decode(last_token))
                .await
                .unwrap()
                .into();
            self.inner.sample(logits)
        }
    }

    impl TryFromCache for LanguageModelInferencer {
        fn claim_files(
            cache: Cache,
            key: impl AsRef<str>,
        ) -> BoxFuture<'static, Result<CacheClaim, String>> {
            claim_files(cache, key)
        }

        fn try_from_contents(
            mut contents: CacheContents,
        ) -> BoxFuture<'static, Result<Self, String>> {
            use crate::ffi::js_bridge::init_language_model_js;
            use js_sys::{Object, Reflect, Uint8Array};

            Box::pin(async move {
                let cache_contents = {
                    let obj = Object::new();
                    for (entry, buf) in contents.drain() {
                        let filename = entry.filename();
                        let u8arr = Uint8Array::new_with_length(buf.len() as u32);
                        u8arr.copy_from(&buf[..]);
                        Reflect::set(&obj, &JsValue::from_str(filename), &u8arr.buffer().into())
                            .unwrap();
                    }
                    obj
                };

                let prom = init_language_model_js(&cache_contents);
                let js_lm = match JsFuture::from(prom).await {
                    Ok(out) => {
                        let lm: JSLanguageModel = out
                            .dyn_into()
                            .map_err(|e| format!("Conversion failed: {:?}", e))?;
                        lm
                    }
                    Err(err) => {
                        return Err(format!("JS inferencer init failed: {:?}", err));
                    }
                };

                Ok(LanguageModelInferencer { inner: js_lm })
            })
        }
    }

    pub struct EmbeddingModelInferencer {
        inner: JSEmbeddingModel,
    }

    impl fmt::Debug for EmbeddingModelInferencer {
        fn fmt(&self, f: &mut fmt::Formatter<'_>) -> fmt::Result {
            f.debug_struct("EmbeddingModelInferencer")
                // .field("init", &self.init)
                // .field("inner", &self.inner)
                .finish()
        }
    }

    impl EmbeddingModelInferencer {
        pub async fn infer(&mut self, tokens: &[u32]) -> Vec<f32> {
            use wasm_bindgen_futures::JsFuture;

            let arr = unsafe { js_sys::Uint32Array::view(tokens) };
            let res = self.inner.infer(arr);
            let result_vector = JsFuture::from(res).await.unwrap();

            let f32_vec = if let Some(f32_array) = result_vector.dyn_ref::<js_sys::Float32Array>() {
                f32_array.to_vec()
            } else if let Some(u16_array) = result_vector.dyn_ref::<js_sys::Uint16Array>() {
                u16_array
                    .to_vec()
                    .into_iter()
                    .map(|val| float16::f16_to_f32(val))
                    .collect()
            } else {
                vec![]
            };
            f32_vec
        }
    }

    impl TryFromCache for EmbeddingModelInferencer {
        fn claim_files(
            cache: Cache,
            key: impl AsRef<str>,
        ) -> BoxFuture<'static, Result<CacheClaim, String>> {
            claim_files(cache, key)
        }

        fn try_from_contents(
            mut contents: CacheContents,
        ) -> BoxFuture<'static, Result<Self, String>> {
            use crate::ffi::js_bridge::init_embedding_model_js;
            use js_sys::{Object, Reflect, Uint8Array};

            Box::pin(async move {
                let cache_contents = {
                    let obj = Object::new();
                    for (entry, buf) in contents.drain() {
                        let filename = entry.filename();
                        let u8arr = Uint8Array::new_with_length(buf.len() as u32);
                        u8arr.copy_from(&buf[..]);
                        Reflect::set(&obj, &JsValue::from_str(filename), &u8arr.buffer().into())
                            .unwrap();
                    }
                    obj
                };

                let prom = init_embedding_model_js(&cache_contents);
                let js_em: JSEmbeddingModel = match JsFuture::from(prom).await {
                    Ok(out) => {
                        let em: JSEmbeddingModel = out
                            .dyn_into()
                            .map_err(|e| format!("Conversion failed: {:?}", e))?;
                        em
                    }
                    Err(err) => {
                        return Err(format!("JS inferencer init failed: {:?}", err));
                    }
                };

                Ok(EmbeddingModelInferencer { inner: js_em })
            })
        }
    }
}<|MERGE_RESOLUTION|>--- conflicted
+++ resolved
@@ -117,14 +117,10 @@
 
     use crate::{
         cache::{Cache, CacheContents, TryFromCache},
-<<<<<<< HEAD
-        ffi::cxx_bridge::{TVMLanguageModel, create_dldevice, create_tvm_language_model},
-=======
-        ffi::{
+        ffi::cxx_bridge::{
             DLPackTensor, TVMEmbeddingModel, TVMLanguageModel, create_dldevice,
             create_tvm_embedding_model, create_tvm_language_model,
         },
->>>>>>> 351ebcc3
         utils::BoxFuture,
     };
 
@@ -229,13 +225,8 @@
     use super::*;
     use crate::{
         cache::{Cache, CacheContents, TryFromCache},
-<<<<<<< HEAD
-        ffi::js_bridge::JSLanguageModel,
-        utils::BoxFuture,
-=======
-        ffi::{JSEmbeddingModel, JSLanguageModel},
+        ffi::js_bridge::{JSEmbeddingModel, JSLanguageModel},
         utils::{BoxFuture, float16},
->>>>>>> 351ebcc3
     };
 
     pub struct LanguageModelInferencer {
