use std::{any::Any, collections::BTreeMap, sync::Arc};

use ailoy_macros::multi_platform_async_trait;
use anyhow::Result;
<<<<<<< HEAD
use futures::lock::Mutex;
=======
use futures::{StreamExt, lock::Mutex, stream::Stream};
>>>>>>> e9cd8262

use crate::{
    cache::{Cache, CacheClaim, CacheContents, CacheEntry, TryFromCache},
    dyn_maybe_send,
    model::{
<<<<<<< HEAD
        EmbeddingModelInference,
=======
        EmbeddingModel,
        embedding_model::Embedding,
>>>>>>> e9cd8262
        local::{EmbeddingModelInferencer, Tokenizer},
    },
    utils::{BoxFuture, Normalize},
};

#[derive(Debug, Clone)]
pub(crate) struct LocalEmbeddingModel {
    tokenizer: Tokenizer,

    // The inferencer performs mutable operations such as KV cache updates, so the mutex is applied.
    inferencer: Arc<Mutex<EmbeddingModelInferencer>>,

    do_normalize: bool,
}

<<<<<<< HEAD
=======
impl LocalEmbeddingModel {
    pub async fn try_new(
        model_name: impl Into<String>,
    ) -> impl Stream<Item = Result<CacheProgress<Self>, String>> + 'static {
        let model_name = model_name.into();
        Cache::new().try_create::<LocalEmbeddingModel>(model_name)
    }

    pub async fn new(model_name: impl Into<String>) -> Result<Self> {
        let cache = crate::cache::Cache::new();
        let mut model_strm = Box::pin(cache.try_create::<Self>(model_name));
        let mut model: Option<Self> = None;
        while let Some(progress) = model_strm.next().await {
            let mut progress = progress.unwrap();
            if progress.current_task == progress.total_task {
                model = progress.result.take();
            }
        }
        Ok(model.unwrap())
    }
}

>>>>>>> e9cd8262
#[multi_platform_async_trait]
impl EmbeddingModelInference for LocalEmbeddingModel {
    async fn infer(self: &mut Self, text: String) -> Result<Embedding> {
        let input_tokens = self.tokenizer.encode(&text, true).unwrap();
        let mut inferencer = self.inferencer.lock().await;

        #[cfg(target_family = "wasm")]
        let mut embedding = inferencer.infer(&input_tokens).await;
        #[cfg(not(target_family = "wasm"))]
        let mut embedding = inferencer.infer(&input_tokens).to_vec_f32()?;

        if self.do_normalize {
            embedding = embedding.normalized();
        }

        Ok(embedding)
    }
}

impl TryFromCache for LocalEmbeddingModel {
    fn claim_files(
        cache: Cache,
        key: impl AsRef<str>,
    ) -> BoxFuture<'static, Result<CacheClaim, String>> {
        let key = key.as_ref().to_owned();
        Box::pin(async move {
            let mut tokenizer = Tokenizer::claim_files(cache.clone(), &key).await?;
            let mut inferncer = EmbeddingModelInferencer::claim_files(cache.clone(), &key).await?;
            let ctx: Box<dyn_maybe_send!(Any)> = Box::new([
                tokenizer
                    .entries
                    .iter()
                    .map(|v| v.clone())
                    .collect::<Vec<_>>(),
                inferncer
                    .entries
                    .iter()
                    .map(|v| v.clone())
                    .collect::<Vec<_>>(),
            ]);
            let mut rv = Vec::new();
            rv.append(&mut tokenizer.entries);
            rv.append(&mut inferncer.entries);
            Ok(CacheClaim::with_ctx(rv, ctx))
        })
    }

    fn try_from_contents(mut contents: CacheContents) -> BoxFuture<'static, Result<Self, String>>
    where
        Self: Sized,
    {
        Box::pin(async move {
            let (tok_entries, inf_entries) = match contents.ctx.take() {
                Some(ctx_any) => match ctx_any.downcast::<[Vec<CacheEntry>; 2]>() {
                    Ok(boxed) => {
                        let [a, b] = *boxed;
                        (a, b)
                    }
                    Err(_) => return Err("contents.ctx is not [Vec<CacheEntry>; 3]".into()),
                },
                None => return Err("contents.ctx is None".into()),
            };

            let tokenizer = {
                let mut files = BTreeMap::new();
                for k in tok_entries {
                    let v = contents.entries.remove(&k).unwrap();
                    files.insert(k, v);
                }
                let contents = CacheContents {
                    root: contents.root.clone(),
                    entries: files,
                    ctx: None,
                };
                Tokenizer::try_from_contents(contents).await?
            };
            let inferencer = {
                let mut files = BTreeMap::new();
                for k in inf_entries {
                    let v = contents.entries.remove(&k).unwrap();
                    files.insert(k, v);
                }
                let contents = CacheContents {
                    root: contents.root.clone(),
                    entries: files,
                    ctx: None,
                };
                EmbeddingModelInferencer::try_from_contents(contents).await?
            };

            Ok(LocalEmbeddingModel {
                tokenizer,
                inferencer: Arc::new(Mutex::new(inferencer)),
                do_normalize: true,
            })
        })
    }
}

#[cfg(test)]
mod tests {
    use ailoy_macros::multi_platform_test;
    use futures::StreamExt;

    use super::*;
    use crate::utils::log;

    fn dot(a: &[f32], b: &[f32]) -> f32 {
        if a.len() != b.len() {
            panic!("Cannot dot two vectors of different lengths");
        }

        a.iter().zip(b.iter()).map(|(x, y)| x * y).sum()
    }

    #[multi_platform_test]
    async fn infer_embedding() {
        let cache = crate::cache::Cache::new();
        let key = "BAAI/bge-m3";

        let mut model_strm = Box::pin(cache.try_create::<LocalEmbeddingModel>(key));
        let mut model: Option<LocalEmbeddingModel> = None;
        while let Some(progress) = model_strm.next().await {
            let mut progress = progress.unwrap();
            log::info(format!(
                "{} ({} / {})",
                progress.comment, progress.current_task, progress.total_task
            ));
            if progress.current_task == progress.total_task {
                model = progress.result.take();
            }
        }
        let mut model = model.unwrap();

        let embedding = model.infer("What is BGE M3?".to_owned()).await.unwrap();
        assert_eq!(embedding.len(), 1024);
        log::debug(format!("{:?}", embedding.normalized()));
    }

    #[multi_platform_test]
    async fn check_similarity() {
        use futures::StreamExt;

        use super::*;

        let cache = crate::cache::Cache::new();
        let key = "BAAI/bge-m3";

        let mut model_strm = Box::pin(cache.try_create::<LocalEmbeddingModel>(key));
        let mut model: Option<LocalEmbeddingModel> = None;
        while let Some(progress) = model_strm.next().await {
            let mut progress = progress.unwrap();
            log::info(format!(
                "{} ({} / {})",
                progress.comment, progress.current_task, progress.total_task
            ));
            if progress.current_task == progress.total_task {
                model = progress.result.take();
            }
        }
        let mut model = model.unwrap();

<<<<<<< HEAD
        let query_embedding1 = model
            .infer("What is BGE M3?".to_owned())
            .await
            .unwrap()
            .normalized();
        let query_embedding2 = model
            .infer("Defination of BM25".to_owned())
            .await
            .unwrap()
            .normalized();
        let answer_embedding1 = model.infer("BGE M3 is an embedding model supporting dense retrieval, lexical matching and multi-vector interaction.".to_owned()).await.unwrap().normalized();
        let answer_embedding2 = model.infer("BM25 is a bag-of-words retrieval function that ranks a set of documents based on the query terms appearing in each document".to_owned()).await.unwrap().normalized();
=======
        let query_embedding1 = model.run("BGE-M3".to_owned()).await.unwrap();
        let query_embedding2 = model.run("BM25".to_owned()).await.unwrap();
        let answer_embedding1 = model.run("BGE M3 is an embedding model supporting dense retrieval, lexical matching and multi-vector interaction.".to_owned()).await.unwrap();
        let answer_embedding2 = model.run("BM25 is a bag-of-words retrieval function that ranks a set of documents based on the query terms appearing in each document".to_owned()).await.unwrap();
        log::debug(format!("{:?}", dot(&query_embedding1, &answer_embedding1)));
        log::debug(format!("{:?}", dot(&query_embedding1, &answer_embedding2)));
        log::debug(format!("{:?}", dot(&query_embedding2, &answer_embedding1)));
        log::debug(format!("{:?}", dot(&query_embedding2, &answer_embedding2)));
>>>>>>> e9cd8262
        assert!(
            dot(&query_embedding1, &answer_embedding1) > dot(&query_embedding1, &answer_embedding2)
        );
        assert!(
            dot(&query_embedding2, &answer_embedding1) < dot(&query_embedding2, &answer_embedding2)
        );
    }
}<|MERGE_RESOLUTION|>--- conflicted
+++ resolved
@@ -2,25 +2,17 @@
 
 use ailoy_macros::multi_platform_async_trait;
 use anyhow::Result;
-<<<<<<< HEAD
 use futures::lock::Mutex;
-=======
-use futures::{StreamExt, lock::Mutex, stream::Stream};
->>>>>>> e9cd8262
 
 use crate::{
     cache::{Cache, CacheClaim, CacheContents, CacheEntry, TryFromCache},
     dyn_maybe_send,
     model::{
-<<<<<<< HEAD
         EmbeddingModelInference,
-=======
-        EmbeddingModel,
-        embedding_model::Embedding,
->>>>>>> e9cd8262
         local::{EmbeddingModelInferencer, Tokenizer},
     },
     utils::{BoxFuture, Normalize},
+    vector_store::Embedding,
 };
 
 #[derive(Debug, Clone)]
@@ -33,31 +25,6 @@
     do_normalize: bool,
 }
 
-<<<<<<< HEAD
-=======
-impl LocalEmbeddingModel {
-    pub async fn try_new(
-        model_name: impl Into<String>,
-    ) -> impl Stream<Item = Result<CacheProgress<Self>, String>> + 'static {
-        let model_name = model_name.into();
-        Cache::new().try_create::<LocalEmbeddingModel>(model_name)
-    }
-
-    pub async fn new(model_name: impl Into<String>) -> Result<Self> {
-        let cache = crate::cache::Cache::new();
-        let mut model_strm = Box::pin(cache.try_create::<Self>(model_name));
-        let mut model: Option<Self> = None;
-        while let Some(progress) = model_strm.next().await {
-            let mut progress = progress.unwrap();
-            if progress.current_task == progress.total_task {
-                model = progress.result.take();
-            }
-        }
-        Ok(model.unwrap())
-    }
-}
-
->>>>>>> e9cd8262
 #[multi_platform_async_trait]
 impl EmbeddingModelInference for LocalEmbeddingModel {
     async fn infer(self: &mut Self, text: String) -> Result<Embedding> {
@@ -220,7 +187,6 @@
         }
         let mut model = model.unwrap();
 
-<<<<<<< HEAD
         let query_embedding1 = model
             .infer("What is BGE M3?".to_owned())
             .await
@@ -233,16 +199,6 @@
             .normalized();
         let answer_embedding1 = model.infer("BGE M3 is an embedding model supporting dense retrieval, lexical matching and multi-vector interaction.".to_owned()).await.unwrap().normalized();
         let answer_embedding2 = model.infer("BM25 is a bag-of-words retrieval function that ranks a set of documents based on the query terms appearing in each document".to_owned()).await.unwrap().normalized();
-=======
-        let query_embedding1 = model.run("BGE-M3".to_owned()).await.unwrap();
-        let query_embedding2 = model.run("BM25".to_owned()).await.unwrap();
-        let answer_embedding1 = model.run("BGE M3 is an embedding model supporting dense retrieval, lexical matching and multi-vector interaction.".to_owned()).await.unwrap();
-        let answer_embedding2 = model.run("BM25 is a bag-of-words retrieval function that ranks a set of documents based on the query terms appearing in each document".to_owned()).await.unwrap();
-        log::debug(format!("{:?}", dot(&query_embedding1, &answer_embedding1)));
-        log::debug(format!("{:?}", dot(&query_embedding1, &answer_embedding2)));
-        log::debug(format!("{:?}", dot(&query_embedding2, &answer_embedding1)));
-        log::debug(format!("{:?}", dot(&query_embedding2, &answer_embedding2)));
->>>>>>> e9cd8262
         assert!(
             dot(&query_embedding1, &answer_embedding1) > dot(&query_embedding1, &answer_embedding2)
         );
