--- conflicted
+++ resolved
@@ -1,22 +1,14 @@
 use base64::Engine;
 
 use crate::{
-<<<<<<< HEAD
-    model::{APIModel, sse::ServerSentEvent},
-=======
     model::{ServerEvent, ThinkEffort, api::RequestConfig},
     to_value,
->>>>>>> 00e9e6c1
     value::{
         FinishReason, Marshal, Marshaled, Message, MessageDelta, MessageOutput, Part, PartDelta,
         PartDeltaFunction, PartFunction, Role, ToolDesc, Unmarshal, Unmarshaled, Value,
     },
 };
 
-<<<<<<< HEAD
-pub fn make_request(
-    api_model: &APIModel,
-=======
 #[derive(Clone, Debug, Default)]
 pub struct OpenAIMarshal;
 
@@ -36,7 +28,7 @@
                 }
             }
             Part::Value { value } => {
-                to_value!({"type": "input_text", "text": serde_json::to_string(value).unwrap()})
+                to_value!(serde_json::to_string(value).unwrap())
             }
             Part::Image { .. } => {
                 // Get image
@@ -55,6 +47,17 @@
             }
         }
     };
+
+    if msg.role == Role::Tool {
+        return vec![to_value!(
+            {
+                "type": "function_call_output",
+                "call_id": msg.id.clone().expect("Tool call id must exist."),
+                "output": part_to_value(&msg.contents[0])
+            }
+        )];
+    }
+
     let mut rv = Vec::<Value>::new();
     if !msg.thinking.is_empty() && include_thinking {
         rv.push(to_value!({"type": "reasoning", "summary": [{"type": "summary_text", "text": &msg.thinking}]}));
@@ -113,11 +116,7 @@
             panic!("Cannot marshal `Config` without `model`.");
         };
 
-        let is_reasoning_model = if model.starts_with("o") || model.starts_with("gpt-5") {
-            true
-        } else {
-            false
-        };
+        let is_reasoning_model = model.starts_with("o") || model.starts_with("gpt-5");
 
         let (reasoning_effort, reasoning_summary) = if is_reasoning_model {
             match &config.think_effort {
@@ -437,7 +436,6 @@
 pub(super) fn make_request(
     url: &str,
     api_key: &str,
->>>>>>> 00e9e6c1
     msgs: Vec<Message>,
     tools: Vec<ToolDesc>,
     config: RequestConfig,
@@ -456,13 +454,8 @@
     }
 
     reqwest::Client::new()
-<<<<<<< HEAD
-        .request(reqwest::Method::POST, api_model.endpoint())
-        .bearer_auth(api_model.api_key.clone())
-=======
         .request(reqwest::Method::POST, url)
         .bearer_auth(api_key)
->>>>>>> 00e9e6c1
         .header(reqwest::header::CONTENT_TYPE, "application/json")
         .header(reqwest::header::ACCEPT, "text/event-stream")
         .body(body.to_string())
@@ -524,17 +517,6 @@
 }
 
 #[cfg(test)]
-<<<<<<< HEAD
-mod tests {
-    use futures::StreamExt;
-
-    use super::*;
-    use crate::{
-        debug,
-        model::{APIProvider, LanguageModel as _, sse::SSELanguageModel},
-        to_value,
-        value::{Delta, LMConfigBuilder, Part, Role, ToolDescBuilder},
-=======
 mod dialect_tests {
     use super::*;
     use crate::value::{Delta, Marshaled, Message, Role};
@@ -807,119 +789,50 @@
 }
 
 #[cfg(test)]
-mod sse_tests {
+mod api_tests {
+    use futures::StreamExt as _;
+
     use crate::{
-        model::{InferenceConfig, LangModelInference as _, api::StreamAPILangModel},
-        value::Delta,
->>>>>>> 00e9e6c1
+        debug,
+        model::{
+            InferenceConfig, LangModelInference as _,
+            api::{APIProvider, APIUsage, StreamAPILangModel},
+        },
+        to_value,
+        value::{Delta, FinishReason, Message, MessageDelta, Part, Role, ToolDescBuilder},
     };
 
     const OPENAI_API_KEY: &str = "";
 
     #[tokio::test]
     async fn infer_simple_chat() {
-<<<<<<< HEAD
-        let model = SSELanguageModel::new(APIModel::new(
+        let mut model = StreamAPILangModel::new(APIUsage::new(
             APIProvider::OpenAI,
             "gpt-4.1",
             OPENAI_API_KEY,
         ));
-=======
-        use futures::StreamExt;
-
-        use super::*;
-        use crate::value::{Part, Role};
-
-        let mut model = StreamAPILangModel::new("gpt-4.1", OPENAI_API_KEY);
->>>>>>> 00e9e6c1
-
-        let msgs = vec![
-            Message::new(Role::System).with_contents([Part::text("You are a helpful assistant.")]),
-            Message::new(Role::User).with_contents([Part::text("Hi what's your name?")]),
-        ];
+
+        let msgs =
+            vec![Message::new(Role::User).with_contents([Part::text("Hi what's your name?")])];
         let mut assistant_msg = MessageDelta::new();
-<<<<<<< HEAD
-        let mut strm = model.run(msgs, Vec::new(), config);
-        let mut finish_reason = None;
-=======
         let mut strm = model.infer(msgs, Vec::new(), InferenceConfig::default());
->>>>>>> 00e9e6c1
-        while let Some(output_opt) = strm.next().await {
-            let output = output_opt.unwrap();
-            assistant_msg = assistant_msg.aggregate(output.delta).unwrap();
-            finish_reason = output.finish_reason;
-        }
-        assert_eq!(finish_reason, Some(FinishReason::Stop));
-        assert!(assistant_msg.finish().is_ok_and(|message| {
-            debug!("{:?}", message.contents.first().and_then(|c| c.as_text()));
-            message.contents.len() > 0
-        }));
-    }
-
-    #[cfg(any(target_family = "unix", target_family = "windows"))]
-    #[tokio::test]
-    async fn infer_tool_call() {
-<<<<<<< HEAD
-        let model = SSELanguageModel::new(APIModel::new(
-            APIProvider::OpenAI,
-            "gpt-4.1",
-            OPENAI_API_KEY,
-        ));
-=======
-        use futures::StreamExt;
-
-        use super::*;
-        use crate::{
-            to_value,
-            value::{Part, Role, ToolDescBuilder},
-        };
-
-        let mut model = StreamAPILangModel::new("gpt-4.1", OPENAI_API_KEY);
->>>>>>> 00e9e6c1
-        let tools = vec![
-            ToolDescBuilder::new("temperature")
-                .description("Get current temperature")
-                .parameters(to_value!({
-                    "type": "object",
-                    "properties": {
-                        "location": {"type": "string", "description": "The city name"},
-                        "unit": {"type": "string", "description": "The unit of temperature", "enum": ["celsius", "fahrenheit"]}
-                    }
-                })).build(),
-        ];
-        let msgs = vec![
-            Message::new(Role::User)
-                .with_contents([Part::text("How much hot currently in Dubai?")]),
-        ];
-        // let config = LMConfigBuilder::new().stream(true).build();
-        let mut strm = model.infer(msgs, tools, InferenceConfig::default());
-        let mut assistant_msg = MessageDelta::default();
         let mut finish_reason = None;
         while let Some(output_opt) = strm.next().await {
             let output = output_opt.unwrap();
             assistant_msg = assistant_msg.aggregate(output.delta).unwrap();
             finish_reason = output.finish_reason;
         }
-        assert_eq!(finish_reason, Some(FinishReason::Stop));
+        assert_eq!(finish_reason, Some(FinishReason::Stop()));
         assert!(assistant_msg.finish().is_ok_and(|message| {
-            debug!(
-                "{:?}",
-                message.tool_calls.first().and_then(|f| f.as_function())
-            );
-            message.tool_calls.len() > 0
-                && message
-                    .tool_calls
-                    .first()
-                    .and_then(|f| f.as_function())
-                    .map(|f| f.1 == "temperature")
-                    .unwrap_or(false)
+            debug!("{:?}", message.contents.first().and_then(|c| c.as_text()));
+            message.contents.len() > 0
         }));
     }
 
     #[cfg(any(target_family = "unix", target_family = "windows"))]
     #[tokio::test]
-    async fn infer_tool_response() {
-        let model = SSELanguageModel::new(APIModel::new(
+    async fn infer_tool_call() {
+        let mut model = StreamAPILangModel::new(APIUsage::new(
             APIProvider::OpenAI,
             "gpt-4.1",
             OPENAI_API_KEY,
@@ -935,35 +848,11 @@
                     }
                 })).build(),
         ];
-        let config = LMConfigBuilder::new()
-            .stream(true)
-            .system_message("You are a helpful assistant.")
-            .build();
         let msgs = vec![
             Message::new(Role::User)
                 .with_contents([Part::text("How much hot currently in Dubai?")]),
-            Message::new(Role::Assistant).with_tool_calls([Part::function_with_id(
-                "call_DF3wZtLHv5eBNfURjvI8MULJ",
-                "temperature",
-                to_value!({"location": "Dubai", "unit": "fahrenheit"}),
-            )]),
-            Message::new(Role::Assistant).with_tool_calls([Part::function_with_id(
-                "call_sSoeWuqaIeAww669Wf7W48rk",
-                "temperature",
-                to_value!({"location": "Dubai", "unit": "celsius"}),
-            )]),
-            Message::new(Role::Tool)
-                .with_id("call_DF3wZtLHv5eBNfURjvI8MULJ")
-                .with_contents([Part::Value {
-                    value: to_value!({"temperature": 86, "unit": "fahrenheit"}),
-                }]),
-            Message::new(Role::Tool)
-                .with_id("call_sSoeWuqaIeAww669Wf7W48rk")
-                .with_contents([Part::Value {
-                    value: to_value!({"temperature": 30, "unit": "celsius"}),
-                }]),
-        ];
-        let mut strm = model.run(msgs, tools, config);
+        ];
+        let mut strm = model.infer(msgs, tools, InferenceConfig::default());
         let mut assistant_msg = MessageDelta::default();
         let mut finish_reason = None;
         while let Some(output_opt) = strm.next().await {
@@ -971,10 +860,19 @@
             assistant_msg = assistant_msg.aggregate(output.delta).unwrap();
             finish_reason = output.finish_reason;
         }
-        assert_eq!(finish_reason, Some(FinishReason::Stop));
+        assert_eq!(finish_reason, Some(FinishReason::Stop()));
         assert!(assistant_msg.finish().is_ok_and(|message| {
-            debug!("{:?}", message.contents.first().and_then(|c| c.as_text()));
-            message.contents.len() > 0
+            debug!(
+                "{:?}",
+                message.tool_calls.first().and_then(|f| f.as_function())
+            );
+            message.tool_calls.len() > 0
+                && message
+                    .tool_calls
+                    .first()
+                    .and_then(|f| f.as_function())
+                    .map(|f| f.1 == "temperature")
+                    .unwrap_or(false)
         }));
     }
 }