use futures::stream::StreamExt;
use gemini_rust::{
    Content as GeminiContent, FunctionCall as GeminiFunctionCall,
    FunctionDeclaration as GeminiFunctionDeclaration,
    FunctionParameters as GeminiFunctionParameters, Gemini,
    GenerationResponse as GeminiGenerationResponse, Message as GeminiMessage, Role as GeminiRole,
    Tool as GeminiTool,
};
pub use gemini_rust::{
    GenerationConfig as GeminiGenerationConfig, ThinkingConfig as GeminiThinkingConfig,
};

use crate::{
    model::LanguageModel,
    utils::BoxStream,
    value::{FinishReason, Message, MessageOutput, Part, Role, ToolDesc},
};

#[derive(Clone)]
pub struct GeminiLanguageModel {
    model_name: String,
    inner: Gemini,
    config: GeminiGenerationConfig,
}

impl GeminiLanguageModel {
    pub fn new(model_name: impl Into<String>, api_key: impl Into<String>) -> Self {
        let model_name: String = model_name.into();
        let inner = Gemini::with_model(api_key.into(), format!("models/{}", model_name.clone()));
        Self {
            model_name,
            inner,
            config: GeminiGenerationConfig::default(),
        }
    }

    pub fn with_config(&mut self, config: GeminiGenerationConfig) -> Self {
        self.config = config;
        self.clone()
    }
}

fn gemini_response_to_ailoy(response: &GeminiGenerationResponse) -> Result<MessageOutput, String> {
    let candidate = response.candidates[0].clone();

    // https://ai.google.dev/api/generate-content#FinishReason
    let finish_reason = match candidate.finish_reason {
        Some(finish_reason) => match finish_reason.as_str() {
            "STOP" => {
                if candidate.content.parts.len() > 0 {
                    // Gemini does not provide "ToolCalls" finish reason explicitly,
                    // so we infer it by checking if there's FunctionCall part.
                    let part = candidate.content.parts[0].clone();
                    match part {
                        gemini_rust::Part::FunctionCall { .. } => Some(FinishReason::ToolCalls),
                        _ => Some(FinishReason::Stop),
                    }
                } else {
                    Some(FinishReason::Stop)
                }
            }
            "MAX_TOKENS" => {
                if !response.thoughts().is_empty() {
                    // Gemini can return MAX_TOKENS finish reason if it was thinking and it has been finished.
                    // In this case, the finish reason should not be set, and the generation should be continued.
                    None
                } else {
                    Some(FinishReason::Length)
                }
            }
            "SAFETY" | "RECITATION" | "LANGUAGE" | "BLOCKLIST" | "PROHIBITED_CONTENT" | "SPII"
            | "IMAGE_SAFETY" => Some(FinishReason::ContentFilter),
            _ => Some(FinishReason::Stop),
        },
        None => None,
    };

    let mut message = Message::new();
    message.role = Some(Role::Assistant);
    for part in candidate.content.parts.iter() {
        match part {
            gemini_rust::Part::Text { text, thought } => {
                if thought.is_some_and(|b| b) {
                    message.reasoning = text.clone();
                } else {
                    message.contents.push(Part::Text(text.clone()));
                }
            }
            gemini_rust::Part::FunctionCall { function_call } => {
                message.tool_calls.push(Part::new_function(
                    "", // Gemini does not return tool call id
                    function_call.name.clone(),
                    function_call.args.to_string(),
                ));
            }
            gemini_rust::Part::InlineData { .. } => {
                todo!("Gemini outputs other than text is not supported")
            }
            gemini_rust::Part::FunctionResponse { .. } => {
                panic!("Function Response cannot be returned from model")
            }
        }
    }

    let output = MessageOutput {
        delta: message,
        finish_reason,
    };

    Ok(output)
}

impl LanguageModel for GeminiLanguageModel {
    fn run<'a>(
        self: &'a mut Self,
        msgs: Vec<Message>,
        tools: Vec<ToolDesc>,
    ) -> BoxStream<'a, Result<MessageOutput, String>> {
        let mut content = self.inner.generate_content();

        // Parse messages
        for msg in msgs.iter() {
            match &msg.role {
                Some(role) => match role {
                    Role::System => {
                        content = content.with_system_prompt(msg.contents[0].to_string().unwrap());
                    }
                    Role::User => {
                        let part = msg.contents[0].clone();
                        match part {
                            Part::Text(text) => {
                                content = content.with_user_message(text);
                            }
                            Part::ImageData(base64, mime_type) => {
                                content = content.with_message(GeminiMessage {
                                    role: GeminiRole::User,
                                    content: GeminiContent::inline_data(mime_type, base64),
                                });
                            }
                            Part::ImageURL(_) => {
                                panic!("Gemini does not support public image URL input")
                            }
                            _ => panic!("This part cannot belong to user"),
                        }
                    }
                    Role::Assistant => {
                        if msg.contents.len() > 0 {
                            let part = msg.contents[0].clone();
                            match part {
                                Part::Text(text) => {
                                    content = content.with_model_message(text);
                                }
                                _ => panic!("This part cannot belong to assistant contents"),
                            }
                        } else if msg.tool_calls.len() > 0 {
                            let tc = msg.tool_calls[0].clone();
                            match tc {
                                Part::Function {
                                    name, arguments, ..
                                } => {
                                    let function_call =
                                        GeminiContent::function_call(GeminiFunctionCall {
                                            name: name,
                                            args: serde_json::from_str(arguments.as_str()).unwrap(),
                                        });
                                    content = content.with_message(GeminiMessage {
                                        content: function_call,
                                        role: GeminiRole::Model,
                                    });
                                }
                                Part::FunctionString(_) => {
                                    panic!("Function call should be in a completed form")
                                }
                                _ => panic!("This part cannot belong to assistant tool_calls"),
                            }
                        } else {
                            panic!("Assistant message does not have any content")
                        }
                    }
                    Role::Tool(tool_name, _) => {
                        content = content.with_function_response(
                            tool_name,
                            serde_json::from_str(&msg.contents[0].to_string().unwrap()).unwrap(),
                        );
                    }
                },
                None => {
                    panic!("Message role should not be None");
                }
            }
        }

        // Parse tools
        if tools.len() > 0 {
            content = content.with_tool(GeminiTool::with_functions(
                tools
                    .iter()
                    .map(|tool| {
                        let tool_params = serde_json::to_value(&tool.parameters).unwrap();
                        let function_params =
                            serde_json::from_value::<GeminiFunctionParameters>(tool_params)
                                .unwrap();
                        GeminiFunctionDeclaration::new(
                            tool.name.clone(),
                            tool.description.clone(),
                            function_params,
                        )
                    })
                    .collect(),
            ));
        }

        // Set generation config
        content = content.with_generation_config(self.config.clone());

        let strm = async_stream::try_stream! {
            let mut stream = content.execute_stream().await.unwrap();
            while let Some(resp) = stream.next().await {
                let resp = resp.map_err(|e| e.to_string()).unwrap();
                let output = gemini_response_to_ailoy(&resp)?;
                yield output;
            }
        };
        Box::pin(strm)
    }
}

#[cfg(test)]
mod tests {
    use ailoy_macros::multi_platform_test;
    use std::sync::LazyLock;

<<<<<<< HEAD
    use crate::utils::log;

    const GEMINI_API_KEY: &str = env!("GEMINI_API_KEY");
=======
    static GEMINI_API_KEY: LazyLock<&'static str> = LazyLock::new(|| {
        option_env!("GEMINI_API_KEY")
            .expect("Environment variable 'GEMINI_API_KEY' is required for the tests.")
    });
>>>>>>> cadb06c4

    #[multi_platform_test]
    async fn gemini_infer_with_thinking() {
        use super::*;
        use crate::value::MessageAggregator;

        let mut gemini_config = GeminiGenerationConfig::default();
        gemini_config.max_output_tokens = Some(2048);
        gemini_config.thinking_config =
            Some(GeminiThinkingConfig::default().with_thoughts_included(true));
        let mut gemini = GeminiLanguageModel::new("gemini-2.5-flash", *GEMINI_API_KEY)
            .with_config(gemini_config);

        let msgs = vec![
            Message::with_role(Role::System).with_contents(vec![Part::Text(
                "You are a helpful mathematics assistant.".to_owned(),
            )]),
            Message::with_role(Role::User).with_contents(vec![Part::Text(
                "What is the sum of the first 50 prime numbers?".to_owned(),
            )]),
        ];
        let mut agg = MessageAggregator::new();
        let mut strm = gemini.run(msgs, Vec::new());
        while let Some(delta_opt) = strm.next().await {
            let delta = delta_opt.unwrap();
            log::debug(format!("{:?}", delta).as_str());
            if let Some(msg) = agg.update(delta) {
                log::debug(format!("{:?}", msg).as_str());
            }
        }
    }

    #[multi_platform_test]
    async fn gemini_infer_tool_call() {
        use super::*;
        use crate::value::{MessageAggregator, ToolDescArg};

        let mut gemini = GeminiLanguageModel::new("gemini-2.5-flash", *GEMINI_API_KEY);

        let tools = vec![ToolDesc::new(
            "temperature",
            "Get current temperature",
            ToolDescArg::new_object().with_properties(
                [
                    (
                        "location",
                        ToolDescArg::new_string().with_desc("The city name"),
                    ),
                    (
                        "unit",
                        ToolDescArg::new_string()
                            .with_enum(["Celcius", "Fernheit"])
                            .with_desc("The unit of temperature"),
                    ),
                ],
                ["location", "unit"],
            ),
            Some(
                ToolDescArg::new_number().with_desc("Null if the given city name is unavailable."),
            ),
        )];
        let mut msgs = vec![Message::with_role(Role::User).with_contents([Part::Text(
            "How much hot currently in Dubai? Answer in Celcius.".to_owned(),
        )])];
        let mut agg = MessageAggregator::new();
        let mut assistant_msg: Option<Message> = None;
        {
            let mut strm = gemini.run(msgs.clone(), tools.clone());
            while let Some(delta_opt) = strm.next().await {
                let delta = delta_opt.unwrap();
                log::debug(format!("{:?}", delta).as_str());
                if let Some(msg) = agg.update(delta) {
                    log::debug(format!("{:?}", msg).as_str());
                    assistant_msg = Some(msg);
                }
            }
        }
        // This should be tool call message
        let assistant_msg = assistant_msg.unwrap();
        msgs.push(assistant_msg.clone());

        // Append a fake tool call result message
        let tool_result_msg = Message::with_role(Role::Tool("temperature".into(), None))
            .with_contents(vec![Part::Text("{\"temperature\": 38.5}".into())]);
        msgs.push(tool_result_msg);

        let mut strm = gemini.run(msgs, tools);
        while let Some(delta_opt) = strm.next().await {
            let delta = delta_opt.unwrap();
            log::debug(format!("{:?}", delta).as_str());
            if let Some(msg) = agg.update(delta) {
                // Final message shuold say something like "Dubai is 38.5°C"
                log::info(format!("{:?}", msg).as_str());
            }
        }
    }

    #[multi_platform_test]
    async fn gemini_infer_with_image() {
        use base64::Engine;

        use super::*;
        use crate::value::MessageAggregator;

        let client = reqwest::Client::new();
        let test_image_url = "https://upload.wikimedia.org/wikipedia/commons/thumb/c/c4/Jensen_Huang_%28cropped%29.jpg/250px-Jensen_Huang_%28cropped%29.jpg";
        let response = client.get(test_image_url).header(reqwest::header::USER_AGENT, "Mozilla/5.0 (Windows NT 10.0; Win64; x64) AppleWebKit/537.36 (KHTML, like Gecko) Chrome/125.0.0.0 Safari/537.36").send().await.unwrap();
        let image_bytes = response.bytes().await.unwrap();
        let image_base64 = base64::engine::general_purpose::STANDARD.encode(image_bytes);

        let mut gemini = GeminiLanguageModel::new("gemini-2.5-flash", *GEMINI_API_KEY);

        let msgs = vec![
            Message::with_role(Role::User)
                .with_contents(vec![Part::ImageData(image_base64, "image/jpeg".into())]),
            Message::with_role(Role::User)
                .with_contents(vec![Part::Text("What is shown in this image?".to_owned())]),
        ];
        let mut agg = MessageAggregator::new();
        let mut strm = gemini.run(msgs, Vec::new());
        while let Some(delta_opt) = strm.next().await {
            let delta = delta_opt.unwrap();
            log::debug(format!("{:?}", delta));
            if let Some(msg) = agg.update(delta) {
                log::info(format!("{:?}", msg));
            }
        }
    }
}<|MERGE_RESOLUTION|>--- conflicted
+++ resolved
@@ -227,19 +227,16 @@
 
 #[cfg(test)]
 mod tests {
+    use std::sync::LazyLock;
+
     use ailoy_macros::multi_platform_test;
-    use std::sync::LazyLock;
-
-<<<<<<< HEAD
+
     use crate::utils::log;
 
-    const GEMINI_API_KEY: &str = env!("GEMINI_API_KEY");
-=======
     static GEMINI_API_KEY: LazyLock<&'static str> = LazyLock::new(|| {
         option_env!("GEMINI_API_KEY")
             .expect("Environment variable 'GEMINI_API_KEY' is required for the tests.")
     });
->>>>>>> cadb06c4
 
     #[multi_platform_test]
     async fn gemini_infer_with_thinking() {
