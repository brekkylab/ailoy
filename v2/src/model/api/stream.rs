use std::sync::Arc;

use ailoy_macros::maybe_send_sync;
use anyhow::anyhow;
use futures::StreamExt as _;

use crate::{
    model::{
        InferenceConfig, LangModelInference,
        api::{APISpecification, RequestConfig},
    },
    utils::BoxStream,
    value::{Document, Message, MessageOutput, Role, ToolDesc},
};

#[derive(Clone, Debug)]
pub(crate) struct ServerEvent {
    pub event: String,
    pub data: String,
}

fn drain_next_event(buf: &mut Vec<u8>) -> Option<ServerEvent> {
    let mut i = 0;
    while i + 1 < buf.len() {
        if let Some(pos) = buf
            .windows(2)
            .position(|w| w == b"\n\n")
            .or_else(|| buf.windows(4).position(|w| w == b"\r\n\r\n"))
        {
            let raw = buf.drain(..pos + 2).collect::<Vec<u8>>();
            let text = String::from_utf8_lossy(&raw);
            let mut event: String = String::new();
            let mut data_lines: Vec<String> = Vec::new();
            for line in text.lines() {
                if let Some(rest) = line.strip_prefix("event:") {
                    event = rest.trim().to_string();
                } else if let Some(rest) = line.strip_prefix("data:") {
                    data_lines.push(rest.trim().to_string());
                }
            }
            return Some(ServerEvent {
                event,
                data: if data_lines.is_empty() {
                    String::new()
                } else {
                    data_lines.join("\n")
                },
            });
        }
        i += 1;
    }
    None
}

#[maybe_send_sync]
type MakeRequestFunc =
    dyn Fn(Vec<Message>, Vec<ToolDesc>, RequestConfig) -> reqwest::RequestBuilder;

#[maybe_send_sync]
type HandleRequestFunc = dyn Fn(ServerEvent) -> MessageOutput;

#[derive(Clone)]
pub(crate) struct StreamAPILangModel {
    name: String,
    make_request: Arc<MakeRequestFunc>,
    handle_event: Arc<HandleRequestFunc>,
}

impl StreamAPILangModel {
    pub fn new(
        spec: APISpecification,
        model: impl Into<String>,
        api_key: impl Into<String>,
    ) -> Self {
        let url = spec.default_url();
        Self::with_url(spec, model, api_key, url)
    }

    pub fn with_url(
        spec: APISpecification,
        model: impl Into<String>,
        api_key: impl Into<String>,
        url: impl Into<String>,
    ) -> Self {
        let model = model.into();
        let api_key = api_key.into();
        let url = url.into();

        match spec {
            APISpecification::OpenAI | APISpecification::Responses => StreamAPILangModel {
                name: model.into(),
                make_request: Arc::new(
                    move |msgs: Vec<Message>, tools: Vec<ToolDesc>, req: RequestConfig| {
                        super::openai::make_request(&url, &api_key, msgs, tools, req)
                    },
                ),
                handle_event: Arc::new(super::openai::handle_event),
            },
            APISpecification::Gemini => StreamAPILangModel {
                name: model.into(),
                make_request: Arc::new(
                    move |msgs: Vec<Message>, tools: Vec<ToolDesc>, req: RequestConfig| {
                        super::gemini::make_request(&url, &api_key, msgs, tools, req)
                    },
                ),
                handle_event: Arc::new(super::gemini::handle_event),
            },
            APISpecification::Claude => StreamAPILangModel {
                name: model.into(),
                make_request: Arc::new(
                    move |msgs: Vec<Message>, tools: Vec<ToolDesc>, req: RequestConfig| {
                        super::anthropic::make_request(&url, &api_key, msgs, tools, req)
                    },
                ),
                handle_event: Arc::new(super::anthropic::handle_event),
            },
            APISpecification::ChatCompletion | APISpecification::Grok => StreamAPILangModel {
                name: model.into(),
                make_request: Arc::new(
                    move |msgs: Vec<Message>, tools: Vec<ToolDesc>, req: RequestConfig| {
                        super::chat_completion::make_request(&url, &api_key, msgs, tools, req)
                    },
                ),
                handle_event: Arc::new(super::chat_completion::handle_event),
            },
        }
    }
}

impl LangModelInference for StreamAPILangModel {
    fn infer<'a>(
        self: &'a mut Self,
        msgs: Vec<Message>,
        tools: Vec<ToolDesc>,
        docs: Vec<Document>,
        config: InferenceConfig,
    ) -> BoxStream<'a, anyhow::Result<MessageOutput>> {
        let strm = async_stream::try_stream! {
            // Polyfill documents
            let mut msgs = if let Some(polyfill) = config.document_polyfill {
                polyfill.polyfill(msgs, docs)?
            } else {
<<<<<<< HEAD
                msgs
            };
=======
                None
            },
            stream: true,
            think_effort: config.think_effort.unwrap_or_default(),
            temperature: config.temperature,
            top_p: config.top_p,
            max_tokens: config.max_tokens,
        };
>>>>>>> cfd3399e

            // Initialize buffer
            let mut buf: Vec<u8> = Vec::with_capacity(8192);

            // Build RequestConfig
            let req = RequestConfig {
                model: Some(self.name.clone()),
                system_message: if let Some(msg) = msgs.get(0)
                    && msg.role == Role::System
                {
                    Some(
                        msgs.remove(0)
                            .contents
                            .get(0)
                            .unwrap()
                            .as_text()
                            .unwrap()
                            .to_owned(),
                    )
                } else {
                    None
                },
                stream: true,
                think_effort: config.think_effort,
                temperature: config.temperature,
                top_p: config.top_p,
                max_tokens: config.max_tokens,
            };

            // Send request
            let resp = (self.make_request)(msgs, tools, req).send().await?;

            // Handle request
            if resp.status().is_success() {
                // On success - read stream
                let mut strm = resp.bytes_stream();
                'outer: while let Some(chunk_res) = strm.next().await {
                    let chunk = chunk_res?;
                    buf.extend_from_slice(&chunk);
                    while let Some(evt) = drain_next_event(&mut buf) {
                        let message_output = (self.handle_event)(evt);
                        match message_output.finish_reason {
                            None => {
                                yield message_output;
                            }
                            Some(_) => {
                                yield message_output;
                                break 'outer;
                            }
                        }
                    };
                }
            } else {
                // On error
                let status = resp.status();
                let text = resp.text().await.unwrap_or_default();
                Err(anyhow!("Request failed: {} - {}", status, text))?
            }
        };
        Box::pin(strm)
    }
}<|MERGE_RESOLUTION|>--- conflicted
+++ resolved
@@ -140,19 +140,8 @@
             let mut msgs = if let Some(polyfill) = config.document_polyfill {
                 polyfill.polyfill(msgs, docs)?
             } else {
-<<<<<<< HEAD
                 msgs
             };
-=======
-                None
-            },
-            stream: true,
-            think_effort: config.think_effort.unwrap_or_default(),
-            temperature: config.temperature,
-            top_p: config.top_p,
-            max_tokens: config.max_tokens,
-        };
->>>>>>> cfd3399e
 
             // Initialize buffer
             let mut buf: Vec<u8> = Vec::with_capacity(8192);
@@ -176,7 +165,7 @@
                     None
                 },
                 stream: true,
-                think_effort: config.think_effort,
+                think_effort: config.think_effort.unwrap_or_default(),
                 temperature: config.temperature,
                 top_p: config.top_p,
                 max_tokens: config.max_tokens,
