--- conflicted
+++ resolved
@@ -442,19 +442,12 @@
 
 #[cfg(test)]
 mod tests {
-<<<<<<< HEAD
-    use std::sync::Arc;
+    use std::sync::LazyLock;
 
     use ailoy_macros::multi_platform_test;
 
     use super::*;
     use crate::value::{MessageAggregator, ToolDesc, ToolDescArg};
-=======
-    use super::*;
-    use crate::value::{MessageAggregator, ToolDesc, ToolDescArg};
-    use ailoy_macros::multi_platform_test;
-    use std::sync::LazyLock;
->>>>>>> cadb06c4
 
     static ANTHROPIC_API_KEY: LazyLock<&'static str> = LazyLock::new(|| {
         option_env!("ANTHROPIC_API_KEY")
