--- conflicted
+++ resolved
@@ -62,11 +62,11 @@
 
 #[cfg(test)]
 mod tests {
+    use std::sync::LazyLock;
+
     use ailoy_macros::multi_platform_test;
     use futures::StreamExt;
-    use std::sync::LazyLock;
-
-<<<<<<< HEAD
+
     use super::*;
     use crate::{
         model::LanguageModel,
@@ -74,13 +74,10 @@
         value::{Message, MessageAggregator, Part, Role, ToolDesc},
     };
 
-    const XAI_API_KEY: &str = env!("XAI_API_KEY");
-=======
     static XAI_API_KEY: LazyLock<&'static str> = LazyLock::new(|| {
         option_env!("XAI_API_KEY")
             .expect("Environment variable 'XAI_API_KEY' is required for the tests.")
     });
->>>>>>> cadb06c4
 
     #[multi_platform_test]
     async fn xai_infer_with_thinking() {
