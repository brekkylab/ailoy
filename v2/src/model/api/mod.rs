pub mod anthropic;
pub mod chat_completion;
pub mod gemini;
pub mod openai;
mod stream;

pub(super) use stream::*;

#[derive(Clone, Debug, PartialEq)]
struct RequestConfig {
    pub model: Option<String>,

    pub system_message: Option<String>,

    pub stream: bool,

    pub think_effort: crate::model::ThinkEffort,

    pub temperature: Option<f64>,

    pub top_p: Option<f64>,

    pub max_tokens: Option<i32>,
}

#[derive(Debug, Clone)]
<<<<<<< HEAD
#[cfg_attr(feature = "nodejs", napi_derive::napi(string_enum))]
=======
#[cfg_attr(feature = "python", pyo3_stub_gen::derive::gen_stub_pyclass_enum)]
#[cfg_attr(feature = "python", pyo3::pyclass)]
>>>>>>> f127f8e7
pub enum APISpecification {
    ChatCompletion,
    OpenAI,
    Gemini,
    Claude,

    // these variants exist as alias of an existing variant.
    Responses, // alias of OpenAI
    Grok,      // alias of ChatCompletion with custom url
}

impl APISpecification {
    pub fn default_url(&self) -> &'static str {
        match self {
            APISpecification::ChatCompletion => "https://api.openai.com/v1/chat/completions",
            APISpecification::OpenAI | APISpecification::Responses => {
                "https://api.openai.com/v1/responses"
            }
            APISpecification::Gemini => "https://generativelanguage.googleapis.com/v1beta/models",
            APISpecification::Claude => "https://api.anthropic.com/v1/messages",
            APISpecification::Grok => "https://api.x.ai/v1/chat/completions",
        }
    }
}<|MERGE_RESOLUTION|>--- conflicted
+++ resolved
@@ -24,12 +24,9 @@
 }
 
 #[derive(Debug, Clone)]
-<<<<<<< HEAD
 #[cfg_attr(feature = "nodejs", napi_derive::napi(string_enum))]
-=======
 #[cfg_attr(feature = "python", pyo3_stub_gen::derive::gen_stub_pyclass_enum)]
 #[cfg_attr(feature = "python", pyo3::pyclass)]
->>>>>>> f127f8e7
 pub enum APISpecification {
     ChatCompletion,
     OpenAI,
