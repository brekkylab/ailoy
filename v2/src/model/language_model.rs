--- conflicted
+++ resolved
@@ -5,7 +5,7 @@
 
 use crate::{
     cache::CacheProgress,
-    model::{CustomLangModel, LocalLangModel, StreamAPILangModel},
+    model::{CustomLangModel, LocalLangModel, StreamAPILangModel, api::APIUsage},
     utils::{BoxStream, MaybeSend, MaybeSync},
     value::{Message, MessageOutput, ToolDesc},
 };
@@ -59,15 +59,9 @@
 
 pub trait LangModelInference: MaybeSend + MaybeSync {
     /// Runs the language model with the given tools and messages, returning a stream of `MessageOutput`s.
-<<<<<<< HEAD
-    fn run<'a>(
-        self: &'a Self,
-        msg: Vec<Message>,
-=======
     fn infer<'a>(
         &'a mut self,
         msgs: Vec<Message>,
->>>>>>> 00e9e6c1
         tools: Vec<ToolDesc>,
         config: InferenceConfig,
     ) -> BoxStream<'a, Result<MessageOutput, String>>;
@@ -112,9 +106,9 @@
         })
     }
 
-    pub fn new_stream_api(model_name: impl Into<String>, api_key: impl Into<String>) -> Self {
+    pub fn new_stream_api(api_usage: APIUsage) -> Self {
         Self {
-            inner: LangModelInner::StreamAPI(StreamAPILangModel::new(model_name, api_key)),
+            inner: LangModelInner::StreamAPI(StreamAPILangModel::new(api_usage)),
         }
     }
 
@@ -160,9 +154,8 @@
     };
     use pyo3_stub_gen_derive::*;
 
+    use super::*;
     use crate::ffi::py::{base::await_future, cache_progress::await_cache_result};
-
-    use super::*;
 
     fn spawn<'a>(
         mut model: LangModel,
