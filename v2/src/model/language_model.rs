--- conflicted
+++ resolved
@@ -33,10 +33,7 @@
 }
 
 #[derive(Clone, Debug, PartialEq, Eq, Serialize, Deserialize)]
-<<<<<<< HEAD
-=======
 #[serde(tag = "type", rename_all = "lowercase")]
->>>>>>> cfd3399e
 #[cfg_attr(
     feature = "python",
     pyo3_stub_gen::derive::gen_stub_pyclass_complex_enum
@@ -60,24 +57,18 @@
 }
 
 #[derive(Clone, Debug, Default, PartialEq, Serialize, Deserialize)]
-<<<<<<< HEAD
-=======
 #[serde(rename_all = "camelCase")]
->>>>>>> cfd3399e
 #[cfg_attr(feature = "python", pyo3_stub_gen::derive::gen_stub_pyclass)]
 #[cfg_attr(feature = "python", pyo3::pyclass(get_all, set_all))]
 #[cfg_attr(feature = "nodejs", napi_derive::napi(object))]
 #[cfg_attr(feature = "wasm", derive(tsify::Tsify))]
 #[cfg_attr(feature = "wasm", tsify(into_wasm_abi, from_wasm_abi))]
 pub struct InferenceConfig {
-<<<<<<< HEAD
+    #[serde(skip_serializing_if = "Option::is_none")]
     pub document_polyfill: Option<DocumentPolyfill>,
 
-    pub think_effort: ThinkEffort,
-=======
     #[serde(skip_serializing_if = "Option::is_none")]
     pub think_effort: Option<ThinkEffort>,
->>>>>>> cfd3399e
 
     #[serde(skip_serializing_if = "Option::is_none")]
     pub temperature: Option<f64>,
