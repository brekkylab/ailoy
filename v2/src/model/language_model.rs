--- conflicted
+++ resolved
@@ -329,7 +329,6 @@
             tools: Option<Vec<ToolDesc>>,
             documents: Option<Vec<Document>>,
             config: Option<InferenceConfig>,
-<<<<<<< HEAD
         ) -> anyhow::Result<LangModelRunIterator> {
             let (_, rx) = spawn(
                 self.clone(),
@@ -339,17 +338,6 @@
                 config.unwrap_or_default(),
             )?;
             Ok(LangModelRunIterator { rx })
-=======
-        ) -> anyhow::Result<LanguageModelRunIterator> {
-            let (_, rx) = spawn(
-                self.clone(),
-                messages,
-                tools.unwrap_or(vec![]),
-                documents.unwrap_or(vec![]),
-                config.unwrap_or(InferenceConfig::default()),
-            )?;
-            Ok(LanguageModelRunIterator { rx })
->>>>>>> 9a6fbb8f
         }
 
         #[pyo3(signature = (messages, tools=None, documents=None, config=None))]
@@ -359,7 +347,6 @@
             tools: Option<Vec<ToolDesc>>,
             documents: Option<Vec<Document>>,
             config: Option<InferenceConfig>,
-<<<<<<< HEAD
         ) -> anyhow::Result<LangModelRunSyncIterator> {
             let (rt, rx) = spawn(
                 self.clone(),
@@ -380,45 +367,6 @@
             };
             format!("LangModel({})", s)
         }
-    }
-
-    #[gen_stub_pymethods]
-    #[pymethods]
-    impl InferenceConfig {
-        #[new]
-        // #[pyo3(signature = (document_polyfill=None, think_effort=None, temperature=None, top_p=None, max_tokens=None, grammar=None))]
-        #[pyo3(signature = (document_polyfill=None, think_effort=None, temperature=None, top_p=None, max_tokens=None))]
-        fn __new__(
-            document_polyfill: Option<DocumentPolyfill>,
-            think_effort: Option<ThinkEffort>,
-            temperature: Option<f64>,
-            top_p: Option<f64>,
-            max_tokens: Option<i32>,
-            // grammar: Option<Grammar>,
-        ) -> InferenceConfig {
-            Self {
-                document_polyfill: document_polyfill,
-                think_effort: think_effort,
-                temperature,
-                top_p,
-                max_tokens,
-                grammar: Some(Grammar::default()),
-            }
-=======
-        ) -> anyhow::Result<LanguageModelRunSyncIterator> {
-            let (rt, rx) = spawn(
-                self.clone(),
-                messages,
-                tools.unwrap_or(vec![]),
-                documents.unwrap_or(vec![]),
-                config.unwrap_or(InferenceConfig::default()),
-            )?;
-            Ok(LanguageModelRunSyncIterator { rt, rx })
->>>>>>> 9a6fbb8f
-        }
-
-        // TODO: initialize from {"think_effort": "enable", ...}
-        // fn from_dict(d: Py<PyDict>)
     }
 
     #[gen_stub_pymethods]
