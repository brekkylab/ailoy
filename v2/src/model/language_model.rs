--- conflicted
+++ resolved
@@ -186,11 +186,7 @@
         mut model: LangModel,
         messages: Vec<Message>,
         tools: Vec<ToolDesc>,
-<<<<<<< HEAD
-        docs: Vec<Document>,
-=======
         documents: Vec<Document>,
->>>>>>> 297f97e3
         config: InferenceConfig,
     ) -> anyhow::Result<(
         &'a tokio::runtime::Runtime,
@@ -199,11 +195,7 @@
         let (tx, rx) = async_channel::unbounded::<anyhow::Result<MessageOutput>>();
         let rt = pyo3_async_runtimes::tokio::get_runtime();
         rt.spawn(async move {
-<<<<<<< HEAD
-            let mut stream = model.infer(messages, tools, docs, config).boxed();
-=======
             let mut stream = model.infer(messages, tools, documents, config).boxed();
->>>>>>> 297f97e3
 
             while let Some(item) = stream.next().await {
                 if tx.send(item).await.is_err() {
@@ -330,29 +322,6 @@
             }
         }
 
-<<<<<<< HEAD
-        #[pyo3(signature = (messages, tools, docs, config))]
-        fn run(
-            &mut self,
-            messages: Vec<Message>,
-            tools: Vec<ToolDesc>,
-            docs: Vec<Document>,
-            config: InferenceConfig,
-        ) -> anyhow::Result<LanguageModelRunIterator> {
-            let (_, rx) = spawn(self.clone(), messages, tools, docs, config)?;
-            Ok(LanguageModelRunIterator { rx })
-        }
-
-        #[pyo3(signature = (messages, tools, docs, config))]
-        fn run_sync(
-            &mut self,
-            messages: Vec<Message>,
-            tools: Vec<ToolDesc>,
-            docs: Vec<Document>,
-            config: InferenceConfig,
-        ) -> anyhow::Result<LanguageModelRunSyncIterator> {
-            let (rt, rx) = spawn(self.clone(), messages, tools, docs, config)?;
-=======
         #[pyo3(signature = (messages, tools=None, documents=None, config=None))]
         fn run(
             &mut self,
@@ -386,7 +355,6 @@
                 documents.unwrap_or(vec![]),
                 config.unwrap_or(InferenceConfig::default()),
             )?;
->>>>>>> 297f97e3
             Ok(LanguageModelRunSyncIterator { rt, rx })
         }
     }
