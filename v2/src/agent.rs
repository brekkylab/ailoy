use std::sync::Arc;

use futures::{Stream, StreamExt};
use tokio::sync::Mutex;

use crate::{
    model::LanguageModel,
<<<<<<< HEAD
    tool::{MCPTransport, Tool},
    value::{Message, MessageAggregator, MessageDelta, Part, Role, ToolCall},
=======
    tool::{MCPClient, Tool},
    value::{
        FinishReason, Message, MessageAggregator, MessageOutput, Part, Role, ToolCall, ToolCallArg,
    },
>>>>>>> 8fe7555e
};

pub struct Agent {
    lm: Arc<dyn LanguageModel>,
    tools: Vec<Arc<dyn Tool>>,
    messages: Arc<Mutex<Vec<Message>>>,
}

impl Agent {
    pub fn new(lm: impl LanguageModel, tools: impl IntoIterator<Item = Arc<dyn Tool>>) -> Self {
        Self {
            lm: Arc::new(lm),
            tools: tools.into_iter().collect(),
            messages: Arc::new(Mutex::new(Vec::new())),
        }
    }

    pub fn get_tools(&self) -> Vec<Arc<dyn Tool>> {
        self.tools.clone()
    }

    pub async fn add_mcp_tools(
        &mut self,
        client_name: &str,
        transport: MCPTransport,
        tools_to_add: Vec<String>,
    ) -> anyhow::Result<()> {
        let mut tools = transport.get_tools(client_name).await?;

        // If tools_to_add is not empty, filter out the tools not in the whitelist.
        if !tools_to_add.is_empty() {
            tools.retain(|t| {
                let tool_desc = t.get_description();
                let tool_name = tool_desc.name.split("--").last().unwrap();
                tools_to_add.contains(&tool_name.to_string())
            })
        }

        for tool in tools.iter() {
            let tool_name = tool.get_description().name;

            // If the tool with same name already exists, skip adding the tool.
            if self
                .tools
                .iter()
                .find(|t| t.get_description().name == tool_name)
                .is_some()
            {
                println!(
                    "MCP tool \"{}\" is already registered. Skip adding the tool.",
                    tool_name
                );
                continue;
            }

            self.tools.push(tool.clone());
        }

        Ok(())
    }

    pub async fn remove_mcp_tools(&mut self, client_name: &str) -> anyhow::Result<()> {
        // Remove MCP tools
        self.tools.retain(|t| {
            let tool_name = t.get_description().name;
            // Remove the MCP tool if its description name is prefixed with the provided client name.
            !tool_name.starts_with(format!("{}--", client_name).as_str())
        });

        Ok(())
    }

    pub fn run(
        &mut self,
        user_message: impl Into<String>,
    ) -> impl Stream<Item = Result<MessageOutput, String>> {
        let lm = self.lm.clone();
        let tools = self.tools.clone();
        let msgs = self.messages.clone();
        let user_message =
            Message::with_role(Role::User).with_contents(vec![Part::Text(user_message.into())]);
        async_stream::try_stream! {
            msgs.lock().await.push(user_message);
            loop {
                let td = self.tools.iter().map(|v| v.get_description()).collect::<Vec<_>>();
                let mut strm = lm.clone().run(msgs.lock().await.clone(), td);
                let mut aggregator = MessageAggregator::new();
                let mut assistant_msg = Message::with_role(Role::Assistant);
                while let Some(delta) = strm.next().await {
                    let delta = delta?;
                    yield delta.clone();
                    if let Some(msg) = aggregator.update(delta) {
                        assistant_msg = msg;
                    }
                }
                msgs.lock().await.push(assistant_msg.clone());
                if !assistant_msg.tool_calls.is_empty() {
                    for part in &assistant_msg.tool_calls {
                        let tc = match part {
                            Part::FunctionString(s) => match ToolCall::try_from_string(s.clone()){
                                Ok(tc) => tc,
                                Err(_) => { continue; },
                            },
                            Part::Function{id: _, name, arguments} => {
                                let Ok(arguments) = ToolCallArg::try_from_string(arguments) else {
                                    continue;
                                };
                                ToolCall{name: name.to_owned(), arguments}
                            },
                            _ => {continue;},
                        };
                        let tool = tools.iter().find(|v| v.get_description().get_name() == tc.name).unwrap().clone();
                        let resp = tool.run(tc).await?;
                        let delta = Message::with_role(Role::Tool).with_contents(resp.clone());
                        yield MessageOutput::new().with_delta(delta);
                        let tool_msg = Message::with_role(Role::Tool).with_contents(resp);
                        msgs.lock().await.push(tool_msg);
                    }
                }
                msgs.lock().await.push(assistant_msg.clone());
                if !assistant_msg.tool_calls.is_empty() {
                    for part in assistant_msg.tool_calls {
<<<<<<< HEAD
                        let tc = ToolCall::try_from_string(part.get_function_owned().unwrap()).unwrap();
                        let tool = tools.iter().find(|v| v.get_description().get_name() == tc.get_name()).unwrap().clone();
                        let parts = tool.run(tc.get_argument().clone()).await?;
=======
                        let tc = ToolCall::try_from_string(part.as_str().unwrap()).unwrap();
                        let tool = tools.iter().find(|v| v.get_description().get_name() == tc.name).unwrap().clone();
                        let parts = tool.run(tc).await?;
>>>>>>> 8fe7555e
                        for part in parts.into_iter() {
                            let tool_msg = Message::with_role(Role::Tool).with_contents([part.clone()]);
                            yield MessageOutput{ delta: tool_msg.clone(), finish_reason: Some(FinishReason::Stop)};
                            self.messages.lock().await.push(tool_msg);
                        }
                    }
                } else {
                    break;
                }
            }
        }
    }
}

#[cfg(test)]
mod tests {
    #[cfg(any(target_family = "unix", target_family = "windows"))]
    #[tokio::test]
    async fn run_simple_chat() {
        use futures::StreamExt;

        use super::*;
        use crate::model::LocalLanguageModel;

        let cache = crate::cache::Cache::new();
        let key = "Qwen/Qwen3-0.6B";
        let mut model_strm = Box::pin(cache.try_create::<LocalLanguageModel>(key));
        let mut model: Option<LocalLanguageModel> = None;
        while let Some(progress) = model_strm.next().await {
            let mut progress = progress.unwrap();
            println!("{} / {}", progress.current_task, progress.total_task);
            if progress.current_task == progress.total_task {
                model = progress.result.take();
            }
        }
        let model = model.unwrap();
        let mut agent = Agent::new(model, Vec::new());

        let mut agg = MessageAggregator::new();
        let mut strm = Box::pin(agent.run("Hi what's your name?"));
        while let Some(delta_opt) = strm.next().await {
            let delta = delta_opt.unwrap();
            if let Some(msg) = agg.update(delta) {
                println!("{:?}", msg);
            }
        }
    }

    #[cfg(any(target_family = "unix", target_family = "windows"))]
    #[tokio::test]
    async fn run_tool_call() {
        use futures::StreamExt;

        use super::*;
        use crate::{
            model::LocalLanguageModel,
            tool::BuiltinTool,
            value::{ToolDesc, ToolDescArg},
        };

        let cache = crate::cache::Cache::new();
        let key = "Qwen/Qwen3-0.6B";
        let mut model_strm = Box::pin(cache.try_create::<LocalLanguageModel>(key));
        let mut model: Option<LocalLanguageModel> = None;
        while let Some(progress) = model_strm.next().await {
            let mut progress = progress.unwrap();
            println!("{} / {}", progress.current_task, progress.total_task);
            if progress.current_task == progress.total_task {
                model = progress.result.take();
            }
        }
        let model = model.unwrap();
        let tools = vec![Arc::new(BuiltinTool::new(
            ToolDesc::new(
                "temperature",
                "Get current temperature",
                ToolDescArg::new_object().with_properties(
                    [
                        (
                            "location",
                            ToolDescArg::new_string().with_desc("The city name"),
                        ),
                        (
                            "unit",
                            ToolDescArg::new_string().with_enum(["Celcius", "Fernheit"]),
                        ),
                    ],
                    ["location", "unit"],
                ),
                Some(
                    ToolDescArg::new_number()
                        .with_desc("Null if the given city name is unavailable."),
                ),
            ),
<<<<<<< HEAD
            Arc::new(|args| {
                if args
=======
            Arc::new(|tc| {
                if tc
                    .arguments
>>>>>>> 8fe7555e
                    .as_object()
                    .unwrap()
                    .get("unit")
                    .unwrap()
                    .as_str()
                    .unwrap()
                    == "Celcius"
                {
                    Part::Text("40".to_owned())
                } else {
                    Part::Text("104".to_owned())
                }
            }),
        )) as Arc<dyn Tool>];
        let mut agent = Agent::new(model, tools);

        let mut agg = MessageAggregator::new();
        let mut strm = Box::pin(agent.run("How much hot currently in Dubai?"));
        while let Some(delta_opt) = strm.next().await {
            let delta = delta_opt.unwrap();
            if let Some(msg) = agg.update(delta) {
                println!("{:?}", msg);
            }
        }
    }

    #[cfg(any(target_family = "unix", target_family = "windows"))]
    #[tokio::test]
    async fn run_mcp_stdio_tool_call() -> anyhow::Result<()> {
        use futures::StreamExt;

        use super::*;
        use crate::model::LocalLanguageModel;
        use crate::tool::MCPTransport;

        let cache = crate::cache::Cache::new();
        let key = "Qwen/Qwen3-0.6B";
        let mut model_strm = Box::pin(cache.try_create::<LocalLanguageModel>(key));
        let mut model: Option<LocalLanguageModel> = None;
        while let Some(progress) = model_strm.next().await {
            let mut progress = progress.unwrap();
            println!("{} / {}", progress.current_task, progress.total_task);
            if progress.current_task == progress.total_task {
                model = progress.result.take();
            }
        }
        let model = model.unwrap();

        let mut agent = Agent::new(model, vec![]);
        agent
            .add_mcp_tools(
                "time",
                MCPTransport::Stdio("uvx", vec!["mcp-server-time"]),
                vec![],
            )
            .await?;

        let agent_tools = agent.get_tools();
        println!("{:?}", agent_tools);
        assert_eq!(agent_tools.len(), 2);
        assert_eq!(
            agent_tools[0].get_description().name,
            "time--get_current_time"
        );
        assert_eq!(agent_tools[1].get_description().name, "time--convert_time");

        let mut agg = MessageAggregator::new();
        let mut strm = Box::pin(agent.run("What time is it now in America/New_York timezone?"));
        while let Some(delta_opt) = strm.next().await {
            let delta = delta_opt.unwrap();
            if let Some(msg) = agg.update(delta) {
                println!("{:?}", msg);
            }
        }

        Ok(())
    }
}<|MERGE_RESOLUTION|>--- conflicted
+++ resolved
@@ -5,15 +5,10 @@
 
 use crate::{
     model::LanguageModel,
-<<<<<<< HEAD
     tool::{MCPTransport, Tool},
-    value::{Message, MessageAggregator, MessageDelta, Part, Role, ToolCall},
-=======
-    tool::{MCPClient, Tool},
     value::{
         FinishReason, Message, MessageAggregator, MessageOutput, Part, Role, ToolCall, ToolCallArg,
     },
->>>>>>> 8fe7555e
 };
 
 pub struct Agent {
@@ -126,7 +121,7 @@
                             _ => {continue;},
                         };
                         let tool = tools.iter().find(|v| v.get_description().get_name() == tc.name).unwrap().clone();
-                        let resp = tool.run(tc).await?;
+                        let resp = tool.run(tc.arguments).await?;
                         let delta = Message::with_role(Role::Tool).with_contents(resp.clone());
                         yield MessageOutput::new().with_delta(delta);
                         let tool_msg = Message::with_role(Role::Tool).with_contents(resp);
@@ -136,15 +131,9 @@
                 msgs.lock().await.push(assistant_msg.clone());
                 if !assistant_msg.tool_calls.is_empty() {
                     for part in assistant_msg.tool_calls {
-<<<<<<< HEAD
-                        let tc = ToolCall::try_from_string(part.get_function_owned().unwrap()).unwrap();
-                        let tool = tools.iter().find(|v| v.get_description().get_name() == tc.get_name()).unwrap().clone();
-                        let parts = tool.run(tc.get_argument().clone()).await?;
-=======
-                        let tc = ToolCall::try_from_string(part.as_str().unwrap()).unwrap();
-                        let tool = tools.iter().find(|v| v.get_description().get_name() == tc.name).unwrap().clone();
-                        let parts = tool.run(tc).await?;
->>>>>>> 8fe7555e
+                        let tc: ToolCall = part.try_into().unwrap();
+                        let tool = tools.iter().find(|v| v.get_description().name == tc.name).unwrap().clone();
+                        let parts = tool.run(tc.arguments).await?;
                         for part in parts.into_iter() {
                             let tool_msg = Message::with_role(Role::Tool).with_contents([part.clone()]);
                             yield MessageOutput{ delta: tool_msg.clone(), finish_reason: Some(FinishReason::Stop)};
@@ -239,14 +228,8 @@
                         .with_desc("Null if the given city name is unavailable."),
                 ),
             ),
-<<<<<<< HEAD
             Arc::new(|args| {
                 if args
-=======
-            Arc::new(|tc| {
-                if tc
-                    .arguments
->>>>>>> 8fe7555e
                     .as_object()
                     .unwrap()
                     .get("unit")
