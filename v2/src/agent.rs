use std::sync::Arc;

use futures::{Stream, StreamExt};
use tokio::sync::Mutex;

use crate::{
    model::LanguageModel,
<<<<<<< HEAD
    tool::Tool,
    value::{Message, MessageAggregator, MessageOutput, Part, Role, ToolCall, ToolCallArg},
=======
    tool::{MCPClient, Tool},
    value::{Message, MessageAggregator, MessageDelta, Part, Role, ToolCall},
>>>>>>> d17a3ac9
};

pub struct Agent {
    lm: Arc<dyn LanguageModel>,
    tools: Vec<Arc<dyn Tool>>,
    messages: Arc<Mutex<Vec<Message>>>,
}

impl Agent {
    pub fn new(lm: impl LanguageModel, tools: impl IntoIterator<Item = Arc<dyn Tool>>) -> Self {
        Self {
            lm: Arc::new(lm),
            tools: tools.into_iter().collect(),
            messages: Arc::new(Mutex::new(Vec::new())),
        }
    }

    pub fn get_tools(&self) -> Vec<Arc<dyn Tool>> {
        self.tools.clone()
    }

    pub async fn add_mcp_tools(
        &mut self,
        client_name: &str,
        client: MCPClient,
        tools_to_add: Vec<String>,
    ) -> anyhow::Result<()> {
        let mut tools = client.list_tools().await?;

        // If tools_to_add is not empty, filter out the tools not in the whitelist.
        if !tools_to_add.is_empty() {
            tools.retain(|t| tools_to_add.contains(&t.get_description().name))
        }

        for mut tool in tools.into_iter() {
            // The name of MCP tool description is prefixed with the provided client name.
            let tool_desc_name = format!("{}--{}", client_name, tool.desc.name);

            // If the tool with same name already exists, skip adding the tool.
            if self
                .tools
                .iter()
                .find(|t| t.get_description().name == tool_desc_name)
                .is_some()
            {
                println!(
                    "MCP tool \"{}\" is already registered. Skip adding the tool.",
                    tool_desc_name
                );
                continue;
            }

            tool.desc.name = tool_desc_name;
            self.tools.push(Arc::new(tool) as Arc<dyn Tool>);
        }

        Ok(())
    }

    pub async fn remove_mcp_tools(&mut self, client_name: &str) -> anyhow::Result<()> {
        // Remove MCP tools
        self.tools.retain(|t| {
            let tool_desc_name = t.get_description().name;
            // Remove the MCP tool if its description name is prefixed with the provided client name.
            !tool_desc_name.starts_with(format!("{}--", client_name).as_str())
        });

        Ok(())
    }

    pub fn run(
        &mut self,
        user_message: impl Into<String>,
    ) -> impl Stream<Item = Result<MessageOutput, String>> {
        let lm = self.lm.clone();
        let tools = self.tools.clone();
        let msgs = self.messages.clone();
        let user_message =
            Message::with_role(Role::User).with_contents(vec![Part::Text(user_message.into())]);
        async_stream::try_stream! {
            msgs.lock().await.push(user_message);
            loop {
                let td = self.tools.iter().map(|v| v.get_description()).collect::<Vec<_>>();
                let mut strm = lm.clone().run(msgs.lock().await.clone(), td);
                let mut aggregator = MessageAggregator::new();
<<<<<<< HEAD
                let mut assistant_msg = Message::with_role(Role::Assistant);
=======
                let mut assistant_msg: Option<Message> = None;
>>>>>>> d17a3ac9
                while let Some(delta) = strm.next().await {
                    let delta = delta?;
                    yield delta.clone();
                    if let Some(msg) = aggregator.update(delta) {
<<<<<<< HEAD
                        assistant_msg = msg;
                    }
                }
                self.messages.lock().await.push(assistant_msg.clone());
                if !assistant_msg.tool_calls.is_empty() {
                    for part in assistant_msg.tool_calls {
                        let tc = match part {
                            Part::FunctionString(s) => match ToolCall::try_from_string(s.clone()){
                                Ok(tc) => tc,
                                Err(_) => { continue; },
                            },
                            Part::Function{id: _, name, arguments} => {
                                let Ok(arguments) = ToolCallArg::try_from_string(arguments) else {
                                    continue;
                                };
                                ToolCall{name, arguments}
                            },
                            _ => {continue;},
                        };
                        let tool = tools.iter().find(|v| v.get_description().get_name() == tc.name).unwrap().clone();
                        let resp = tool.run(tc).await?;
                        let delta = Message::with_role(Role::Tool).with_contents([resp.clone()]);
                        yield MessageOutput::new().with_delta(delta);
                        let tool_msg = Message::with_role(Role::Tool).with_contents([resp]);
                        self.messages.lock().await.push(tool_msg);
=======
                        assistant_msg = Some(msg);
                    }
                }
                if let Some(msg) = aggregator.finalize() {
                        assistant_msg = Some(msg);
                    }
                let assistant_msg = assistant_msg.unwrap();
                self.messages.lock().await.push(assistant_msg.clone());
                if !assistant_msg.tool_calls.is_empty() {
                    for part in assistant_msg.tool_calls {
                        let tc = ToolCall::try_from_string(part.get_function_owned().unwrap()).unwrap();
                        let tool = tools.iter().find(|v| v.get_description().get_name() == tc.get_name()).unwrap().clone();
                        let parts = tool.run(tc).await?;
                        for part in parts.into_iter() {
                            yield MessageDelta::Content(Role::Tool, part.clone());
                            let tool_msg = Message::with_content(Role::Tool, part);
                            self.messages.lock().await.push(tool_msg);
                        }
>>>>>>> d17a3ac9
                    }
                } else {
                    break;
                }
            }
        }
    }
}

#[cfg(test)]
mod tests {
    #[cfg(any(target_family = "unix", target_family = "windows"))]
    #[tokio::test]
    async fn run_simple_chat() {
        use futures::StreamExt;

        use super::*;
        use crate::model::LocalLanguageModel;

        let cache = crate::cache::Cache::new();
        let key = "Qwen/Qwen3-0.6B";
        let mut model_strm = Box::pin(cache.try_create::<LocalLanguageModel>(key));
        let mut model: Option<LocalLanguageModel> = None;
        while let Some(progress) = model_strm.next().await {
            let mut progress = progress.unwrap();
            println!("{} / {}", progress.current_task, progress.total_task);
            if progress.current_task == progress.total_task {
                model = progress.result.take();
            }
        }
        let model = model.unwrap();
        let mut agent = Agent::new(model, Vec::new());

        let mut agg = MessageAggregator::new();
        let mut strm = Box::pin(agent.run("Hi what's your name?"));
        while let Some(delta_opt) = strm.next().await {
            let delta = delta_opt.unwrap();
            if let Some(msg) = agg.update(delta) {
                println!("{:?}", msg);
            }
        }
    }

    #[cfg(any(target_family = "unix", target_family = "windows"))]
    #[tokio::test]
    async fn run_tool_call() {
        use futures::StreamExt;

        use super::*;
        use crate::{
            model::LocalLanguageModel,
            tool::BuiltinTool,
            value::{ToolDesc, ToolDescArg},
        };

        let cache = crate::cache::Cache::new();
        let key = "Qwen/Qwen3-0.6B";
        let mut model_strm = Box::pin(cache.try_create::<LocalLanguageModel>(key));
        let mut model: Option<LocalLanguageModel> = None;
        while let Some(progress) = model_strm.next().await {
            let mut progress = progress.unwrap();
            println!("{} / {}", progress.current_task, progress.total_task);
            if progress.current_task == progress.total_task {
                model = progress.result.take();
            }
        }
        let model = model.unwrap();
        let tools = vec![Arc::new(BuiltinTool::new(
            ToolDesc::new(
                "temperature",
                "Get current temperature",
                ToolDescArg::new_object().with_properties(
                    [
                        (
                            "location",
                            ToolDescArg::new_string().with_desc("The city name"),
                        ),
                        (
                            "unit",
                            ToolDescArg::new_string().with_enum(["Celcius", "Fernheit"]),
                        ),
                    ],
                    ["location", "unit"],
                ),
                Some(
                    ToolDescArg::new_number()
                        .with_desc("Null if the given city name is unavailable."),
                ),
            ),
            Arc::new(|tc| {
                if tc
                    .arguments
                    .as_object()
                    .unwrap()
                    .get("unit")
                    .unwrap()
                    .as_str()
                    .unwrap()
                    == "Celcius"
                {
                    Part::Text("40".to_owned())
                } else {
                    Part::Text("104".to_owned())
                }
            }),
        )) as Arc<dyn Tool>];
        let mut agent = Agent::new(model, tools);

        let mut agg = MessageAggregator::new();
        let mut strm = Box::pin(agent.run("How much hot currently in Dubai?"));
        while let Some(delta_opt) = strm.next().await {
            let delta = delta_opt.unwrap();
            if let Some(msg) = agg.update(delta) {
                println!("{:?}", msg);
            }
        }
    }

    #[cfg(any(target_family = "unix", target_family = "windows"))]
    #[tokio::test]
    async fn run_mcp_stdio_tool_call() -> anyhow::Result<()> {
        use futures::StreamExt;

        use super::*;
        use crate::model::LocalLanguageModel;
        use crate::tool::MCPClient;
        use rmcp::transport::ConfigureCommandExt;

        let cache = crate::cache::Cache::new();
        let key = "Qwen/Qwen3-0.6B";
        let mut model_strm = Box::pin(cache.try_create::<LocalLanguageModel>(key));
        let mut model: Option<LocalLanguageModel> = None;
        while let Some(progress) = model_strm.next().await {
            let mut progress = progress.unwrap();
            println!("{} / {}", progress.current_task, progress.total_task);
            if progress.current_task == progress.total_task {
                model = progress.result.take();
            }
        }
        let model = model.unwrap();

        let client = MCPClient::from_stdio(tokio::process::Command::new("uvx").configure(|cmd| {
            cmd.arg("mcp-server-time");
        }))
        .await?;

        let mut agent = Agent::new(model, vec![]);
        agent.add_mcp_tools("time", client, vec![]).await?;

        let agent_tools = agent.get_tools();
        assert_eq!(agent_tools.len(), 2);
        assert_eq!(
            agent_tools[0].get_description().name,
            "time--get_current_time"
        );
        assert_eq!(agent_tools[1].get_description().name, "time--convert_time");

        let mut agg = MessageAggregator::new();
        let mut strm = Box::pin(agent.run("What time is it now in Asia/Seoul?"));
        while let Some(delta_opt) = strm.next().await {
            let delta = delta_opt.unwrap();
            if let Some(msg) = agg.update(delta) {
                println!("{:?}", msg);
            }
        }
        if let Some(msg) = agg.finalize() {
            println!("{:?}", msg);
        }

        Ok(())
    }
}<|MERGE_RESOLUTION|>--- conflicted
+++ resolved
@@ -5,13 +5,8 @@
 
 use crate::{
     model::LanguageModel,
-<<<<<<< HEAD
-    tool::Tool,
+    tool::{MCPClient, Tool},
     value::{Message, MessageAggregator, MessageOutput, Part, Role, ToolCall, ToolCallArg},
-=======
-    tool::{MCPClient, Tool},
-    value::{Message, MessageAggregator, MessageDelta, Part, Role, ToolCall},
->>>>>>> d17a3ac9
 };
 
 pub struct Agent {
@@ -97,16 +92,11 @@
                 let td = self.tools.iter().map(|v| v.get_description()).collect::<Vec<_>>();
                 let mut strm = lm.clone().run(msgs.lock().await.clone(), td);
                 let mut aggregator = MessageAggregator::new();
-<<<<<<< HEAD
                 let mut assistant_msg = Message::with_role(Role::Assistant);
-=======
-                let mut assistant_msg: Option<Message> = None;
->>>>>>> d17a3ac9
                 while let Some(delta) = strm.next().await {
                     let delta = delta?;
                     yield delta.clone();
                     if let Some(msg) = aggregator.update(delta) {
-<<<<<<< HEAD
                         assistant_msg = msg;
                     }
                 }
@@ -132,7 +122,6 @@
                         yield MessageOutput::new().with_delta(delta);
                         let tool_msg = Message::with_role(Role::Tool).with_contents([resp]);
                         self.messages.lock().await.push(tool_msg);
-=======
                         assistant_msg = Some(msg);
                     }
                 }
@@ -151,7 +140,6 @@
                             let tool_msg = Message::with_content(Role::Tool, part);
                             self.messages.lock().await.push(tool_msg);
                         }
->>>>>>> d17a3ac9
                     }
                 } else {
                     break;
