<<<<<<< HEAD
use std::{
    fmt,
    str::FromStr,
    sync::atomic::{AtomicI64, Ordering},
};
=======
use std::fmt;
use std::str::FromStr;
>>>>>>> 65d209ac

use anyhow::{Context, Result, bail};

#[derive(Debug, Clone, Copy, PartialEq)]
pub enum FaissMetricType {
    /// basic metrics
    InnerProduct = 0,
    L2 = 1,
    L1,
    Linf,
    Lp,

    /// some additional metrics defined in scipy.spatial.distance
    Canberra = 20,
    BrayCurtis,
    JensenShannon,

    /// sum_i(min(a_i, b_i)) / sum_i(max(a_i, b_i)) where a_i, b_i > 0
    Jaccard,
    /// Squared Eucliden distance, ignoring NaNs
    NaNEuclidean,
    /// Gower's distance - numeric dimensions are in [0,1] and categorical
    /// dimensions are negative integers
    Gower,
}

impl fmt::Display for FaissMetricType {
    fn fmt(&self, f: &mut fmt::Formatter) -> fmt::Result {
        match self {
            FaissMetricType::InnerProduct => write!(f, "InnerProduct"),
            FaissMetricType::L2 => write!(f, "L2"),
            FaissMetricType::L1 => write!(f, "L1"),
            FaissMetricType::Linf => write!(f, "Linf"),
            FaissMetricType::Lp => write!(f, "Lp"),
            FaissMetricType::Canberra => write!(f, "Canberra"),
            FaissMetricType::BrayCurtis => write!(f, "BrayCurtis"),
            FaissMetricType::JensenShannon => write!(f, "JensenShannon"),
            FaissMetricType::Jaccard => write!(f, "Jaccard"),
            FaissMetricType::NaNEuclidean => write!(f, "NaNEuclidean"),
            FaissMetricType::Gower => write!(f, "Gower"),
        }
    }
}

impl FromStr for FaissMetricType {
    type Err = ();

    fn from_str(s: &str) -> std::result::Result<Self, Self::Err> {
        match s {
            "InnerProduct" => Ok(FaissMetricType::InnerProduct),
            "L2" => Ok(FaissMetricType::L2),
            "L1" => Ok(FaissMetricType::L1),
            "Linf" => Ok(FaissMetricType::Linf),
            "Lp" => Ok(FaissMetricType::Lp),
            "Canberra" => Ok(FaissMetricType::Canberra),
            "BrayCurtis" => Ok(FaissMetricType::BrayCurtis),
            "JensenShannon" => Ok(FaissMetricType::JensenShannon),
            "Jaccard" => Ok(FaissMetricType::Jaccard),
            "NaNEuclidean" => Ok(FaissMetricType::NaNEuclidean),
            "Gower" => Ok(FaissMetricType::Gower),
            _ => Err(()),
        }
    }
}

#[cfg(any(target_family = "unix", target_family = "windows"))]
impl From<crate::ffi::cxx_bridge::FaissMetricType> for FaissMetricType {
    fn from(value: crate::ffi::cxx_bridge::FaissMetricType) -> Self {
        match value {
            crate::ffi::cxx_bridge::FaissMetricType::InnerProduct => FaissMetricType::InnerProduct,
            crate::ffi::cxx_bridge::FaissMetricType::L2 => FaissMetricType::L2,
            crate::ffi::cxx_bridge::FaissMetricType::L1 => FaissMetricType::L1,
            crate::ffi::cxx_bridge::FaissMetricType::Linf => FaissMetricType::Linf,
            crate::ffi::cxx_bridge::FaissMetricType::Lp => FaissMetricType::Lp,
            crate::ffi::cxx_bridge::FaissMetricType::Canberra => FaissMetricType::Canberra,
            crate::ffi::cxx_bridge::FaissMetricType::BrayCurtis => FaissMetricType::BrayCurtis,
            crate::ffi::cxx_bridge::FaissMetricType::JensenShannon => {
                FaissMetricType::JensenShannon
            }
            crate::ffi::cxx_bridge::FaissMetricType::Jaccard => FaissMetricType::Jaccard,
            crate::ffi::cxx_bridge::FaissMetricType::NaNEuclidean => FaissMetricType::NaNEuclidean,
            crate::ffi::cxx_bridge::FaissMetricType::Gower => FaissMetricType::Gower,
            _ => panic!("Undefined Metric Type"),
        }
    }
}

#[cfg(any(target_family = "unix", target_family = "windows"))]
impl Into<crate::ffi::cxx_bridge::FaissMetricType> for FaissMetricType {
    fn into(self) -> crate::ffi::cxx_bridge::FaissMetricType {
        match self {
            FaissMetricType::InnerProduct => crate::ffi::cxx_bridge::FaissMetricType::InnerProduct,
            FaissMetricType::L2 => crate::ffi::cxx_bridge::FaissMetricType::L2,
            FaissMetricType::L1 => crate::ffi::cxx_bridge::FaissMetricType::L1,
            FaissMetricType::Linf => crate::ffi::cxx_bridge::FaissMetricType::Linf,
            FaissMetricType::Lp => crate::ffi::cxx_bridge::FaissMetricType::Lp,
            FaissMetricType::Canberra => crate::ffi::cxx_bridge::FaissMetricType::Canberra,
            FaissMetricType::BrayCurtis => crate::ffi::cxx_bridge::FaissMetricType::BrayCurtis,
            FaissMetricType::JensenShannon => {
                crate::ffi::cxx_bridge::FaissMetricType::JensenShannon
            }
            FaissMetricType::Jaccard => crate::ffi::cxx_bridge::FaissMetricType::Jaccard,
            FaissMetricType::NaNEuclidean => crate::ffi::cxx_bridge::FaissMetricType::NaNEuclidean,
            FaissMetricType::Gower => crate::ffi::cxx_bridge::FaissMetricType::Gower,
        }
    }
}

#[derive(Debug, Clone)]
pub struct FaissIndexSearchResult {
    pub distances: Vec<f32>,
    pub indexes: Vec<i64>,
}

#[cfg(any(target_family = "unix", target_family = "windows"))]
impl From<crate::ffi::cxx_bridge::FaissIndexSearchResult> for FaissIndexSearchResult {
    fn from(value: crate::ffi::cxx_bridge::FaissIndexSearchResult) -> Self {
        FaissIndexSearchResult {
            distances: value.distances.clone(),
            indexes: value.indexes.clone(),
        }
    }
}

#[derive(Debug)]
pub struct FaissIndexBuilder {
    dimension: i32,
    description: String,
    metric: FaissMetricType,
}

impl FaissIndexBuilder {
    pub fn new(dimension: i32) -> Self {
        FaissIndexBuilder {
            dimension,
            description: "IDMap2,Flat".to_owned(),
            metric: FaissMetricType::InnerProduct,
        }
    }

    pub fn description(mut self, description: &str) -> Self {
        self.description = description.to_owned();
        self
    }

    pub fn metric(mut self, metric: FaissMetricType) -> Self {
        self.metric = metric;
        self
    }

    pub async fn build(self) -> Result<FaissIndex> {
        FaissIndex::new(self.dimension, self.description.as_str(), self.metric).await
    }
}

/// Rust wrapper of faiss::Index
pub struct FaissIndex {
    #[cfg(any(target_family = "unix", target_family = "windows"))]
<<<<<<< HEAD
    inner: cxx::UniquePtr<crate::ffi::cxx_bridge::FaissIndexWrapper>,
    #[cfg(target_family = "wasm")]
    inner: crate::ffi::js_bridge::FaissIndexWrapper,
=======
    inner: cxx::UniquePtr<crate::ffi::cxx_bridge::FaissIndexInner>,
    #[cfg(target_family = "wasm")]
    inner: crate::ffi::js_bridge::FaissIndexInner,
>>>>>>> 65d209ac

    next_id: AtomicI64, // thread-safe ID Generator
}

impl FaissIndex {
    pub async fn new(dimension: i32, description: &str, metric: FaissMetricType) -> Result<Self> {
        #[cfg(any(target_family = "unix", target_family = "windows"))]
        let wrapper =
            unsafe { crate::ffi::cxx_bridge::create_index(dimension, description, metric.into())? };

        #[cfg(target_family = "wasm")]
        let wrapper = {
            use wasm_bindgen::JsCast;

            let obj = js_sys::Object::new();
            js_sys::Reflect::set(&obj, &"dimension".into(), &dimension.into()).unwrap();
            js_sys::Reflect::set(&obj, &"description".into(), &description.into()).unwrap();
            js_sys::Reflect::set(&obj, &"metric".into(), &metric.to_string().into()).unwrap();
<<<<<<< HEAD
            let promise = crate::ffi::js_bridge::init_faiss_index_wrapper(&obj.into()).unwrap();
            let js_result = wasm_bindgen_futures::JsFuture::from(promise).await.unwrap();
            let js_instance =
                js_result.unchecked_into::<crate::ffi::js_bridge::FaissIndexWrapper>();
=======
            let promise = crate::ffi::js_bridge::init_faiss_index_inner(&obj.into()).unwrap();
            let js_result = wasm_bindgen_futures::JsFuture::from(promise).await.unwrap();
            let js_instance = js_result.unchecked_into::<crate::ffi::js_bridge::FaissIndexInner>();
>>>>>>> 65d209ac
            js_instance
        };

        Ok(Self {
            inner: wrapper,
            next_id: AtomicI64::new(0),
        })
    }

    #[cfg(any(target_family = "unix", target_family = "windows"))]
<<<<<<< HEAD
    fn inner(&self) -> &crate::ffi::cxx_bridge::FaissIndexWrapper {
=======
    fn inner(&self) -> &crate::ffi::cxx_bridge::FaissIndexInner {
>>>>>>> 65d209ac
        self.inner.as_ref().unwrap()
    }

    #[cfg(target_family = "wasm")]
<<<<<<< HEAD
    fn inner(&self) -> &crate::ffi::js_bridge::FaissIndexWrapper {
=======
    fn inner(&self) -> &crate::ffi::js_bridge::FaissIndexInner {
>>>>>>> 65d209ac
        &self.inner
    }

    pub fn is_trained(&self) -> bool {
        self.inner().is_trained()
    }

    pub fn ntotal(&self) -> i64 {
        self.inner().get_ntotal()
    }

    pub fn dimension(&self) -> i32 {
        self.inner().get_dimension()
    }

    pub fn metric_type(&self) -> FaissMetricType {
        #[cfg(any(target_family = "unix", target_family = "windows"))]
        {
            self.inner().get_metric_type().into()
        }

        #[cfg(target_family = "wasm")]
        {
            let metric = self.inner().get_metric_type().as_string().unwrap();
            FaissMetricType::from_str(metric.as_str()).unwrap()
        }
    }

    pub fn train(&mut self, training_vectors: &[Vec<f32>]) -> Result<()> {
        if self.is_trained() {
            return Ok(());
        }

        let flattened: Vec<f32> = training_vectors.iter().flatten().cloned().collect();
        let num_vectors = training_vectors.len();

        #[cfg(any(target_family = "unix", target_family = "windows"))]
        unsafe {
            Ok(self.inner.pin_mut().train_index(&flattened, num_vectors)?)
<<<<<<< HEAD
        }

        #[cfg(target_family = "wasm")]
        {
            let arr = js_sys::Float32Array::new_with_length(flattened.len() as u32);
            for (i, &val) in flattened.iter().enumerate() {
                arr.set_index(i as u32, val);
            }
            self.inner().train_index(&arr, num_vectors as u32).unwrap();
            Ok(())
=======
>>>>>>> 65d209ac
        }
    }

<<<<<<< HEAD
=======
        #[cfg(target_family = "wasm")]
        {
            let arr = js_sys::Float32Array::new_with_length(flattened.len() as u32);
            for (i, &val) in flattened.iter().enumerate() {
                arr.set_index(i as u32, val);
            }
            self.inner().train_index(&arr, num_vectors as u32).unwrap();
            Ok(())
        }
    }

>>>>>>> 65d209ac
    pub fn add_vector(&mut self, vector: &Vec<f32>) -> Result<String> {
        let ids = self.add_vectors(&[vector.clone()])?;
        Ok(ids.first().unwrap().to_string())
    }

    pub fn add_vectors(&mut self, vectors: &[Vec<f32>]) -> Result<Vec<String>> {
        if vectors.is_empty() {
            return Ok(vec![]);
        }

        let flattened: Vec<f32> = vectors.iter().flatten().cloned().collect();
        let num_vectors = vectors.len();

        let start_id = self.next_id.fetch_add(num_vectors as i64, Ordering::SeqCst);
        let ids: Vec<i64> = (start_id..start_id + num_vectors as i64).collect();

        #[cfg(any(target_family = "unix", target_family = "windows"))]
        unsafe {
            self.inner
                .pin_mut()
                .add_vectors_with_ids(&flattened, num_vectors, &ids)?;
        }

        #[cfg(target_family = "wasm")]
        {
            let vector_arr = js_sys::Float32Array::new_with_length(flattened.len() as u32);
            for (i, &val) in flattened.iter().enumerate() {
                vector_arr.set_index(i as u32, val);
            }
            let ids_arr = js_sys::BigInt64Array::new_with_length(ids.len() as u32);
            for (i, &val) in ids.iter().enumerate() {
                ids_arr.set_index(i as u32, val);
            }

            self.inner()
                .add_vectors_with_ids(&vector_arr, ids.len() as u32, &ids_arr)
                .unwrap();
        }

        Ok(ids.into_iter().map(|id| id.to_string()).collect())
    }

    pub fn search(
        &self,
        query_vectors: &[Vec<f32>],
        k: usize,
    ) -> Result<Vec<FaissIndexSearchResult>> {
        if query_vectors.is_empty() {
            return Ok(vec![]);
        }

        let num_queries = query_vectors.len();
        let flattened: Vec<f32> = query_vectors.iter().flatten().cloned().collect();

        let search_result: FaissIndexSearchResult = {
            #[cfg(any(target_family = "unix", target_family = "windows"))]
            unsafe {
                FaissIndexSearchResult::from(self.inner().search_vectors(&flattened, k)?)
            }

            #[cfg(target_family = "wasm")]
            {
                let query_vectors_arr =
                    js_sys::Float32Array::new_with_length(flattened.len() as u32);
                for (i, val) in flattened.into_iter().enumerate() {
                    query_vectors_arr.set_index(i as u32, val);
                }
                let raw_result = self
                    .inner()
                    .search_vectors(&query_vectors_arr, k as u32)
                    .unwrap();
                FaissIndexSearchResult {
                    distances: raw_result.distances().to_vec(),
                    indexes: raw_result.indexes().to_vec(),
                }
            }
        };

        let expected_len = num_queries * k;
        if search_result.indexes.len() != expected_len
            || search_result.distances.len() != expected_len
        {
            bail!(
                "C++ FFI returned mismatched result length. Expected: {}, Got: (indexes: {}, distances: {})",
                expected_len,
                search_result.indexes.len(),
                search_result.distances.len()
            );
        }

        let results: Vec<FaissIndexSearchResult> = search_result
            .distances
            .chunks_exact(k)
            .zip(search_result.indexes.chunks_exact(k))
            .map(|(distances_chunk, indexes_chunk)| FaissIndexSearchResult {
                distances: distances_chunk.to_vec(),
                indexes: indexes_chunk.to_vec(),
            })
            .collect();

        if results.len() != num_queries {
            bail!(
                "Internal logic error: Failed to group search results correctly. Expected {} groups, got {}.",
                num_queries,
                results.len()
            );
        }

        Ok(results)
    }

    /// assume that for every id, there is a vector corresponding to that id.
    /// This should be guaranteed before call this function.
    pub fn get_by_ids(&self, ids: &[&str]) -> Result<Vec<Vec<f32>>> {
        if ids.is_empty() {
            return Ok(vec![]);
        }

        let numeric_ids: Vec<i64> = ids
            .iter()
            .map(|s| s.parse::<i64>())
            .collect::<Result<Vec<i64>, _>>()
            .context("Failed to parse one or more string IDs to integer")?;

        let dimension = self.inner().get_dimension() as usize;
        let expected_len = ids.len() * dimension;

        let flat_results: Vec<f32> = {
            #[cfg(any(target_family = "unix", target_family = "windows"))]
            unsafe {
                self.inner().get_by_ids(&numeric_ids)?
            }

            #[cfg(target_family = "wasm")]
            {
                let ids_arr = js_sys::BigInt64Array::new_with_length(numeric_ids.len() as u32);
                for (i, val) in numeric_ids.into_iter().enumerate() {
                    ids_arr.set_index(i as u32, val);
                }
                let flat_vectors = self.inner().get_by_ids(&ids_arr).unwrap();
                flat_vectors.to_vec()
            }
        };

        if flat_results.len() != expected_len {
            bail!(
                "FFI returned mismatched result length. Expected: {}, Got: {}",
                expected_len,
                flat_results.len()
            );
        }
        let results: Vec<Vec<f32>> = flat_results
            .chunks_exact(dimension)
            .map(|chunk| chunk.to_vec())
            .collect();

        if results.len() != ids.len() {
            bail!(
                "Internal logic error: Failed to group get results correctly. Expected {} groups, got {}.",
                ids.len(),
                results.len()
            );
        }

        Ok(results)
    }

    /// assume that for every id, there is a vector corresponding to that id.
    /// This should be guaranteed before call this function.
    pub fn remove_vectors(&mut self, ids: &[&str]) -> Result<usize> {
        let numeric_ids: Vec<i64> = ids
            .iter()
            .map(|s| s.parse::<i64>())
            .collect::<Result<Vec<i64>, _>>()?;

        #[cfg(any(target_family = "unix", target_family = "windows"))]
        unsafe {
            Ok(self.inner.pin_mut().remove_vectors(&numeric_ids)?)
        }

        #[cfg(target_family = "wasm")]
        {
            let arr = js_sys::BigInt64Array::new_with_length(numeric_ids.len() as u32);
            for (i, val) in numeric_ids.into_iter().enumerate() {
                arr.set_index(i as u32, val);
            }
            Ok(self.inner().remove_vectors(&arr).unwrap() as usize)
        }
    }

    pub fn clear(&mut self) -> Result<()> {
        #[cfg(any(target_family = "unix", target_family = "windows"))]
        unsafe {
            Ok(self.inner.pin_mut().clear()?)
        }

        #[cfg(target_family = "wasm")]
        {
            self.inner().clear().unwrap();
            Ok(())
        }
    }

    #[cfg(any(target_family = "unix", target_family = "windows"))]
    pub fn write_index(&self, filename: &str) -> Result<()> {
        unsafe { Ok(self.inner().write_index(filename)?) }
    }

    #[cfg(any(target_family = "unix", target_family = "windows"))]
    pub fn read_index(filename: &str) -> Result<Self> {
        let wrapper = unsafe { crate::ffi::cxx_bridge::read_index(filename)? };
        let current_total = wrapper.get_ntotal();
        Ok(Self {
            inner: wrapper,
            next_id: AtomicI64::new(current_total),
        })
    }

    // Debug
    pub fn current_id_counter(&self) -> i64 {
        self.next_id.load(Ordering::SeqCst)
    }
}<|MERGE_RESOLUTION|>--- conflicted
+++ resolved
@@ -1,13 +1,8 @@
-<<<<<<< HEAD
 use std::{
     fmt,
     str::FromStr,
     sync::atomic::{AtomicI64, Ordering},
 };
-=======
-use std::fmt;
-use std::str::FromStr;
->>>>>>> 65d209ac
 
 use anyhow::{Context, Result, bail};
 
@@ -166,15 +161,9 @@
 /// Rust wrapper of faiss::Index
 pub struct FaissIndex {
     #[cfg(any(target_family = "unix", target_family = "windows"))]
-<<<<<<< HEAD
-    inner: cxx::UniquePtr<crate::ffi::cxx_bridge::FaissIndexWrapper>,
-    #[cfg(target_family = "wasm")]
-    inner: crate::ffi::js_bridge::FaissIndexWrapper,
-=======
     inner: cxx::UniquePtr<crate::ffi::cxx_bridge::FaissIndexInner>,
     #[cfg(target_family = "wasm")]
     inner: crate::ffi::js_bridge::FaissIndexInner,
->>>>>>> 65d209ac
 
     next_id: AtomicI64, // thread-safe ID Generator
 }
@@ -193,16 +182,9 @@
             js_sys::Reflect::set(&obj, &"dimension".into(), &dimension.into()).unwrap();
             js_sys::Reflect::set(&obj, &"description".into(), &description.into()).unwrap();
             js_sys::Reflect::set(&obj, &"metric".into(), &metric.to_string().into()).unwrap();
-<<<<<<< HEAD
-            let promise = crate::ffi::js_bridge::init_faiss_index_wrapper(&obj.into()).unwrap();
-            let js_result = wasm_bindgen_futures::JsFuture::from(promise).await.unwrap();
-            let js_instance =
-                js_result.unchecked_into::<crate::ffi::js_bridge::FaissIndexWrapper>();
-=======
             let promise = crate::ffi::js_bridge::init_faiss_index_inner(&obj.into()).unwrap();
             let js_result = wasm_bindgen_futures::JsFuture::from(promise).await.unwrap();
             let js_instance = js_result.unchecked_into::<crate::ffi::js_bridge::FaissIndexInner>();
->>>>>>> 65d209ac
             js_instance
         };
 
@@ -213,20 +195,12 @@
     }
 
     #[cfg(any(target_family = "unix", target_family = "windows"))]
-<<<<<<< HEAD
-    fn inner(&self) -> &crate::ffi::cxx_bridge::FaissIndexWrapper {
-=======
     fn inner(&self) -> &crate::ffi::cxx_bridge::FaissIndexInner {
->>>>>>> 65d209ac
         self.inner.as_ref().unwrap()
     }
 
     #[cfg(target_family = "wasm")]
-<<<<<<< HEAD
-    fn inner(&self) -> &crate::ffi::js_bridge::FaissIndexWrapper {
-=======
     fn inner(&self) -> &crate::ffi::js_bridge::FaissIndexInner {
->>>>>>> 65d209ac
         &self.inner
     }
 
@@ -266,7 +240,6 @@
         #[cfg(any(target_family = "unix", target_family = "windows"))]
         unsafe {
             Ok(self.inner.pin_mut().train_index(&flattened, num_vectors)?)
-<<<<<<< HEAD
         }
 
         #[cfg(target_family = "wasm")]
@@ -277,25 +250,9 @@
             }
             self.inner().train_index(&arr, num_vectors as u32).unwrap();
             Ok(())
-=======
->>>>>>> 65d209ac
-        }
-    }
-
-<<<<<<< HEAD
-=======
-        #[cfg(target_family = "wasm")]
-        {
-            let arr = js_sys::Float32Array::new_with_length(flattened.len() as u32);
-            for (i, &val) in flattened.iter().enumerate() {
-                arr.set_index(i as u32, val);
-            }
-            self.inner().train_index(&arr, num_vectors as u32).unwrap();
-            Ok(())
-        }
-    }
-
->>>>>>> 65d209ac
+        }
+    }
+
     pub fn add_vector(&mut self, vector: &Vec<f32>) -> Result<String> {
         let ids = self.add_vectors(&[vector.clone()])?;
         Ok(ids.first().unwrap().to_string())
