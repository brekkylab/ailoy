use wasm_bindgen::prelude::*;

#[wasm_bindgen(raw_module = "/shim_js/dist/index.js")]
extern "C" {
    //////////////////////
    /// Language Model ///
    //////////////////////

    #[wasm_bindgen(js_name = init_language_model)]
    pub fn init_language_model_js(cache_contents: &js_sys::Object) -> js_sys::Promise;

    #[wasm_bindgen(js_name = "LanguageModel")]
    pub type JSLanguageModel;

    #[wasm_bindgen(method, js_class = "LanguageModel", js_name = prefill)]
    pub fn prefill(this: &JSLanguageModel, tokens: js_sys::Uint32Array) -> js_sys::Promise;

    #[wasm_bindgen(method, js_class = "LanguageModel", js_name = decode)]
    pub fn decode(this: &JSLanguageModel, last_token: u32) -> js_sys::Promise;

    #[wasm_bindgen(method, js_class = "LanguageModel", js_name = sample)]
    pub fn sample(this: &JSLanguageModel, logits: js_sys::Float32Array) -> u32;

    ///////////////////////
    /// Embedding Model ///
    ///////////////////////

    #[wasm_bindgen(js_name = init_embedding_model)]
    pub fn init_embedding_model_js(cache_contents: &js_sys::Object) -> js_sys::Promise;

    #[wasm_bindgen(js_name = "EmbeddingModel")]
    pub type JSEmbeddingModel;

    #[wasm_bindgen(method, js_class = "EmbeddingModel", js_name = infer)]
    pub fn infer(this: &JSEmbeddingModel, tokens: js_sys::Uint32Array) -> js_sys::Promise;

<<<<<<< HEAD
    ///////////////////////////
    /// Faiss Index Wrapper ///
    ///////////////////////////
=======
    ///////////////////
    /// Faiss Index ///
    ///////////////////
>>>>>>> 65d209ac

    #[wasm_bindgen(js_name = "FaissIndexSearchResult")]
    pub type FaissIndexSearchResult;

    #[wasm_bindgen(method, getter)]
    pub fn distances(this: &FaissIndexSearchResult) -> js_sys::Float32Array;

    #[wasm_bindgen(method, getter)]
    pub fn indexes(this: &FaissIndexSearchResult) -> js_sys::BigInt64Array;

<<<<<<< HEAD
    #[wasm_bindgen(js_name = "FaissIndexWrapper")]
    pub type FaissIndexWrapper;

    #[wasm_bindgen(catch, js_name = "init_faiss_index_wrapper")]
    pub fn init_faiss_index_wrapper(args: &JsValue) -> Result<js_sys::Promise, JsValue>;

    // Methods for FaissIndexWrapper
    #[wasm_bindgen(method, js_class = "FaissIndexWrapper", js_name = "get_metric_type")]
    pub fn get_metric_type(this: &FaissIndexWrapper) -> js_sys::JsString;

    #[wasm_bindgen(method, js_class = "FaissIndexWrapper", js_name = "is_trained")]
    pub fn is_trained(this: &FaissIndexWrapper) -> bool;

    #[wasm_bindgen(method, js_class = "FaissIndexWrapper", js_name = "get_dimension")]
    pub fn get_dimension(this: &FaissIndexWrapper) -> i32;

    #[wasm_bindgen(method, js_class = "FaissIndexWrapper", js_name = "get_ntotal")]
    pub fn get_ntotal(this: &FaissIndexWrapper) -> i64;

    #[wasm_bindgen(method, catch, js_class = "FaissIndexWrapper", js_name = "train_index")]
    pub fn train_index(
        this: &FaissIndexWrapper,
=======
    #[wasm_bindgen(js_name = "FaissIndexInner")]
    pub type FaissIndexInner;

    #[wasm_bindgen(catch, js_name = "init_faiss_index_inner")]
    pub fn init_faiss_index_inner(args: &JsValue) -> Result<js_sys::Promise, JsValue>;

    // Methods for FaissIndexInner
    #[wasm_bindgen(method, js_class = "FaissIndexInner", js_name = "get_metric_type")]
    pub fn get_metric_type(this: &FaissIndexInner) -> js_sys::JsString;

    #[wasm_bindgen(method, js_class = "FaissIndexInner", js_name = "is_trained")]
    pub fn is_trained(this: &FaissIndexInner) -> bool;

    #[wasm_bindgen(method, js_class = "FaissIndexInner", js_name = "get_dimension")]
    pub fn get_dimension(this: &FaissIndexInner) -> i32;

    #[wasm_bindgen(method, js_class = "FaissIndexInner", js_name = "get_ntotal")]
    pub fn get_ntotal(this: &FaissIndexInner) -> i64;

    #[wasm_bindgen(method, catch, js_class = "FaissIndexInner", js_name = "train_index")]
    pub fn train_index(
        this: &FaissIndexInner,
>>>>>>> 65d209ac
        training_vectors: &js_sys::Float32Array,
        num_training_vectors: u32,
    ) -> Result<(), JsValue>;

    #[wasm_bindgen(
        method,
        catch,
<<<<<<< HEAD
        js_class = "FaissIndexWrapper",
        js_name = "add_vectors_with_ids"
    )]
    pub fn add_vectors_with_ids(
        this: &FaissIndexWrapper,
=======
        js_class = "FaissIndexInner",
        js_name = "add_vectors_with_ids"
    )]
    pub fn add_vectors_with_ids(
        this: &FaissIndexInner,
>>>>>>> 65d209ac
        vectors: &js_sys::Float32Array,
        num_vectors: u32,
        ids: &js_sys::BigInt64Array,
    ) -> Result<(), JsValue>;

    #[wasm_bindgen(
        method,
        catch,
<<<<<<< HEAD
        js_class = "FaissIndexWrapper",
        js_name = "search_vectors"
    )]
    pub fn search_vectors(
        this: &FaissIndexWrapper,
=======
        js_class = "FaissIndexInner",
        js_name = "search_vectors"
    )]
    pub fn search_vectors(
        this: &FaissIndexInner,
>>>>>>> 65d209ac
        query_vectors: &js_sys::Float32Array,
        k: u32,
    ) -> Result<FaissIndexSearchResult, JsValue>;

<<<<<<< HEAD
    #[wasm_bindgen(method, catch, js_class = "FaissIndexWrapper", js_name = "get_by_ids")]
    pub fn get_by_ids(
        this: &FaissIndexWrapper,
=======
    #[wasm_bindgen(method, catch, js_class = "FaissIndexInner", js_name = "get_by_ids")]
    pub fn get_by_ids(
        this: &FaissIndexInner,
>>>>>>> 65d209ac
        ids: &js_sys::BigInt64Array,
    ) -> Result<js_sys::Float32Array, JsValue>;

    #[wasm_bindgen(
        method,
        catch,
<<<<<<< HEAD
        js_class = "FaissIndexWrapper",
        js_name = "remove_vectors"
    )]
    pub fn remove_vectors(
        this: &FaissIndexWrapper,
        ids: &js_sys::BigInt64Array,
    ) -> Result<u32, JsValue>;

    #[wasm_bindgen(method, catch, js_class = "FaissIndexWrapper", js_name = "clear")]
    pub fn clear(this: &FaissIndexWrapper) -> Result<(), JsValue>;
=======
        js_class = "FaissIndexInner",
        js_name = "remove_vectors"
    )]
    pub fn remove_vectors(
        this: &FaissIndexInner,
        ids: &js_sys::BigInt64Array,
    ) -> Result<u32, JsValue>;

    #[wasm_bindgen(method, catch, js_class = "FaissIndexInner", js_name = "clear")]
    pub fn clear(this: &FaissIndexInner) -> Result<(), JsValue>;
>>>>>>> 65d209ac
}<|MERGE_RESOLUTION|>--- conflicted
+++ resolved
@@ -34,15 +34,9 @@
     #[wasm_bindgen(method, js_class = "EmbeddingModel", js_name = infer)]
     pub fn infer(this: &JSEmbeddingModel, tokens: js_sys::Uint32Array) -> js_sys::Promise;
 
-<<<<<<< HEAD
-    ///////////////////////////
-    /// Faiss Index Wrapper ///
-    ///////////////////////////
-=======
     ///////////////////
     /// Faiss Index ///
     ///////////////////
->>>>>>> 65d209ac
 
     #[wasm_bindgen(js_name = "FaissIndexSearchResult")]
     pub type FaissIndexSearchResult;
@@ -53,30 +47,6 @@
     #[wasm_bindgen(method, getter)]
     pub fn indexes(this: &FaissIndexSearchResult) -> js_sys::BigInt64Array;
 
-<<<<<<< HEAD
-    #[wasm_bindgen(js_name = "FaissIndexWrapper")]
-    pub type FaissIndexWrapper;
-
-    #[wasm_bindgen(catch, js_name = "init_faiss_index_wrapper")]
-    pub fn init_faiss_index_wrapper(args: &JsValue) -> Result<js_sys::Promise, JsValue>;
-
-    // Methods for FaissIndexWrapper
-    #[wasm_bindgen(method, js_class = "FaissIndexWrapper", js_name = "get_metric_type")]
-    pub fn get_metric_type(this: &FaissIndexWrapper) -> js_sys::JsString;
-
-    #[wasm_bindgen(method, js_class = "FaissIndexWrapper", js_name = "is_trained")]
-    pub fn is_trained(this: &FaissIndexWrapper) -> bool;
-
-    #[wasm_bindgen(method, js_class = "FaissIndexWrapper", js_name = "get_dimension")]
-    pub fn get_dimension(this: &FaissIndexWrapper) -> i32;
-
-    #[wasm_bindgen(method, js_class = "FaissIndexWrapper", js_name = "get_ntotal")]
-    pub fn get_ntotal(this: &FaissIndexWrapper) -> i64;
-
-    #[wasm_bindgen(method, catch, js_class = "FaissIndexWrapper", js_name = "train_index")]
-    pub fn train_index(
-        this: &FaissIndexWrapper,
-=======
     #[wasm_bindgen(js_name = "FaissIndexInner")]
     pub type FaissIndexInner;
 
@@ -99,7 +69,6 @@
     #[wasm_bindgen(method, catch, js_class = "FaissIndexInner", js_name = "train_index")]
     pub fn train_index(
         this: &FaissIndexInner,
->>>>>>> 65d209ac
         training_vectors: &js_sys::Float32Array,
         num_training_vectors: u32,
     ) -> Result<(), JsValue>;
@@ -107,19 +76,11 @@
     #[wasm_bindgen(
         method,
         catch,
-<<<<<<< HEAD
-        js_class = "FaissIndexWrapper",
-        js_name = "add_vectors_with_ids"
-    )]
-    pub fn add_vectors_with_ids(
-        this: &FaissIndexWrapper,
-=======
         js_class = "FaissIndexInner",
         js_name = "add_vectors_with_ids"
     )]
     pub fn add_vectors_with_ids(
         this: &FaissIndexInner,
->>>>>>> 65d209ac
         vectors: &js_sys::Float32Array,
         num_vectors: u32,
         ids: &js_sys::BigInt64Array,
@@ -128,50 +89,24 @@
     #[wasm_bindgen(
         method,
         catch,
-<<<<<<< HEAD
-        js_class = "FaissIndexWrapper",
-        js_name = "search_vectors"
-    )]
-    pub fn search_vectors(
-        this: &FaissIndexWrapper,
-=======
         js_class = "FaissIndexInner",
         js_name = "search_vectors"
     )]
     pub fn search_vectors(
         this: &FaissIndexInner,
->>>>>>> 65d209ac
         query_vectors: &js_sys::Float32Array,
         k: u32,
     ) -> Result<FaissIndexSearchResult, JsValue>;
 
-<<<<<<< HEAD
-    #[wasm_bindgen(method, catch, js_class = "FaissIndexWrapper", js_name = "get_by_ids")]
-    pub fn get_by_ids(
-        this: &FaissIndexWrapper,
-=======
     #[wasm_bindgen(method, catch, js_class = "FaissIndexInner", js_name = "get_by_ids")]
     pub fn get_by_ids(
         this: &FaissIndexInner,
->>>>>>> 65d209ac
         ids: &js_sys::BigInt64Array,
     ) -> Result<js_sys::Float32Array, JsValue>;
 
     #[wasm_bindgen(
         method,
         catch,
-<<<<<<< HEAD
-        js_class = "FaissIndexWrapper",
-        js_name = "remove_vectors"
-    )]
-    pub fn remove_vectors(
-        this: &FaissIndexWrapper,
-        ids: &js_sys::BigInt64Array,
-    ) -> Result<u32, JsValue>;
-
-    #[wasm_bindgen(method, catch, js_class = "FaissIndexWrapper", js_name = "clear")]
-    pub fn clear(this: &FaissIndexWrapper) -> Result<(), JsValue>;
-=======
         js_class = "FaissIndexInner",
         js_name = "remove_vectors"
     )]
@@ -182,5 +117,4 @@
 
     #[wasm_bindgen(method, catch, js_class = "FaissIndexInner", js_name = "clear")]
     pub fn clear(this: &FaissIndexInner) -> Result<(), JsValue>;
->>>>>>> 65d209ac
 }