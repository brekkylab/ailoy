use wasm_bindgen::prelude::*;

#[wasm_bindgen(raw_module = "/shim_js/dist/index.js")]
extern "C" {
    //////////////////////
    /// Language Model ///
    //////////////////////

    #[wasm_bindgen(js_name = init_language_model)]
    pub fn init_language_model_js(cache_contents: &js_sys::Object) -> js_sys::Promise;

    #[wasm_bindgen(js_name = "LanguageModel")]
    pub type JSLanguageModel;

    #[wasm_bindgen(method, js_class = "LanguageModel", js_name = prefill)]
    pub fn prefill(this: &JSLanguageModel, tokens: js_sys::Uint32Array) -> js_sys::Promise;

    #[wasm_bindgen(method, js_class = "LanguageModel", js_name = decode)]
    pub fn decode(this: &JSLanguageModel, last_token: u32) -> js_sys::Promise;

    #[wasm_bindgen(method, js_class = "LanguageModel", js_name = sample)]
    pub fn sample(this: &JSLanguageModel, logits: js_sys::Float32Array) -> u32;

<<<<<<< HEAD
    ///////////////////////////
    /// Faiss Index Wrapper ///
    ///////////////////////////

    #[wasm_bindgen(js_name = "FaissIndexSearchResult")]
    pub type FaissIndexSearchResult;

    #[wasm_bindgen(method, getter)]
    pub fn distances(this: &FaissIndexSearchResult) -> js_sys::Float32Array;

    #[wasm_bindgen(method, getter)]
    pub fn indexes(this: &FaissIndexSearchResult) -> js_sys::BigInt64Array;

    #[wasm_bindgen(js_name = "FaissIndexWrapper")]
    pub type FaissIndexWrapper;

    #[wasm_bindgen(catch, js_name = "init_faiss_index_wrapper")]
    pub fn init_faiss_index_wrapper(args: &JsValue) -> Result<js_sys::Promise, JsValue>;

    // Methods for FaissIndexWrapper
    #[wasm_bindgen(method, js_class = "FaissIndexWrapper", js_name = "get_metric_type")]
    pub fn get_metric_type(this: &FaissIndexWrapper) -> js_sys::JsString;

    #[wasm_bindgen(method, js_class = "FaissIndexWrapper", js_name = "is_trained")]
    pub fn is_trained(this: &FaissIndexWrapper) -> bool;

    #[wasm_bindgen(method, js_class = "FaissIndexWrapper", js_name = "get_dimension")]
    pub fn get_dimension(this: &FaissIndexWrapper) -> i32;

    #[wasm_bindgen(method, js_class = "FaissIndexWrapper", js_name = "get_ntotal")]
    pub fn get_ntotal(this: &FaissIndexWrapper) -> i64;

    #[wasm_bindgen(method, catch, js_class = "FaissIndexWrapper", js_name = "train_index")]
    pub fn train_index(
        this: &FaissIndexWrapper,
        training_vectors: &js_sys::Float32Array,
        num_training_vectors: u32,
    ) -> Result<(), JsValue>;

    #[wasm_bindgen(
        method,
        catch,
        js_class = "FaissIndexWrapper",
        js_name = "add_vectors_with_ids"
    )]
    pub fn add_vectors_with_ids(
        this: &FaissIndexWrapper,
        vectors: &js_sys::Float32Array,
        num_vectors: u32,
        ids: &js_sys::BigInt64Array,
    ) -> Result<(), JsValue>;

    #[wasm_bindgen(
        method,
        catch,
        js_class = "FaissIndexWrapper",
        js_name = "search_vectors"
    )]
    pub fn search_vectors(
        this: &FaissIndexWrapper,
        query_vectors: &js_sys::Float32Array,
        k: u32,
    ) -> Result<FaissIndexSearchResult, JsValue>;

    #[wasm_bindgen(method, catch, js_class = "FaissIndexWrapper", js_name = "get_by_ids")]
    pub fn get_by_ids(
        this: &FaissIndexWrapper,
        ids: &js_sys::BigInt64Array,
    ) -> Result<js_sys::Float32Array, JsValue>;

    #[wasm_bindgen(
        method,
        catch,
        js_class = "FaissIndexWrapper",
        js_name = "remove_vectors"
    )]
    pub fn remove_vectors(
        this: &FaissIndexWrapper,
        ids: &js_sys::BigInt64Array,
    ) -> Result<u32, JsValue>;

    #[wasm_bindgen(method, catch, js_class = "FaissIndexWrapper", js_name = "clear")]
    pub fn clear(this: &FaissIndexWrapper) -> Result<(), JsValue>;
=======
    #[wasm_bindgen(js_name = init_embedding_model)]
    pub fn init_embedding_model_js(cache_contents: &js_sys::Object) -> js_sys::Promise;

    #[wasm_bindgen(js_name = "EmbeddingModel")]
    pub type JSEmbeddingModel;

    #[wasm_bindgen(method, js_class = "EmbeddingModel", js_name = infer)]
    pub fn infer(this: &JSEmbeddingModel, tokens: js_sys::Uint32Array) -> js_sys::Promise;
>>>>>>> 351ebcc3
}<|MERGE_RESOLUTION|>--- conflicted
+++ resolved
@@ -21,7 +21,19 @@
     #[wasm_bindgen(method, js_class = "LanguageModel", js_name = sample)]
     pub fn sample(this: &JSLanguageModel, logits: js_sys::Float32Array) -> u32;
 
-<<<<<<< HEAD
+    ///////////////////////
+    /// Embedding Model ///
+    ///////////////////////
+
+    #[wasm_bindgen(js_name = init_embedding_model)]
+    pub fn init_embedding_model_js(cache_contents: &js_sys::Object) -> js_sys::Promise;
+
+    #[wasm_bindgen(js_name = "EmbeddingModel")]
+    pub type JSEmbeddingModel;
+
+    #[wasm_bindgen(method, js_class = "EmbeddingModel", js_name = infer)]
+    pub fn infer(this: &JSEmbeddingModel, tokens: js_sys::Uint32Array) -> js_sys::Promise;
+
     ///////////////////////////
     /// Faiss Index Wrapper ///
     ///////////////////////////
@@ -105,14 +117,4 @@
 
     #[wasm_bindgen(method, catch, js_class = "FaissIndexWrapper", js_name = "clear")]
     pub fn clear(this: &FaissIndexWrapper) -> Result<(), JsValue>;
-=======
-    #[wasm_bindgen(js_name = init_embedding_model)]
-    pub fn init_embedding_model_js(cache_contents: &js_sys::Object) -> js_sys::Promise;
-
-    #[wasm_bindgen(js_name = "EmbeddingModel")]
-    pub type JSEmbeddingModel;
-
-    #[wasm_bindgen(method, js_class = "EmbeddingModel", js_name = infer)]
-    pub fn infer(this: &JSEmbeddingModel, tokens: js_sys::Uint32Array) -> js_sys::Promise;
->>>>>>> 351ebcc3
 }