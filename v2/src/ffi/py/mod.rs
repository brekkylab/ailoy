--- conflicted
+++ resolved
@@ -5,35 +5,17 @@
 pub(crate) mod cli;
 pub(crate) mod tool;
 pub(crate) mod value;
-pub(crate) mod vector_store;
 
 use pyo3::prelude::*;
 
 #[pymodule(name = "_core")]
 fn ailoy_py(_py: Python<'_>, m: &Bound<PyModule>) -> PyResult<()> {
     // Add classes in alphabetical order
-<<<<<<< HEAD
     m.add_class::<crate::agent::Agent>()?;
     m.add_class::<crate::agent::AgentResponse>()?;
     m.add_class::<crate::tool::Tool>()?;
     m.add_class::<crate::tool::MCPClient>()?;
-    m.add_class::<vector_store::ChromaVectorStore>()?;
-    m.add_class::<vector_store::FaissVectorStore>()?;
     m.add_class::<crate::value::ToolDesc>()?;
-    m.add_class::<vector_store::PyVectorStoreAddInput>()?;
-    m.add_class::<vector_store::PyVectorStoreGetResult>()?;
-    m.add_class::<vector_store::PyVectorStoreRetrieveResult>()?;
-=======
-    // m.add_class::<crate::agent::Agent>()?;
-    // m.add_class::<crate::agent::AgentResponse>()?;
-    // m.add_class::<AgentRunIterator>()?;
-    // m.add_class::<AgentRunSyncIterator>()?;
-    // m.add_class::<AnthropicLanguageModel>()?;
-    // m.add_class::<vector_store::BaseVectorStore>()?;
-    m.add_class::<crate::tool::Tool>()?;
-    m.add_class::<crate::tool::MCPClient>()?;
-    m.add_class::<crate::value::ToolDesc>()?;
->>>>>>> 9a6fbb8f
     m.add_class::<crate::model::EmbeddingModel>()?;
     m.add_class::<crate::model::ThinkEffort>()?;
     m.add_class::<crate::model::LangModel>()?;
