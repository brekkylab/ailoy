--- conflicted
+++ resolved
@@ -1,11 +1,8 @@
 // mod agent;
-<<<<<<< HEAD
 pub(crate) mod base;
 pub(crate) mod cache_progress;
-=======
 // mod base;
-mod cache_progress;
->>>>>>> eefc35e3
+// mod cache_progress;
 // mod embedding_model;
 // mod language_model;
 // mod tool;
@@ -16,11 +13,7 @@
 //     PyAgent as Agent, PyAgentRunIterator as AgentRunIterator,
 //     PyAgentRunSyncIterator as AgentRunSyncIterator,
 // };
-<<<<<<< HEAD
 // use cache_progress::PyCacheProgress as CacheProgress;
-=======
-use cache_progress::PyCacheProgress as CacheProgress;
->>>>>>> eefc35e3
 // use embedding_model::{
 //     PyBaseEmbeddingModel as BaseEmbeddingModel, PyLocalEmbeddingModel as LocalEmbeddingModel,
 // };
@@ -83,11 +76,8 @@
     // m.add_class::<VectorStoreGetResult>()?;
     // m.add_class::<VectorStoreRetrieveResult>()?;
     // m.add_class::<XAILanguageModel>()?;
-<<<<<<< HEAD
     m.add_class::<crate::model::EmbeddingModel>()?;
     m.add_class::<crate::model::LangModel>()?;
-=======
->>>>>>> eefc35e3
     m.add_class::<crate::value::FinishReason>()?;
     m.add_class::<crate::value::Message>()?;
     m.add_class::<crate::value::MessageDelta>()?;
