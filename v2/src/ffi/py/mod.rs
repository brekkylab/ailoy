--- conflicted
+++ resolved
@@ -28,29 +28,15 @@
 use pyo3::prelude::*;
 use pyo3_stub_gen::{Result, generate::StubInfo};
 
-<<<<<<< HEAD
-// use tool::{
-//     PyBaseTool as BaseTool, PyBuiltinTool as BuiltinTool, PyMCPTool as MCPTool,
-//     PythonAsyncFunctionTool, PythonFunctionTool,
-// };
-// use vector_store::{BaseVectorStore, ChromaVectorStore, FaissVectorStore};
-
 // use crate::{
-//     ffi::py::vector_store::{VectorStoreAddInput, VectorStoreGetResult, VectorStoreRetrieveResult},
+//     ffi::py::vector_store::{
+//         PyVectorStoreAddInput as VectorStoreAddInput,
+//         PyVectorStoreGetResult as VectorStoreGetResult,
+//         PyVectorStoreRetrieveResult as VectorStoreRetrieveResult,
+//     },
 //     tool::mcp::MCPTransport,
 //     value::{FinishReason, Message, MessageAggregator, MessageOutput, Part, Role, ToolDesc},
 // };
-=======
-use crate::{
-    ffi::py::vector_store::{
-        PyVectorStoreAddInput as VectorStoreAddInput,
-        PyVectorStoreGetResult as VectorStoreGetResult,
-        PyVectorStoreRetrieveResult as VectorStoreRetrieveResult,
-    },
-    tool::mcp::MCPTransport,
-    value::{FinishReason, Message, MessageAggregator, MessageOutput, Part, Role, ToolDesc},
-};
->>>>>>> e9cd8262
 
 #[pymodule(name = "_core")]
 fn ailoy_py(_py: Python<'_>, m: &Bound<PyModule>) -> PyResult<()> {
