// mod agent;
pub(crate) mod base;
pub(crate) mod cache_progress;
#[cfg(feature = "ailoy-model-cli")]
pub(crate) mod cli;
<<<<<<< HEAD
=======
pub(crate) mod tool;
pub(crate) mod value;
pub(crate) mod vector_store;
>>>>>>> 297f97e3

// use agent::{
//     PyAgent as Agent, PyAgentRunIterator as AgentRunIterator,
//     PyAgentRunSyncIterator as AgentRunSyncIterator,
// };
use pyo3::prelude::*;

#[pymodule(name = "_core")]
fn ailoy_py(_py: Python<'_>, m: &Bound<PyModule>) -> PyResult<()> {
    // Add classes in alphabetical order
    // m.add_class::<crate::agent::Agent>()?;
    // m.add_class::<crate::agent::AgentResponse>()?;
    // m.add_class::<AgentRunIterator>()?;
    // m.add_class::<AgentRunSyncIterator>()?;
    // m.add_class::<AnthropicLanguageModel>()?;
<<<<<<< HEAD
    // m.add_class::<BaseTool>()?;
    // m.add_class::<BuiltinTool>()?;
    // m.add_class::<MCPTool>()?;
    // m.add_class::<MCPTransport>()?;
    // m.add_class::<PythonAsyncFunctionTool>()?;
    // m.add_class::<PythonFunctionTool>()?;
    // m.add_class::<ToolDesc>()?;
=======
    // m.add_class::<vector_store::BaseVectorStore>()?;
    m.add_class::<crate::tool::Tool>()?;
    m.add_class::<crate::tool::MCPClient>()?;
    m.add_class::<vector_store::ChromaVectorStore>()?;
    m.add_class::<vector_store::FaissVectorStore>()?;
    m.add_class::<crate::value::ToolDesc>()?;
    m.add_class::<vector_store::PyVectorStoreAddInput>()?;
    m.add_class::<vector_store::PyVectorStoreGetResult>()?;
    m.add_class::<vector_store::PyVectorStoreRetrieveResult>()?;
>>>>>>> 297f97e3
    m.add_class::<crate::model::EmbeddingModel>()?;
    m.add_class::<crate::model::ThinkEffort>()?;
    m.add_class::<crate::model::LangModel>()?;
    m.add_class::<crate::model::InferenceConfig>()?;
    m.add_class::<crate::value::FinishReason>()?;
    m.add_class::<crate::value::Message>()?;
    m.add_class::<crate::value::MessageDelta>()?;
    m.add_class::<crate::value::MessageOutput>()?;
    m.add_class::<crate::value::Part>()?;
    m.add_class::<crate::value::PartDelta>()?;
    m.add_class::<crate::value::PartDeltaFunction>()?;
    m.add_class::<crate::value::PartImage>()?;
    m.add_class::<crate::value::Role>()?;
    m.add_class::<crate::value::ToolDesc>()?;
    m.add_class::<crate::vector_store::VectorStore>()?;
    m.add_class::<crate::vector_store::VectorStoreAddInput>()?;
    m.add_class::<crate::vector_store::VectorStoreGetResult>()?;
    m.add_class::<crate::vector_store::VectorStoreRetrieveResult>()?;

    #[cfg(feature = "ailoy-model-cli")]
    m.add_function(wrap_pyfunction!(cli::ailoy_model_cli, m)?)?;

    Ok(())
}<|MERGE_RESOLUTION|>--- conflicted
+++ resolved
@@ -3,12 +3,9 @@
 pub(crate) mod cache_progress;
 #[cfg(feature = "ailoy-model-cli")]
 pub(crate) mod cli;
-<<<<<<< HEAD
-=======
 pub(crate) mod tool;
 pub(crate) mod value;
 pub(crate) mod vector_store;
->>>>>>> 297f97e3
 
 // use agent::{
 //     PyAgent as Agent, PyAgentRunIterator as AgentRunIterator,
@@ -24,25 +21,10 @@
     // m.add_class::<AgentRunIterator>()?;
     // m.add_class::<AgentRunSyncIterator>()?;
     // m.add_class::<AnthropicLanguageModel>()?;
-<<<<<<< HEAD
-    // m.add_class::<BaseTool>()?;
-    // m.add_class::<BuiltinTool>()?;
-    // m.add_class::<MCPTool>()?;
-    // m.add_class::<MCPTransport>()?;
-    // m.add_class::<PythonAsyncFunctionTool>()?;
-    // m.add_class::<PythonFunctionTool>()?;
-    // m.add_class::<ToolDesc>()?;
-=======
     // m.add_class::<vector_store::BaseVectorStore>()?;
     m.add_class::<crate::tool::Tool>()?;
     m.add_class::<crate::tool::MCPClient>()?;
-    m.add_class::<vector_store::ChromaVectorStore>()?;
-    m.add_class::<vector_store::FaissVectorStore>()?;
     m.add_class::<crate::value::ToolDesc>()?;
-    m.add_class::<vector_store::PyVectorStoreAddInput>()?;
-    m.add_class::<vector_store::PyVectorStoreGetResult>()?;
-    m.add_class::<vector_store::PyVectorStoreRetrieveResult>()?;
->>>>>>> 297f97e3
     m.add_class::<crate::model::EmbeddingModel>()?;
     m.add_class::<crate::model::ThinkEffort>()?;
     m.add_class::<crate::model::LangModel>()?;
