use pyo3::{prelude::*, types::PyDict};
use pyo3_stub_gen::derive::*;

use crate::{
    ffi::py::base::{PyRepr, python_to_value, value_to_python},
    value::{
<<<<<<< HEAD
        Delta, Document, FinishReason, Message, MessageDelta, MessageOutput, PartDelta, Role,
=======
        Delta, Document, FinishReason, Message, MessageDelta, MessageDeltaOutput, PartDelta, Role,
>>>>>>> 6b3d28f6
        ToolDesc,
    },
};

#[gen_stub_pymethods]
#[pymethods]
impl PartDelta {
    pub fn __repr__(&self) -> String {
        let s = match &self {
            PartDelta::Text { text } => format!("Text(\"{}\")", text.replace('\n', "\\n")),
            PartDelta::Function { .. } => {
                format!(
                    "Function({})",
                    serde_json::to_string(self).unwrap_or("".to_owned())
                )
            }
            PartDelta::Value { value } => format!(
                "Value({})",
                serde_json::to_string(value).unwrap_or("{...}".to_owned())
            ),
            PartDelta::Null {} => "Null()".to_owned(),
        };
        format!("PartDelta.{}", s)
    }

    #[getter]
    fn part_type(&self) -> &'static str {
        match &self {
            PartDelta::Text { .. } => "text",
            PartDelta::Function { .. } => "function",
            PartDelta::Value { .. } => "value",
            PartDelta::Null {} => "null",
        }
    }
}

#[gen_stub_pymethods]
#[pymethods]
impl MessageDelta {
    #[new]
    #[pyo3(signature = (role=None, contents = None, id = None, thinking = None, tool_calls = None, signature = None))]
    fn __new__(
        role: Option<Role>,
        contents: Option<Vec<PartDelta>>,
        id: Option<String>,
        thinking: Option<String>,
        tool_calls: Option<Vec<PartDelta>>,
        signature: Option<String>,
    ) -> Self {
        Self {
            role,
            contents: contents.unwrap_or_default(),
            id,
            thinking,
            tool_calls: tool_calls.unwrap_or_default(),
            signature,
        }
    }

    pub fn __repr__(&self) -> String {
        format!(
            "MessageDelta(role={}, contents=[{}], id={}, thinking={}, tool_calls=[{}], signature={})",
            self.role.__repr__(),
            self.contents
                .iter()
                .map(|content| content.__repr__())
                .collect::<Vec<_>>()
                .join(", "),
            self.id.__repr__(),
            self.thinking.__repr__(),
            self.tool_calls
                .iter()
                .map(|tool| tool.__repr__())
                .collect::<Vec<_>>()
                .join(", "),
            self.signature.__repr__(),
        )
    }

    fn __add__(&self, other: &Self) -> PyResult<Self> {
        self.clone().accumulate(other.clone()).map_err(Into::into)
    }

    #[pyo3(name = "to_message")]
    pub fn to_message_py(&self) -> PyResult<Message> {
        self.clone().to_message().map_err(Into::into)
    }
}

#[gen_stub_pymethods]
#[pymethods]
impl FinishReason {
    pub fn __repr__(&self) -> String {
        match self {
            FinishReason::Stop {} => "FinishReason.Stop()".to_owned(),
            FinishReason::Length {} => "FinishReason.Length()".to_owned(),
            FinishReason::ToolCall {} => "FinishReason.ToolCall()".to_owned(),
            FinishReason::Refusal { reason } => {
                format!("FinishReason.Refusal(reason={})", reason)
            }
        }
    }
}

#[gen_stub_pymethods]
#[pymethods]
impl MessageDeltaOutput {
    pub fn __repr__(&self) -> String {
        format!(
            "MessageOutput(delta={}, finish_reason={})",
            self.delta.__repr__(),
            self.finish_reason
                .clone()
                .map(|finish_reason| finish_reason.__repr__())
                .unwrap_or("None".to_owned())
        )
    }

    #[getter]
    fn delta(&self) -> MessageDelta {
        self.delta.clone()
    }

    #[getter]
    fn finish_reason(&self) -> Option<FinishReason> {
        self.finish_reason.clone()
    }
}

#[gen_stub_pymethods]
#[pymethods]
impl ToolDesc {
    #[new]
    #[pyo3(signature = (name, description, parameters, *, returns=None))]
    fn __new__(
        py: Python<'_>,
        name: String,
        description: Option<String>,
        parameters: Py<PyDict>,
        returns: Option<Py<PyDict>>,
    ) -> PyResult<Self> {
        let parameters = python_to_value(parameters.bind(py))?;
        let returns = if let Some(returns) = returns {
            Some(python_to_value(returns.bind(py))?)
        } else {
            None
        };
        anyhow::Ok(Self::new(
            name,
            description,
            parameters.into(),
            returns.map(|returns| returns.into()),
        ))
        .map_err(Into::into)
    }

    pub fn __repr__(&self) -> String {
        let returns_display = self
            .returns
            .clone()
            .and_then(|v| serde_json::to_string(&v).ok());

        if let Some(returns_display) = returns_display {
            format!(
                "ToolDesc(name=\"{}\", description={}, parameters={}, returns={})",
                self.name,
                self.description.clone().unwrap_or_default(),
                serde_json::to_string(&self.parameters).expect("Invalid parameters"),
                returns_display,
            )
        } else {
            format!(
                "ToolDesc(name=\"{}\", description={}, parameters={})",
                self.name,
                self.description.clone().unwrap_or_default(),
                serde_json::to_string(&self.parameters).expect("Invalid parameters"),
            )
        }
    }

    #[getter]
    fn name(&self) -> String {
        self.name.clone()
    }

    #[getter]
    fn description(&self) -> Option<String> {
        self.description.clone()
    }

    #[getter]
    fn parameters<'py>(&self, py: Python<'py>) -> Bound<'py, PyDict> {
        value_to_python(py, &self.parameters)
            .unwrap()
            .cast_into()
            .unwrap()
    }

    #[getter]
    fn returns<'py>(&self, py: Python<'py>) -> Option<Bound<'py, PyDict>> {
        self.returns
            .as_ref()
            .and_then(|returns| value_to_python(py, returns).ok()?.cast_into().ok())
    }
}

#[gen_stub_pymethods]
#[pymethods]
impl Document {
    #[new]
    #[pyo3(signature = (id, text, title=None))]
    fn __new__(id: String, text: String, title: Option<String>) -> Self {
        match title {
            Some(title) => Self::new(id, text).with_title(title),
            None => Self::new(id, text),
        }
    }
}<|MERGE_RESOLUTION|>--- conflicted
+++ resolved
@@ -4,11 +4,7 @@
 use crate::{
     ffi::py::base::{PyRepr, python_to_value, value_to_python},
     value::{
-<<<<<<< HEAD
-        Delta, Document, FinishReason, Message, MessageDelta, MessageOutput, PartDelta, Role,
-=======
         Delta, Document, FinishReason, Message, MessageDelta, MessageDeltaOutput, PartDelta, Role,
->>>>>>> 6b3d28f6
         ToolDesc,
     },
 };
