--- conflicted
+++ resolved
@@ -10,42 +10,74 @@
     },
 };
 
-// #[gen_stub_pymethods]
-// #[pymethods]
-// impl Part {
-
-// #[getter]
-// fn text(&self) -> Option<String> {
-//     match &self {
-//         Part::Text { .. } => Some(self.to_string()),
-//         _ => None,
-//     }
-// }
-
-// #[getter]
-// fn function(&self) -> Option<String> {
-//     match &self {
-//         Part::Function { .. } => Some(self.to_string()),
-//         _ => None,
-//     }
-// }
-
-// #[getter]
-// fn image(&self) -> Option<String> {
-//     match &self {
-//         Part::Image { .. } => Some(self.to_string()),
-//         _ => None,
-//     }
-// }
-
-// #[getter]
-// fn mime_type(&self) -> Option<String> {
-//     match &self {
-//         Part::ImageData { mime_type, .. } => Some(mime_type.clone()),
-//         _ => None,
-//     }
-// }
-// }
+#[gen_stub_pymethods]
+#[pymethods]
+impl Part {
+    pub fn __repr__(&self) -> String {
+        let s = match &self {
+            Part::Text { text } => format!("Text(\"{}\")", text.replace('\n', "\\n")),
+            Part::Function { .. } => {
+                format!(
+                    "Function({})",
+                    serde_json::to_string(self).unwrap_or("".to_owned())
+                )
+            }
+            Part::Value { value } => format!(
+                "Value({})",
+                serde_json::to_string(value).unwrap_or("{...}".to_owned())
+            ),
+            Part::Image { image } => {
+                format!(
+                    "Image(\"{}\")",
+                    serde_json::to_string(image).unwrap_or("".to_owned())
+                )
+            }
+        };
+        format!("Part.{}", s)
+    }
+
+    #[getter]
+    fn part_type(&self) -> &'static str {
+        match &self {
+            Part::Text { .. } => "text",
+            Part::Function { .. } => "function",
+            Part::Value { .. } => "value",
+            Part::Image { .. } => "image",
+        }
+    }
+
+    // #[getter]
+    // fn text(&self) -> Option<String> {
+    //     match &self {
+    //         Part::Text { .. } => Some(self.to_string()),
+    //         _ => None,
+    //     }
+    // }
+
+    // #[getter]
+    // fn function(&self) -> Option<String> {
+    //     match &self {
+    //         Part::Function { .. } => Some(self.to_string()),
+    //         _ => None,
+    //     }
+    // }
+
+    // #[getter]
+    // fn image(&self) -> Option<String> {
+    //     match &self {
+    //         Part::Image { .. } => Some(self.to_string()),
+    //         _ => None,
+    //     }
+    // }
+
+    // #[getter]
+    // fn mime_type(&self) -> Option<String> {
+    //     match &self {
+    //         Part::ImageData { mime_type, .. } => Some(mime_type.clone()),
+    //         _ => None,
+    //     }
+    // }
+}
 
 #[gen_stub_pymethods]
 #[pymethods]
@@ -105,11 +137,7 @@
     pub fn __repr__(&self) -> String {
         format!(
             "Message(role={}, contents=[{}], id={}, thinking={}, tool_calls=[{}], signature={})",
-<<<<<<< HEAD
-            self.role.to_string(),
-=======
             self.role.__repr__(),
->>>>>>> 3e8974de
             self.contents
                 .iter()
                 .map(|content| content.__repr__())
