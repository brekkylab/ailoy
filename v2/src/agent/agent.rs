use anyhow::Context;
use futures::StreamExt;

use crate::{
    knowledge::{Knowledge, KnowledgeBehavior as _, KnowledgeConfig},
    model::{InferenceConfig, LangModel, LangModelInference as _},
    tool::{Tool, ToolBehavior as _},
    utils::{BoxFuture, BoxStream, log},
    value::{
        Delta, Document, FinishReason, Message, MessageDelta, MessageDeltaOutput, MessageOutput,
        Part, PartDelta, Role, ToolDesc,
    },
};

/// The Agent is the central orchestrator that connects the **language model**, **tools**, and **knowledge** components.
/// It manages the entire reasoning and action loop, coordinating how each subsystem contributes to the final response.
///
/// In essence, the Agent:
/// - Understands user input
/// - Interprets structured responses from the language model (such as tool calls)
/// - Executes tools as needed
/// - Retrieves and integrates contextual knowledge before or during inference
///
/// # Public APIs
/// - `run_delta`: Runs a user query and streams incremental deltas (partial outputs)
/// - `run`: Runs a user query and returns a complete message once all deltas are accumulated
///
/// ## Delta vs. Complete Message
/// A *delta* represents a partial piece of model output, such as a text fragment or intermediate reasoning step.
/// Deltas can be accumulated into a full message using the provided accumulation utilities.
/// This allows real-time streaming while preserving the ability to reconstruct the final structured result.
///
/// See `MessageDelta`.
///
/// # Components
/// - **Language Model**: Generates natural language and structured outputs.
///   It interprets the conversation context and predicts the assistant’s next action.
/// - **Tool**: Represents external functions or APIs that the model can dynamically invoke.
///   The `Agent`` detects tool calls and automatically executes them during the reasoning loop.
/// - **Knowledge**: Provides retrieval-augmented reasoning by fetching relevant information from stored documents or databases.
///   When available, the `Agent`` enriches model input with these results before generating an answer.
#[derive(Clone)]
#[cfg_attr(feature = "python", pyo3_stub_gen_derive::gen_stub_pyclass)]
#[cfg_attr(feature = "python", pyo3::pyclass)]
#[cfg_attr(feature = "nodejs", napi_derive::napi)]
#[cfg_attr(feature = "wasm", wasm_bindgen::prelude::wasm_bindgen)]
pub struct Agent {
    lm: LangModel,
    tools: Vec<Tool>,
    knowledge: Option<Knowledge>,
}

impl Agent {
    pub fn new(lm: LangModel, tools: impl IntoIterator<Item = Tool>) -> Self {
        Self {
            lm,
            tools: tools.into_iter().collect(),
            knowledge: None,
        }
    }

    pub fn with_knowledge(mut self, knowledge: Knowledge) -> Self {
        self.knowledge = Some(knowledge);
        self
    }

    pub fn get_lm(&self) -> LangModel {
        self.lm.clone()
    }

    pub fn get_tools(&self) -> Vec<Tool> {
        self.tools.clone()
    }

    pub fn knowledge(&self) -> Option<Knowledge> {
        self.knowledge.clone()
    }

    pub fn add_tools(&mut self, tools: Vec<Tool>) {
        for tool in tools.iter() {
            let tool_name = tool.get_description().name;

            // If the tool with same name already exists, skip adding the tool.
            if self
                .tools
                .iter()
                .find(|t| t.get_description().name == tool_name)
                .is_some()
            {
                log::warn(format!(
                    "Tool \"{}\" is already registered. Skip adding the tool.",
                    tool_name
                ));
                continue;
            }

            self.tools.push(tool.clone());
        }
    }

    pub fn add_tool(&mut self, tool: Tool) {
        self.add_tools(vec![tool]);
    }

    pub fn remove_tools(&mut self, tool_names: Vec<String>) {
        self.tools.retain(|t| {
            let tool_name = t.get_description().name;
            // Remove the tool if its name belongs to `tool_names`
            !tool_names.contains(&tool_name)
        });
    }

    pub fn remove_tool(&mut self, tool_name: String) {
        self.remove_tools(vec![tool_name]);
    }

    pub fn set_knowledge(&mut self, knowledge: Knowledge) {
        self.knowledge = Some(knowledge);
    }

    pub fn remove_knowledge(&mut self) {
        self.knowledge = None;
    }

    fn get_docs<'a>(
        msgs: &Vec<Message>,
        knowledge: &Option<Knowledge>,
    ) -> BoxFuture<'a, anyhow::Result<Vec<Document>>> {
        let last_msg = msgs.last().cloned();
        let knowledge = knowledge.clone();
        Box::pin(async move {
            if let Some(message) = last_msg
                && message.role == Role::User
                && let Some(knowledge) = knowledge.clone()
            {
                let query_str = message
                    .contents
                    .iter()
                    .filter(|p| p.is_text())
                    .map(|p| p.as_text().unwrap().to_owned())
                    .collect::<Vec<_>>()
                    .join("\n\n");
                Ok(knowledge
                    .retrieve(query_str, KnowledgeConfig::default())
                    .await?)
            } else {
                Ok(vec![])
            }
        })
    }

    fn get_tool_descs(tools: &Vec<Tool>) -> Vec<ToolDesc> {
        tools
            .iter()
            .map(|v| v.get_description())
            .collect::<Vec<_>>()
    }

    async fn handle_tool_calls(
        tools: &Vec<Tool>,
        tool_calls: Vec<Part>,
    ) -> anyhow::Result<Vec<MessageDelta>> {
        let mut tool_resps = Vec::new();
        for part in &tool_calls {
            let Some((id, name, args)) = part.as_function() else {
                continue;
            };
            let tool = tools
                .iter()
                .find(|v| v.get_description().name == name)
                .unwrap()
                .clone();
            let resp = tool.run(args.clone()).await?;
            let mut delta =
                MessageDelta::new()
                    .with_role(Role::Tool)
                    .with_contents([PartDelta::Value {
                        value: resp.clone(),
                    }]);
            if let Some(id) = id {
                delta = delta.with_id(id);
            };
            tool_resps.push(delta);
        }
        Ok(tool_resps)
    }

    pub fn run_delta<'a>(
        &'a mut self,
        mut messages: Vec<Message>,
        config: Option<InferenceConfig>,
    ) -> BoxStream<'a, anyhow::Result<MessageDeltaOutput>> {
        let knowledge = self.knowledge.clone();
        let tools = self.tools.clone();
        let strm = async_stream::try_stream! {
            let docs = Self::get_docs(&messages, &knowledge).await?;
            let tool_descs = Self::get_tool_descs(&tools);
            loop {
                let mut assistant_msg_delta = MessageDelta::new().with_role(Role::Assistant);
                {
                    let mut model = self.lm.clone();
                    let mut strm = model.infer_delta(messages.clone(), tool_descs.clone(), docs.clone(), config.clone().unwrap_or_default());
                    while let Some(out) = strm.next().await {
                        let out = out?;
                        assistant_msg_delta = assistant_msg_delta.accumulate(out.clone().delta).context("Aggregation failed")?;
                        if out.finish_reason.is_some() {
                            yield out;
                            break;
                        } else {
                            yield out;
                        }
                    }
                }
                let assistant_msg = assistant_msg_delta.clone().finish()?;
                messages.push(assistant_msg.clone());

                if let Some(tool_calls) = assistant_msg.tool_calls && !tool_calls.is_empty() {
                    for delta in Self::handle_tool_calls(&tools, tool_calls).await? {
                        let message_delta_output = MessageDeltaOutput { delta, finish_reason: Some(FinishReason::Stop{}) };
                        yield message_delta_output.clone();
                        messages.push(message_delta_output.delta.finish().unwrap());
                    }
                } else {
                    break;
                }
            }
        };
        Box::pin(strm)
    }

    pub fn run<'a>(
        &'a mut self,
        mut messages: Vec<Message>,
        config: Option<InferenceConfig>,
    ) -> BoxStream<'a, anyhow::Result<MessageOutput>> {
        let knowledge = self.knowledge.clone();
        let tools = self.tools.clone();
        let strm = async_stream::try_stream! {
            let docs = Self::get_docs(&messages, &knowledge).await?;
            let tool_descs = Self::get_tool_descs(&tools);
            loop {
                let mut model = self.lm.clone();
                let assistant_out = model.infer(messages.clone(), tool_descs.clone(), docs.clone(), config.clone().unwrap_or_default()).await?;
                let assistant_msg = assistant_out.message.clone();
                messages.push(assistant_msg.clone());
                yield assistant_out;

                if let Some(tool_calls) = assistant_msg.tool_calls && !tool_calls.is_empty() {
                    for delta in Self::handle_tool_calls(&tools, tool_calls).await? {
                        let message_output = MessageOutput { message: delta.finish()?, finish_reason: FinishReason::Stop{} };
                        yield message_output.clone();
                        messages.push(message_output.message);
                    }
                } else {
                    break;
                }
            }
        };
        Box::pin(strm)
    }
}

#[cfg(feature = "python")]
mod py {
    use pyo3::{Bound, Py, PyAny, PyResult, Python, pymethods, types::PyType};
    use pyo3_stub_gen_derive::gen_stub_pymethods;

    use crate::value::py::{
        MessageDeltaOutputIterator, MessageDeltaOutputSyncIterator, MessageOutputIterator,
    };

    use super::*;
    use crate::value::Messages;

    fn spawn_delta<'a>(
        mut agent: Agent,
        messages: Vec<Message>,
        config: Option<InferenceConfig>,
    ) -> anyhow::Result<(
        &'a tokio::runtime::Runtime,
        async_channel::Receiver<anyhow::Result<MessageDeltaOutput>>,
    )> {
        let (tx, rx) = async_channel::unbounded::<anyhow::Result<MessageDeltaOutput>>();
        let rt = pyo3_async_runtimes::tokio::get_runtime();
        rt.spawn(async move {
            let mut stream = agent.run_delta(messages, config).boxed();

            while let Some(item) = stream.next().await {
                if tx.send(item).await.is_err() {
                    break; // Exit if consumer vanished
                }
                // Add a yield point to allow other tasks to run
                tokio::task::yield_now().await;
            }
        });
        Ok((rt, rx))
    }

    fn spawn<'a>(
        mut agent: Agent,
        messages: Vec<Message>,
        config: Option<InferenceConfig>,
    ) -> anyhow::Result<(
        &'a tokio::runtime::Runtime,
        async_channel::Receiver<anyhow::Result<MessageOutput>>,
    )> {
        let (tx, rx) = async_channel::unbounded::<anyhow::Result<MessageOutput>>();
        let rt = pyo3_async_runtimes::tokio::get_runtime();
        rt.spawn(async move {
            let mut stream = agent.run(messages, config).boxed();

            while let Some(item) = stream.next().await {
                if tx.send(item).await.is_err() {
                    break; // Exit if consumer vanished
                }
                // Add a yield point to allow other tasks to run
                tokio::task::yield_now().await;
            }
        });
        Ok((rt, rx))
    }

    #[gen_stub_pymethods]
    #[pymethods]
    impl Agent {
        #[new]
        #[pyo3(signature = (lm, tools = None))]
        fn __new__(lm: LangModel, tools: Option<Vec<Tool>>) -> Self {
            Agent::new(lm, tools.unwrap_or_default())
        }

        #[classmethod]
        #[gen_stub(override_return_type(type_repr = "typing.Awaitable[Agent]"))]
        #[pyo3(signature = (lm, tools = None))]
        fn create<'py>(
            _cls: &Bound<'py, PyType>,
            py: Python<'py>,
            lm: LangModel,
            tools: Option<Vec<Tool>>,
        ) -> PyResult<Bound<'py, PyAny>> {
            let fut = async move {
                Python::attach(|py| Py::new(py, Agent::new(lm, tools.unwrap_or(vec![]))))
            };
            pyo3_async_runtimes::tokio::future_into_py(py, fut)
        }

        pub fn __repr__(&self) -> String {
            format!(
                "Agent(lm={}, tools=[{} items])",
                self.get_lm().__repr__(),
                self.tools.len()
            )
        }

        #[getter]
        fn lm(&self) -> LangModel {
            self.get_lm()
        }

        #[getter]
        fn tools(&self) -> Vec<Tool> {
            self.get_tools()
        }

        #[pyo3(name="add_tools", signature = (tools))]
        fn add_tools_py(&mut self, tools: Vec<Tool>) {
            self.add_tools(tools);
        }

        #[pyo3(name="add_tool", signature = (tool))]
        fn add_tool_py(&mut self, tool: Tool) {
            self.add_tool(tool);
        }

        #[pyo3(name="remove_tools", signature = (tool_names))]
        fn remove_tools_py(&mut self, tool_names: Vec<String>) {
            self.remove_tools(tool_names);
        }

        #[pyo3(name="remove_tool", signature = (tool_name))]
        fn remove_tool_py(&mut self, tool_name: String) {
            self.remove_tool(tool_name);
        }

        #[pyo3(name="run_delta", signature = (messages, config=None))]
        fn run_delta_py(
            &mut self,
            messages: Vec<Message>,
            config: Option<InferenceConfig>,
        ) -> anyhow::Result<MessageDeltaOutputIterator> {
            let (_, rx) = spawn_delta(self.clone(), messages, config)?;
            Ok(MessageDeltaOutputIterator { rx })
        }

        #[pyo3(name="run_delta_sync", signature = (messages, config=None))]
        fn run_delta_sync_py(
            &mut self,
            messages: Vec<Message>,
            config: Option<InferenceConfig>,
        ) -> anyhow::Result<MessageDeltaOutputSyncIterator> {
            let (rt, rx) = spawn_delta(self.clone(), messages, config)?;
            Ok(MessageDeltaOutputSyncIterator { rt, rx })
        }

        #[pyo3(name="run", signature = (messages, config=None))]
        fn run_py(
            &mut self,
            messages: Messages,
            config: Option<InferenceConfig>,
<<<<<<< HEAD
        ) -> anyhow::Result<AgentRunIterator> {
            let (_, rx) = spawn(self.clone(), messages.into(), config)?;
            Ok(AgentRunIterator { rx })
=======
        ) -> anyhow::Result<MessageOutputIterator> {
            let (_, rx) = spawn(self.clone(), messages, config)?;
            Ok(MessageOutputIterator { rx })
>>>>>>> 19b9ac42
        }

        #[pyo3(name="run_sync", signature = (messages, config=None))]
        fn run_sync_py(
            &mut self,
            messages: Messages,
            config: Option<InferenceConfig>,
<<<<<<< HEAD
        ) -> anyhow::Result<AgentRunSyncIterator> {
            let (rt, rx) = spawn(self.clone(), messages.into(), config)?;
            Ok(AgentRunSyncIterator { rt, rx })
        }
    }

    #[gen_stub_pymethods]
    #[pymethods]
    impl AgentResponse {
        pub fn __repr__(&self) -> String {
            format!(
                "AgentResponse(delta={}, finish_reason={}, accumulated={})",
                self.delta.__repr__(),
                self.finish_reason
                    .clone()
                    .map(|finish_reason| finish_reason.__repr__())
                    .unwrap_or("None".to_owned()),
                self.accumulated
                    .clone()
                    .map(|accumulated| accumulated.__repr__())
                    .unwrap_or("None".to_owned()),
            )
=======
        ) -> anyhow::Result<MessageDeltaOutputSyncIterator> {
            let (rt, rx) = spawn_delta(self.clone(), messages, config)?;
            Ok(MessageDeltaOutputSyncIterator { rt, rx })
>>>>>>> 19b9ac42
        }
    }
}

#[cfg(feature = "nodejs")]
mod node {
    use std::sync::Arc;

    use futures::lock::Mutex;
    use napi::bindgen_prelude::*;
    use napi_derive::napi;
    use tokio::sync::mpsc;

    use super::*;
<<<<<<< HEAD
    use crate::{ffi::node::common::get_or_create_runtime, value::Messages};

    #[napi(object)]
    pub struct AgentRunIteratorResult {
        pub value: AgentResponse,
        pub done: bool,
    }

    #[derive(Clone)]
    #[napi]
    pub struct AgentRunIterator {
        rx: Arc<Mutex<mpsc::UnboundedReceiver<anyhow::Result<AgentResponse>>>>,
    }

    #[napi]
    impl AgentRunIterator {
        #[napi(js_name = "[Symbol.asyncIterator]")]
        pub fn async_iterator(&self) -> &Self {
            // This is a dummy function to add typing for Symbol.asyncIterator
            self
        }

        #[napi]
        pub async unsafe fn next(&mut self) -> napi::Result<AgentRunIteratorResult> {
            let mut rx = self.rx.lock().await;
            match rx.recv().await {
                Some(Ok(response)) => Ok(AgentRunIteratorResult {
                    value: response,
                    done: false,
                }),
                Some(Err(e)) => Err(napi::Error::new(Status::GenericFailure, e)),
                None => Ok(AgentRunIteratorResult {
                    value: AgentResponse::default(),
                    done: true,
                }),
            }
        }
    }

    impl AgentRunIterator {
        fn to_async_iterator<'a>(self, env: Env) -> napi::Result<Object<'a>> {
            let mut obj = Object::new(&env)?;

            let global = env.get_global()?;
            let symbol: Function = global.get_named_property("Symbol")?;
            let symbol_async_iterator: JsSymbol = symbol.get_named_property("asyncIterator")?;

            let func: Function<(), AgentRunIterator> =
                env.create_function_from_closure("asyncIterator", move |_| Ok(self.clone()))?;

            obj.set_property(symbol_async_iterator, func)?;

            Ok(obj)
        }
    }
=======
    use crate::{
        ffi::node::common::get_or_create_runtime,
        value::node::{MessageDeltaOutputIterator, MessageOutputIterator},
    };
>>>>>>> 19b9ac42

    #[napi]
    impl Agent {
        #[napi(constructor)]
        pub fn new_js(lm: &LangModel, tools: Option<Vec<&Tool>>) -> Self {
            Self::new(
                lm.clone(),
                tools.unwrap_or(vec![]).iter().map(|&t| t.clone()),
            )
        }

        #[napi(js_name = "addTool")]
        pub unsafe fn add_tool_js(&mut self, tool: &Tool) {
            self.add_tool(tool.clone())
        }

        #[napi(js_name = "addTools")]
        pub unsafe fn add_tools_js(&mut self, tools: Vec<&Tool>) {
            self.add_tools(tools.iter().map(|&t| t.clone()).collect())
        }

        #[napi(js_name = "removeTool")]
        pub unsafe fn remove_tool_js(&mut self, tool_name: String) {
            self.remove_tool(tool_name)
        }

        #[napi(js_name = "removeTools")]
        pub unsafe fn remove_tools_js(&mut self, tool_names: Vec<String>) {
            self.remove_tools(tool_names)
        }

        #[napi(js_name = "setKnowledge")]
        pub unsafe fn set_knowledge_js(&mut self, knowledge: &Knowledge) {
            self.set_knowledge(knowledge.clone())
        }

        #[napi(js_name = "removeKnowledge")]
        pub unsafe fn remove_knowledge_js(&mut self) {
            self.remove_knowledge()
        }

        #[napi(js_name = "runDelta", ts_return_type = "MessageDeltaOutputIterator")]
        pub fn run_delta_js<'a>(
            &'a mut self,
            env: Env,
            messages: Vec<Message>,
            config: Option<InferenceConfig>,
        ) -> napi::Result<Object<'a>> {
            let (tx, rx) = mpsc::unbounded_channel::<anyhow::Result<MessageDeltaOutput>>();
            let rt = get_or_create_runtime();
            let mut agent = self.clone();

            rt.spawn(async move {
                let mut stream = agent.run_delta(messages, config).boxed();

                while let Some(item) = stream.next().await {
                    if tx
                        .send(item.map_err(|e| anyhow::anyhow!(e.to_string())))
                        .is_err()
                    {
                        break;
                    }
                    tokio::task::yield_now().await;
                }
            });

            let it = MessageDeltaOutputIterator {
                rx: Arc::new(Mutex::new(rx)),
            };
            it.to_async_iterator(env)
        }

        #[napi(js_name = "run", ts_return_type = "MessageOutputIterator")]
        pub fn run_js<'a>(
            &'a mut self,
            env: Env,
            messages: Messages,
            config: Option<InferenceConfig>,
        ) -> napi::Result<Object<'a>> {
            let (tx, rx) = mpsc::unbounded_channel::<anyhow::Result<MessageOutput>>();
            let rt = get_or_create_runtime();
            let mut agent = self.clone();

            rt.spawn(async move {
                let mut stream = agent.run(messages.into(), config).boxed();

                while let Some(item) = stream.next().await {
                    if tx
                        .send(item.map_err(|e| anyhow::anyhow!(e.to_string())))
                        .is_err()
                    {
                        break;
                    }
                    tokio::task::yield_now().await;
                }
            });

            let it = MessageOutputIterator {
                rx: Arc::new(Mutex::new(rx)),
            };
            it.to_async_iterator(env)
        }
    }
}

#[cfg(feature = "wasm")]
mod wasm {
    use wasm_bindgen::prelude::*;

    use super::*;
    use crate::{ffi::web::stream_to_async_iterable, value::Messages};

    #[wasm_bindgen]
    impl Agent {
        /// Construct a new Agent instance with provided `LangModel` and `Tool`s.
        ///
        /// Note that the ownership of `tools` is moved to the agent, which means you can't directly accessible to `tools` after the agent is initialized.
        /// If you still want to reuse the `tools`, try to use `addTool()` multiple times instead.
        #[wasm_bindgen(constructor)]
        pub fn new_js(lm: &LangModel, tools: Option<Vec<Tool>>) -> Self {
            Self::new(lm.clone(), tools.unwrap_or(vec![]))
        }

        #[wasm_bindgen(js_name = "addTool")]
        pub fn add_tool_js(&mut self, tool: &Tool) {
            self.add_tool(tool.clone())
        }

        #[wasm_bindgen(js_name = "removeTool")]
        pub fn remove_tool_js(&mut self, #[wasm_bindgen(js_name = "toolName")] tool_name: String) {
            self.remove_tool(tool_name)
        }

        #[wasm_bindgen(js_name = "setKnowledge")]
        pub fn set_knowledge_js(&mut self, knowledge: &Knowledge) {
            self.set_knowledge(knowledge.clone())
        }

        #[wasm_bindgen(js_name = "removeKnowledge")]
        pub fn remove_knowledge_js(&mut self) {
            self.remove_knowledge()
        }

        #[wasm_bindgen(
            js_name = "runDelta",
            unchecked_return_type = "AsyncIterable<MessageDeltaOutput>"
        )]
        pub fn run_delta_js(
            &self,
            messages: Vec<Message>,
            config: Option<InferenceConfig>,
        ) -> JsValue {
            let mut agent = self.clone();
            let stream = async_stream::stream! {
                let mut inner_stream = agent.run_delta(messages, config);
                while let Some(item) = inner_stream.next().await {
                    yield item;
                }
            };
            let js_stream = Box::pin(stream.map(|response| {
                response
                    .map(|resp| resp.into())
                    .map_err(|e| JsValue::from_str(&e.to_string()))
            }));

            stream_to_async_iterable(js_stream).into()
        }

        #[wasm_bindgen(
            js_name = "run",
            unchecked_return_type = "AsyncIterable<MessageOutput>"
        )]
        pub fn run_js(
            &self,
            messages: Messages,
            config: Option<InferenceConfig>,
        ) -> Result<JsValue, js_sys::Error> {
            let mut agent = self.clone();
            let messages = messages.try_into()?;
            let stream = async_stream::stream! {
                let mut inner_stream = agent.run(messages, config);
                while let Some(item) = inner_stream.next().await {
                    yield item;
                }
            };
            let js_stream = Box::pin(stream.map(|response| {
                response
                    .map(|resp| resp.into())
                    .map_err(|e| JsValue::from_str(&e.to_string()))
            }));

            Ok(stream_to_async_iterable(js_stream).into())
        }
    }
}

#[cfg(test)]
mod tests {
    use ailoy_macros::multi_platform_test;

    #[multi_platform_test]
    async fn run_simple_chat() {
        use futures::StreamExt;

        use super::*;
        use crate::model::LangModel;

        let model = LangModel::try_new_local("Qwen/Qwen3-0.6B").await.unwrap();
        let mut agent = Agent::new(model, Vec::new());

        let mut strm = Box::pin(agent.run_delta(
            vec![Message::new(Role::User).with_contents(vec![Part::text("Hi, what's your name?")])],
            None,
        ));
        let mut accumulated = MessageDelta::new();
        while let Some(output) = strm.next().await {
            let output = output.unwrap();
            println!("delta: {:?}", output.delta);
            accumulated = accumulated.accumulate(output.delta).unwrap();
        }
        println!("message: {:?}", accumulated.finish().unwrap());
    }

    #[multi_platform_test]
    async fn run_tool_call() {
        use futures::StreamExt;

        use super::*;
        use crate::{
            model::LangModel,
            to_value,
            tool::ToolFunc,
            value::{ToolDesc, Value},
        };

        let model = LangModel::try_new_local("Qwen/Qwen3-0.6B").await.unwrap();

        let tool_desc = ToolDesc::new(
            "temperature".to_owned(),
            Some("Get current temperature".to_owned()),
            to_value!({
                "type": "object",
                "properties": {
                    "location": {
                        "type": "string",
                        "description": "The city name"
                    },
                    "unit": {
                        "type": "string",
                        "enum": ["Celsius", "Fahrenheit"]
                    }
                },
                "required": ["location", "unit"]
            }),
            Some(to_value!({
                "type": "number",
                "description": "Null if the given city name is unavailable.",
                "nullable": true,
            })),
        );
        let tools = vec![Tool::new_function(
            tool_desc,
            std::sync::Arc::<Box<ToolFunc>>::new(Box::new(move |args: Value| {
                Box::pin(async move {
                    use anyhow::bail;

                    let unit = args
                        .as_object()
                        .unwrap()
                        .get("unit")
                        .unwrap()
                        .as_str()
                        .unwrap();
                    match unit {
                        "Celsius" => Ok(to_value!("40")),
                        "Fahrenheit" => Ok(to_value!("104")),
                        _ => bail!(""),
                    }
                })
            })),
        )];

        let mut agent = Agent::new(model, tools);

        let mut strm = Box::pin(agent.run_delta(
            vec![
                    Message::new(Role::User)
                        .with_contents(vec![Part::text("How much hot currently in Dubai?")]),
                ],
            None,
        ));
        let mut accumulated = MessageDelta::new();
        while let Some(output) = strm.next().await {
            let output = output.unwrap();
            println!("delta: {:?}", output.delta);
            accumulated = accumulated.accumulate(output.delta).unwrap();
        }
        println!("message: {:?}", accumulated.finish().unwrap());
    }

    #[cfg(any(target_family = "unix", target_family = "windows"))]
    #[tokio::test]
    async fn run_mcp_stdio_tool_call() {
        use futures::StreamExt;
        use rmcp::transport::ConfigureCommandExt;

        use super::*;
        use crate::{model::LangModel, tool::MCPClient};

        let model = LangModel::try_new_local("Qwen/Qwen3-0.6B").await.unwrap();
        let mut agent = Agent::new(model, Vec::new());

        let command = tokio::process::Command::new("uvx").configure(|cmd| {
            cmd.arg("mcp-server-time");
        });
        let mcp_client = MCPClient::from_stdio(command).await.unwrap();
        let mcp_tools = mcp_client
            .get_tools()
            .iter()
            .map(|tool| Tool::new_mcp(tool.clone()))
            .collect();
        agent.add_tools(mcp_tools);

        let agent_tools = agent.get_tools();
        assert_eq!(agent_tools.len(), 2);
        assert_eq!(agent_tools[0].get_description().name, "get_current_time");
        assert_eq!(agent_tools[1].get_description().name, "convert_time");

        let mut strm = Box::pin(agent.run_delta(
            vec![Message::new(Role::User).with_contents(vec![Part::text(
                "What time is it now in America/New_York timezone?",
            )])],
            None,
        ));
        let mut accumulated = MessageDelta::new();
        while let Some(output) = strm.next().await {
            let output = output.unwrap();
            println!("delta: {:?}", output.delta);
            accumulated = accumulated.accumulate(output.delta).unwrap();
        }
        println!("message: {:?}", accumulated.finish().unwrap());
    }
}<|MERGE_RESOLUTION|>--- conflicted
+++ resolved
@@ -265,12 +265,11 @@
     use pyo3::{Bound, Py, PyAny, PyResult, Python, pymethods, types::PyType};
     use pyo3_stub_gen_derive::gen_stub_pymethods;
 
-    use crate::value::py::{
-        MessageDeltaOutputIterator, MessageDeltaOutputSyncIterator, MessageOutputIterator,
+    use super::*;
+    use crate::value::{
+        Messages,
+        py::{MessageDeltaOutputIterator, MessageDeltaOutputSyncIterator, MessageOutputIterator},
     };
-
-    use super::*;
-    use crate::value::Messages;
 
     fn spawn_delta<'a>(
         mut agent: Agent,
@@ -385,20 +384,20 @@
         #[pyo3(name="run_delta", signature = (messages, config=None))]
         fn run_delta_py(
             &mut self,
-            messages: Vec<Message>,
+            messages: Messages,
             config: Option<InferenceConfig>,
         ) -> anyhow::Result<MessageDeltaOutputIterator> {
-            let (_, rx) = spawn_delta(self.clone(), messages, config)?;
+            let (_, rx) = spawn_delta(self.clone(), messages.into(), config)?;
             Ok(MessageDeltaOutputIterator { rx })
         }
 
         #[pyo3(name="run_delta_sync", signature = (messages, config=None))]
         fn run_delta_sync_py(
             &mut self,
-            messages: Vec<Message>,
+            messages: Messages,
             config: Option<InferenceConfig>,
         ) -> anyhow::Result<MessageDeltaOutputSyncIterator> {
-            let (rt, rx) = spawn_delta(self.clone(), messages, config)?;
+            let (rt, rx) = spawn_delta(self.clone(), messages.into(), config)?;
             Ok(MessageDeltaOutputSyncIterator { rt, rx })
         }
 
@@ -407,15 +406,9 @@
             &mut self,
             messages: Messages,
             config: Option<InferenceConfig>,
-<<<<<<< HEAD
-        ) -> anyhow::Result<AgentRunIterator> {
+        ) -> anyhow::Result<MessageOutputIterator> {
             let (_, rx) = spawn(self.clone(), messages.into(), config)?;
-            Ok(AgentRunIterator { rx })
-=======
-        ) -> anyhow::Result<MessageOutputIterator> {
-            let (_, rx) = spawn(self.clone(), messages, config)?;
             Ok(MessageOutputIterator { rx })
->>>>>>> 19b9ac42
         }
 
         #[pyo3(name="run_sync", signature = (messages, config=None))]
@@ -423,34 +416,9 @@
             &mut self,
             messages: Messages,
             config: Option<InferenceConfig>,
-<<<<<<< HEAD
-        ) -> anyhow::Result<AgentRunSyncIterator> {
-            let (rt, rx) = spawn(self.clone(), messages.into(), config)?;
-            Ok(AgentRunSyncIterator { rt, rx })
-        }
-    }
-
-    #[gen_stub_pymethods]
-    #[pymethods]
-    impl AgentResponse {
-        pub fn __repr__(&self) -> String {
-            format!(
-                "AgentResponse(delta={}, finish_reason={}, accumulated={})",
-                self.delta.__repr__(),
-                self.finish_reason
-                    .clone()
-                    .map(|finish_reason| finish_reason.__repr__())
-                    .unwrap_or("None".to_owned()),
-                self.accumulated
-                    .clone()
-                    .map(|accumulated| accumulated.__repr__())
-                    .unwrap_or("None".to_owned()),
-            )
-=======
         ) -> anyhow::Result<MessageDeltaOutputSyncIterator> {
-            let (rt, rx) = spawn_delta(self.clone(), messages, config)?;
+            let (rt, rx) = spawn_delta(self.clone(), messages.into(), config)?;
             Ok(MessageDeltaOutputSyncIterator { rt, rx })
->>>>>>> 19b9ac42
         }
     }
 }
@@ -465,68 +433,13 @@
     use tokio::sync::mpsc;
 
     use super::*;
-<<<<<<< HEAD
-    use crate::{ffi::node::common::get_or_create_runtime, value::Messages};
-
-    #[napi(object)]
-    pub struct AgentRunIteratorResult {
-        pub value: AgentResponse,
-        pub done: bool,
-    }
-
-    #[derive(Clone)]
-    #[napi]
-    pub struct AgentRunIterator {
-        rx: Arc<Mutex<mpsc::UnboundedReceiver<anyhow::Result<AgentResponse>>>>,
-    }
-
-    #[napi]
-    impl AgentRunIterator {
-        #[napi(js_name = "[Symbol.asyncIterator]")]
-        pub fn async_iterator(&self) -> &Self {
-            // This is a dummy function to add typing for Symbol.asyncIterator
-            self
-        }
-
-        #[napi]
-        pub async unsafe fn next(&mut self) -> napi::Result<AgentRunIteratorResult> {
-            let mut rx = self.rx.lock().await;
-            match rx.recv().await {
-                Some(Ok(response)) => Ok(AgentRunIteratorResult {
-                    value: response,
-                    done: false,
-                }),
-                Some(Err(e)) => Err(napi::Error::new(Status::GenericFailure, e)),
-                None => Ok(AgentRunIteratorResult {
-                    value: AgentResponse::default(),
-                    done: true,
-                }),
-            }
-        }
-    }
-
-    impl AgentRunIterator {
-        fn to_async_iterator<'a>(self, env: Env) -> napi::Result<Object<'a>> {
-            let mut obj = Object::new(&env)?;
-
-            let global = env.get_global()?;
-            let symbol: Function = global.get_named_property("Symbol")?;
-            let symbol_async_iterator: JsSymbol = symbol.get_named_property("asyncIterator")?;
-
-            let func: Function<(), AgentRunIterator> =
-                env.create_function_from_closure("asyncIterator", move |_| Ok(self.clone()))?;
-
-            obj.set_property(symbol_async_iterator, func)?;
-
-            Ok(obj)
-        }
-    }
-=======
     use crate::{
         ffi::node::common::get_or_create_runtime,
-        value::node::{MessageDeltaOutputIterator, MessageOutputIterator},
+        value::{
+            Messages,
+            node::{MessageDeltaOutputIterator, MessageOutputIterator},
+        },
     };
->>>>>>> 19b9ac42
 
     #[napi]
     impl Agent {
@@ -572,7 +485,7 @@
         pub fn run_delta_js<'a>(
             &'a mut self,
             env: Env,
-            messages: Vec<Message>,
+            messages: Messages,
             config: Option<InferenceConfig>,
         ) -> napi::Result<Object<'a>> {
             let (tx, rx) = mpsc::unbounded_channel::<anyhow::Result<MessageDeltaOutput>>();
@@ -580,7 +493,7 @@
             let mut agent = self.clone();
 
             rt.spawn(async move {
-                let mut stream = agent.run_delta(messages, config).boxed();
+                let mut stream = agent.run_delta(messages.into(), config).boxed();
 
                 while let Some(item) = stream.next().await {
                     if tx
@@ -676,10 +589,11 @@
         )]
         pub fn run_delta_js(
             &self,
-            messages: Vec<Message>,
+            messages: Messages,
             config: Option<InferenceConfig>,
-        ) -> JsValue {
+        ) -> Result<JsValue, js_sys::Error> {
             let mut agent = self.clone();
+            let messages = messages.try_into()?;
             let stream = async_stream::stream! {
                 let mut inner_stream = agent.run_delta(messages, config);
                 while let Some(item) = inner_stream.next().await {
@@ -692,7 +606,7 @@
                     .map_err(|e| JsValue::from_str(&e.to_string()))
             }));
 
-            stream_to_async_iterable(js_stream).into()
+            Ok(stream_to_async_iterable(js_stream).into())
         }
 
         #[wasm_bindgen(
