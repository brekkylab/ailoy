use anyhow::Context;
use futures::StreamExt;

use crate::{
    knowledge::{Knowledge, KnowledgeBehavior as _, KnowledgeConfig},
    model::{InferenceConfig, LangModel, LangModelInference as _},
    tool::{Tool, ToolBehavior as _},
    utils::{BoxFuture, BoxStream, log},
    value::{
        Delta, Document, FinishReason, Message, MessageDelta, MessageDeltaOutput, MessageOutput,
        Part, PartDelta, Role, ToolDesc,
    },
};

#[derive(Clone)]
#[cfg_attr(feature = "python", pyo3_stub_gen_derive::gen_stub_pyclass)]
#[cfg_attr(feature = "python", pyo3::pyclass)]
#[cfg_attr(feature = "nodejs", napi_derive::napi)]
#[cfg_attr(feature = "wasm", wasm_bindgen::prelude::wasm_bindgen)]
pub struct Agent {
    lm: LangModel,
    tools: Vec<Tool>,
    knowledge: Option<Knowledge>,
}

<<<<<<< HEAD
=======
/// The yielded value from agent.run().
#[derive(Debug, Clone, Default, Serialize, Deserialize)]
#[cfg_attr(feature = "python", pyo3_stub_gen_derive::gen_stub_pyclass)]
#[cfg_attr(feature = "python", pyo3::pyclass(get_all))]
#[cfg_attr(feature = "nodejs", napi_derive::napi(object))]
#[cfg_attr(feature = "wasm", derive(tsify::Tsify))]
#[cfg_attr(feature = "wasm", tsify(into_wasm_abi, from_wasm_abi))]
pub struct AgentResponse {
    /// The message delta per iteration.
    pub delta: MessageDelta,
    /// Optional finish reason. If this is Some, the message accumulation is finalized and stored in `accumulated`.
    pub finish_reason: Option<FinishReason>,
    /// Optional accumulated message.
    pub accumulated: Option<Message>,
}

>>>>>>> ac137500
impl Agent {
    pub fn new(lm: LangModel, tools: impl IntoIterator<Item = Tool>) -> Self {
        Self {
            lm,
            tools: tools.into_iter().collect(),
            knowledge: None,
        }
    }

    pub fn with_knowledge(mut self, knowledge: Knowledge) -> Self {
        self.knowledge = Some(knowledge);
        self
    }

    pub fn get_lm(&self) -> LangModel {
        self.lm.clone()
    }

    pub fn get_tools(&self) -> Vec<Tool> {
        self.tools.clone()
    }

    pub fn knowledge(&self) -> Option<Knowledge> {
        self.knowledge.clone()
    }

    pub fn add_tools(&mut self, tools: Vec<Tool>) {
        for tool in tools.iter() {
            let tool_name = tool.get_description().name;

            // If the tool with same name already exists, skip adding the tool.
            if self
                .tools
                .iter()
                .find(|t| t.get_description().name == tool_name)
                .is_some()
            {
                log::warn(format!(
                    "Tool \"{}\" is already registered. Skip adding the tool.",
                    tool_name
                ));
                continue;
            }

            self.tools.push(tool.clone());
        }
    }

    pub fn add_tool(&mut self, tool: Tool) {
        self.add_tools(vec![tool]);
    }

    pub fn remove_tools(&mut self, tool_names: Vec<String>) {
        self.tools.retain(|t| {
            let tool_name = t.get_description().name;
            // Remove the tool if its name belongs to `tool_names`
            !tool_names.contains(&tool_name)
        });
    }

    pub fn remove_tool(&mut self, tool_name: String) {
        self.remove_tools(vec![tool_name]);
    }

    pub fn set_knowledge(&mut self, knowledge: Knowledge) {
        self.knowledge = Some(knowledge);
    }

    pub fn remove_knowledge(&mut self) {
        self.knowledge = None;
    }

    fn get_docs<'a>(
        msgs: &Vec<Message>,
        knowledge: &Option<Knowledge>,
    ) -> BoxFuture<'a, anyhow::Result<Vec<Document>>> {
        let last_msg = msgs.last().cloned();
        let knowledge = knowledge.clone();
        Box::pin(async move {
            if let Some(message) = last_msg
                && message.role == Role::User
                && let Some(knowledge) = knowledge.clone()
            {
                let query_str = message
                    .contents
                    .iter()
                    .filter(|p| p.is_text())
                    .map(|p| p.as_text().unwrap().to_owned())
                    .collect::<Vec<_>>()
                    .join("\n\n");
                Ok(knowledge
                    .retrieve(query_str, KnowledgeConfig::default())
                    .await?)
            } else {
                Ok(vec![])
            }
        })
    }

    fn get_tool_descs(tools: &Vec<Tool>) -> Vec<ToolDesc> {
        tools
            .iter()
            .map(|v| v.get_description())
            .collect::<Vec<_>>()
    }

    async fn handle_tool_calls(
        tools: &Vec<Tool>,
        tool_calls: Vec<Part>,
    ) -> anyhow::Result<Vec<MessageDelta>> {
        let mut tool_resps = Vec::new();
        for part in &tool_calls {
            let Some((id, name, args)) = part.as_function() else {
                continue;
            };
            let tool = tools
                .iter()
                .find(|v| v.get_description().name == name)
                .unwrap()
                .clone();
            let resp = tool.run(args.clone()).await?;
            let mut delta =
                MessageDelta::new()
                    .with_role(Role::Tool)
                    .with_contents([PartDelta::Value {
                        value: resp.clone(),
                    }]);
            if let Some(id) = id {
                delta = delta.with_id(id);
            };
            tool_resps.push(delta);
        }
        Ok(tool_resps)
    }

    pub fn run_delta<'a>(
        &'a mut self,
        mut messages: Vec<Message>,
        config: Option<InferenceConfig>,
    ) -> BoxStream<'a, anyhow::Result<MessageDeltaOutput>> {
        let knowledge = self.knowledge.clone();
        let tools = self.tools.clone();
        let strm = async_stream::try_stream! {
            let docs = Self::get_docs(&messages, &knowledge).await?;
            let tool_descs = Self::get_tool_descs(&tools);
            loop {
                let mut assistant_msg_delta = MessageDelta::new().with_role(Role::Assistant);
                {
                    let mut model = self.lm.clone();
                    let mut strm = model.infer_delta(messages.clone(), tool_descs.clone(), docs.clone(), config.clone().unwrap_or_default());
                    while let Some(out) = strm.next().await {
                        let out = out?;
<<<<<<< HEAD
                        assistant_msg_delta = assistant_msg_delta.aggregate(out.clone().delta).context("Aggregation failed")?;
=======
                        assistant_msg_delta = assistant_msg_delta.accumulate(out.clone().delta).context("Aggregation failed")?;

                        // Message aggregation is finalized if finish_reason does exist
>>>>>>> ac137500
                        if out.finish_reason.is_some() {
                            yield out;
                            break;
                        } else {
                            yield out;
                        }
<<<<<<< HEAD
=======
                        yield AgentResponse {
                            delta: out.delta.clone(),
                            finish_reason: out.finish_reason.clone(),
                            accumulated: assistant_msg.clone(),
                        };
>>>>>>> ac137500
                    }
                }
                let assistant_msg = assistant_msg_delta.clone().finish()?;
                messages.push(assistant_msg.clone());

                if let Some(tool_calls) = assistant_msg.tool_calls && !tool_calls.is_empty() {
<<<<<<< HEAD
                    for delta in Self::handle_tool_calls(&tools, tool_calls).await? {
                        yield MessageDeltaOutput { delta, finish_reason: Some(FinishReason::Stop{}) };
                    }
                } else {
                    break;
                }
            }
        };
        Box::pin(strm)
    }

    pub fn run<'a>(
        &'a mut self,
        mut messages: Vec<Message>,
        config: Option<InferenceConfig>,
    ) -> BoxStream<'a, anyhow::Result<MessageOutput>> {
        let knowledge = self.knowledge.clone();
        let tools = self.tools.clone();
        let strm = async_stream::try_stream! {
            let docs = Self::get_docs(&messages, &knowledge).await?;
            let tool_descs = Self::get_tool_descs(&tools);
            loop {
                let mut model = self.lm.clone();
                let assistant_out = model.infer(messages.clone(), tool_descs.clone(), docs.clone(), config.clone().unwrap_or_default()).await?;
                let assistant_msg = assistant_out.message.clone();
                messages.push(assistant_msg.clone());
                yield assistant_out;

                if let Some(tool_calls) = assistant_msg.tool_calls && !tool_calls.is_empty() {
                    for delta in Self::handle_tool_calls(&tools, tool_calls).await? {
                        yield MessageOutput { message: delta.finish()?, finish_reason: FinishReason::Stop{} };
=======
                    for part in &tool_calls {
                        let Some((id, name, args)) = part.as_function() else { continue; };
                        let tool = tools.iter().find(|v| v.get_description().name == name).unwrap().clone();
                        let resp = tool.run(args.clone()).await?;
                        let mut tool_msg_delta = MessageDelta::new().with_role(Role::Tool).with_contents([PartDelta::Value{value: resp.clone()}]);
                        let mut tool_msg = Message::new(Role::Tool).with_contents([Part::Value{value: resp.clone()}]);
                        if let Some(id) = id {
                            tool_msg_delta = tool_msg_delta.with_id(id);
                            tool_msg = tool_msg.with_id(id);
                        }
                        yield AgentResponse {
                            delta: tool_msg_delta,
                            finish_reason: Some(FinishReason::Stop{}),
                            accumulated: Some(tool_msg.clone()),
                        };

                        // Add tool message to messages
                        messages.push(tool_msg.clone());
>>>>>>> ac137500
                    }
                } else {
                    break;
                }
            }
        };
        Box::pin(strm)
    }
}

#[cfg(feature = "python")]
mod py {
    use pyo3::{
        Bound, Py, PyAny, PyRef, PyResult, Python,
        exceptions::{PyStopAsyncIteration, PyStopIteration},
        pyclass, pymethods,
        types::PyType,
    };
    use pyo3_stub_gen_derive::{gen_stub_pyclass, gen_stub_pymethods};

    use super::*;

    fn spawn<'a>(
        mut agent: Agent,
        messages: Vec<Message>,
        config: Option<InferenceConfig>,
    ) -> anyhow::Result<(
        &'a tokio::runtime::Runtime,
        async_channel::Receiver<anyhow::Result<AgentResponse>>,
    )> {
        let (tx, rx) = async_channel::unbounded::<anyhow::Result<AgentResponse>>();
        let rt = pyo3_async_runtimes::tokio::get_runtime();
        rt.spawn(async move {
            let mut stream = agent.run(messages, config).boxed();

            while let Some(item) = stream.next().await {
                if tx.send(item).await.is_err() {
                    break; // Exit if consumer vanished
                }
                // Add a yield point to allow other tasks to run
                tokio::task::yield_now().await;
            }
        });
        Ok((rt, rx))
    }

    #[gen_stub_pyclass]
    #[pyclass(unsendable)]
    pub struct AgentRunIterator {
        rx: async_channel::Receiver<anyhow::Result<AgentResponse>>,
    }

    #[gen_stub_pymethods]
    #[pymethods]
    impl AgentRunIterator {
        fn __aiter__(slf: PyRef<'_, Self>) -> PyRef<'_, Self> {
            slf
        }

        #[gen_stub(override_return_type(type_repr = "typing.Awaitable[AgentResponse]"))]
        fn __anext__(&self, py: Python<'_>) -> PyResult<Py<PyAny>> {
            let rx: async_channel::Receiver<Result<AgentResponse, anyhow::Error>> = self.rx.clone();
            let fut = async move {
                match rx.recv().await {
                    Ok(res) => res.map_err(Into::into),
                    Err(_) => Err(PyStopAsyncIteration::new_err(())),
                }
            };
            let py_fut = pyo3_async_runtimes::tokio::future_into_py(py, fut)?.unbind();
            Ok(py_fut.into())
        }
    }

    #[gen_stub_pyclass]
    #[pyclass(unsendable)]
    pub struct AgentRunSyncIterator {
        rt: &'static tokio::runtime::Runtime,
        rx: async_channel::Receiver<anyhow::Result<AgentResponse>>,
    }

    #[gen_stub_pymethods]
    #[pymethods]
    impl AgentRunSyncIterator {
        fn __iter__(slf: PyRef<'_, Self>) -> PyRef<'_, Self> {
            slf
        }

        fn __next__(&mut self, py: Python<'_>) -> PyResult<AgentResponse> {
            let item = py.detach(|| self.rt.block_on(self.rx.recv()));
            match item {
                Ok(res) => res.map_err(Into::into),
                Err(_) => Err(PyStopIteration::new_err(())),
            }
        }
    }

    #[gen_stub_pymethods]
    #[pymethods]
    impl Agent {
        #[new]
        #[pyo3(signature = (lm, tools = None))]
        fn __new__(lm: LangModel, tools: Option<Vec<Tool>>) -> Self {
            Agent::new(lm, tools.unwrap_or_default())
        }

        #[classmethod]
        #[gen_stub(override_return_type(type_repr = "typing.Awaitable[Agent]"))]
        #[pyo3(signature = (lm, tools = None))]
        fn create<'py>(
            _cls: &Bound<'py, PyType>,
            py: Python<'py>,
            lm: LangModel,
            tools: Option<Vec<Tool>>,
        ) -> PyResult<Bound<'py, PyAny>> {
            let fut = async move {
                Python::attach(|py| Py::new(py, Agent::new(lm, tools.unwrap_or(vec![]))))
            };
            pyo3_async_runtimes::tokio::future_into_py(py, fut)
        }

        pub fn __repr__(&self) -> String {
            format!(
                "Agent(lm={}, tools=[{} items])",
                self.get_lm().__repr__(),
                self.tools.len()
            )
        }

        #[getter]
        fn lm(&self) -> LangModel {
            self.get_lm()
        }

        #[getter]
        fn tools(&self) -> Vec<Tool> {
            self.get_tools()
        }

        #[pyo3(name="add_tools", signature = (tools))]
        fn add_tools_py(&mut self, tools: Vec<Tool>) {
            self.add_tools(tools);
        }

        #[pyo3(name="add_tool", signature = (tool))]
        fn add_tool_py(&mut self, tool: Tool) {
            self.add_tool(tool);
        }

        #[pyo3(name="remove_tools", signature = (tool_names))]
        fn remove_tools_py(&mut self, tool_names: Vec<String>) {
            self.remove_tools(tool_names);
        }

        #[pyo3(name="remove_tool", signature = (tool_name))]
        fn remove_tool_py(&mut self, tool_name: String) {
            self.remove_tool(tool_name);
        }

        #[pyo3(name="run", signature = (messages, config=None))]
        fn run_py(
            &mut self,
            messages: Vec<Message>,
            config: Option<InferenceConfig>,
        ) -> anyhow::Result<AgentRunIterator> {
            let (_, rx) = spawn(self.clone(), messages, config)?;
            Ok(AgentRunIterator { rx })
        }

        #[pyo3(name="run_sync", signature = (messages, config=None))]
        fn run_sync_py(
            &mut self,
            messages: Vec<Message>,
            config: Option<InferenceConfig>,
        ) -> anyhow::Result<AgentRunSyncIterator> {
            let (rt, rx) = spawn(self.clone(), messages, config)?;
            Ok(AgentRunSyncIterator { rt, rx })
        }
    }

    #[gen_stub_pymethods]
    #[pymethods]
    impl AgentResponse {
        pub fn __repr__(&self) -> String {
            format!(
                "AgentResponse(delta={}, finish_reason={}, accumulated={})",
                self.delta.__repr__(),
                self.finish_reason
                    .clone()
                    .map(|finish_reason| finish_reason.__repr__())
                    .unwrap_or("None".to_owned()),
                self.accumulated
                    .clone()
                    .map(|accumulated| accumulated.__repr__())
                    .unwrap_or("None".to_owned()),
            )
        }
    }
}

#[cfg(feature = "nodejs")]
mod node {
    use std::sync::Arc;

    use futures::lock::Mutex;
    use napi::bindgen_prelude::*;
    use napi_derive::napi;
    use tokio::sync::mpsc;

    use super::*;
    use crate::{
        ffi::node::common::get_or_create_runtime,
        value::node::{MessageDeltaOutputIterator, MessageOutputIterator},
    };

    #[napi]
    impl Agent {
        #[napi(constructor)]
        pub fn new_js(lm: &LangModel, tools: Option<Vec<&Tool>>) -> Self {
            Self::new(
                lm.clone(),
                tools.unwrap_or(vec![]).iter().map(|&t| t.clone()),
            )
        }

        #[napi(js_name = "addTool")]
        pub unsafe fn add_tool_js(&mut self, tool: &Tool) {
            self.add_tool(tool.clone())
        }

        #[napi(js_name = "addTools")]
        pub unsafe fn add_tools_js(&mut self, tools: Vec<&Tool>) {
            self.add_tools(tools.iter().map(|&t| t.clone()).collect())
        }

        #[napi(js_name = "removeTool")]
        pub unsafe fn remove_tool_js(&mut self, tool_name: String) {
            self.remove_tool(tool_name)
        }

        #[napi(js_name = "removeTools")]
        pub unsafe fn remove_tools_js(&mut self, tool_names: Vec<String>) {
            self.remove_tools(tool_names)
        }

        #[napi(js_name = "setKnowledge")]
        pub unsafe fn set_knowledge_js(&mut self, knowledge: &Knowledge) {
            self.set_knowledge(knowledge.clone())
        }

        #[napi(js_name = "removeKnowledge")]
        pub unsafe fn remove_knowledge_js(&mut self) {
            self.remove_knowledge()
        }

        #[napi(js_name = "run_delta", ts_return_type = "MessageDeltaOutputIterator")]
        pub fn run_delta_js<'a>(
            &'a mut self,
            env: Env,
            messages: Vec<Message>,
            config: Option<InferenceConfig>,
        ) -> napi::Result<Object<'a>> {
            let (tx, rx) = mpsc::unbounded_channel::<anyhow::Result<MessageDeltaOutput>>();
            let rt = get_or_create_runtime();
            let mut agent = self.clone();

            rt.spawn(async move {
                let mut stream = agent.run_delta(messages, config).boxed();

                while let Some(item) = stream.next().await {
                    if tx
                        .send(item.map_err(|e| anyhow::anyhow!(e.to_string())))
                        .is_err()
                    {
                        break;
                    }
                    tokio::task::yield_now().await;
                }
            });

            let it = MessageDeltaOutputIterator {
                rx: Arc::new(Mutex::new(rx)),
            };
            it.to_async_iterator(env)
        }

        #[napi(js_name = "run", ts_return_type = "MessageOutputIterator")]
        pub fn run_js<'a>(
            &'a mut self,
            env: Env,
            messages: Vec<Message>,
            config: Option<InferenceConfig>,
        ) -> napi::Result<Object<'a>> {
            let (tx, rx) = mpsc::unbounded_channel::<anyhow::Result<MessageOutput>>();
            let rt = get_or_create_runtime();
            let mut agent = self.clone();

            rt.spawn(async move {
                let mut stream = agent.run(messages, config).boxed();

                while let Some(item) = stream.next().await {
                    if tx
                        .send(item.map_err(|e| anyhow::anyhow!(e.to_string())))
                        .is_err()
                    {
                        break;
                    }
                    tokio::task::yield_now().await;
                }
            });

            let it = MessageOutputIterator {
                rx: Arc::new(Mutex::new(rx)),
            };
            it.to_async_iterator(env)
        }
    }
}

#[cfg(feature = "wasm")]
mod wasm {
    use wasm_bindgen::prelude::*;

    use super::*;
    use crate::ffi::web::stream_to_async_iterable;

    #[wasm_bindgen]
    impl Agent {
        /// Construct a new Agent instance with provided `LangModel` and `Tool`s.
        ///
        /// Note that the ownership of `tools` is moved to the agent, which means you can't directly accessible to `tools` after the agent is initialized.
        /// If you still want to reuse the `tools`, try to use `addTool()` multiple times instead.
        #[wasm_bindgen(constructor)]
        pub fn new_js(lm: &LangModel, tools: Option<Vec<Tool>>) -> Self {
            Self::new(lm.clone(), tools.unwrap_or(vec![]))
        }

        #[wasm_bindgen(js_name = "addTool")]
        pub fn add_tool_js(&mut self, tool: &Tool) {
            self.add_tool(tool.clone())
        }

        #[wasm_bindgen(js_name = "removeTool")]
        pub fn remove_tool_js(&mut self, #[wasm_bindgen(js_name = "toolName")] tool_name: String) {
            self.remove_tool(tool_name)
        }

        #[wasm_bindgen(js_name = "setKnowledge")]
        pub fn set_knowledge_js(&mut self, knowledge: &Knowledge) {
            self.set_knowledge(knowledge.clone())
        }

        #[wasm_bindgen(js_name = "removeKnowledge")]
        pub fn remove_knowledge_js(&mut self) {
            self.remove_knowledge()
        }

        #[wasm_bindgen(
            js_name = "run",
            unchecked_return_type = "AsyncIterable<AgentResponse>"
        )]
        pub fn run_js(&self, messages: Vec<Message>, config: Option<InferenceConfig>) -> JsValue {
            let mut agent = self.clone();
            let stream = async_stream::stream! {
                let mut inner_stream = agent.run(messages, config);
                while let Some(item) = inner_stream.next().await {
                    yield item;
                }
            };
            let js_stream = Box::pin(stream.map(|response| {
                response
                    .map(|resp| resp.into())
                    .map_err(|e| JsValue::from_str(&e.to_string()))
            }));

            stream_to_async_iterable(js_stream).into()
        }
    }
}

#[cfg(test)]
mod tests {
    use ailoy_macros::multi_platform_test;

    #[multi_platform_test]
    async fn run_simple_chat() {
        use futures::StreamExt;

        use super::*;
        use crate::model::LangModel;

        let model = LangModel::try_new_local("Qwen/Qwen3-0.6B").await.unwrap();
        let mut agent = Agent::new(model, Vec::new());

        let mut strm = Box::pin(agent.run_delta(
            vec![Message::new(Role::User).with_contents(vec![Part::text("Hi, what's your name?")])],
            None,
        ));
        let mut accumulated = MessageDelta::new();
        while let Some(output) = strm.next().await {
            let output = output.unwrap();
            println!("delta: {:?}", output.delta);
<<<<<<< HEAD
            accumulated = accumulated.aggregate(output.delta).unwrap();
=======
            if output.accumulated.is_some() {
                println!("message: {:?}", output.accumulated.unwrap());
            }
>>>>>>> ac137500
        }
        println!("message: {:?}", accumulated.finish().unwrap());
    }

    #[multi_platform_test]
    async fn run_tool_call() {
        use futures::StreamExt;

        use super::*;
        use crate::{
            model::LangModel,
            to_value,
            tool::ToolFunc,
            value::{ToolDesc, Value},
        };

        let model = LangModel::try_new_local("Qwen/Qwen3-0.6B").await.unwrap();

        let tool_desc = ToolDesc::new(
            "temperature".to_owned(),
            Some("Get current temperature".to_owned()),
            to_value!({
                "type": "object",
                "properties": {
                    "location": {
                        "type": "string",
                        "description": "The city name"
                    },
                    "unit": {
                        "type": "string",
                        "enum": ["Celsius", "Fahrenheit"]
                    }
                },
                "required": ["location", "unit"]
            }),
            Some(to_value!({
                "type": "number",
                "description": "Null if the given city name is unavailable.",
                "nullable": true,
            })),
        );
        let tools = vec![Tool::new_function(
            tool_desc,
            std::sync::Arc::<Box<ToolFunc>>::new(Box::new(move |args: Value| {
                Box::pin(async move {
                    use anyhow::bail;

                    let unit = args
                        .as_object()
                        .unwrap()
                        .get("unit")
                        .unwrap()
                        .as_str()
                        .unwrap();
                    match unit {
                        "Celsius" => Ok(to_value!("40")),
                        "Fahrenheit" => Ok(to_value!("104")),
                        _ => bail!(""),
                    }
                })
            })),
        )];

        let mut agent = Agent::new(model, tools);

        let mut strm = Box::pin(agent.run_delta(
            vec![
                    Message::new(Role::User)
                        .with_contents(vec![Part::text("How much hot currently in Dubai?")]),
                ],
            None,
        ));
        let mut accumulated = MessageDelta::new();
        while let Some(output) = strm.next().await {
            let output = output.unwrap();
            println!("delta: {:?}", output.delta);
<<<<<<< HEAD
            accumulated = accumulated.aggregate(output.delta).unwrap();
=======
            if output.accumulated.is_some() {
                println!("message: {:?}", output.accumulated.unwrap());
            }
>>>>>>> ac137500
        }
        println!("message: {:?}", accumulated.finish().unwrap());
    }

    #[cfg(any(target_family = "unix", target_family = "windows"))]
    #[tokio::test]
    async fn run_mcp_stdio_tool_call() {
        use futures::StreamExt;
        use rmcp::transport::ConfigureCommandExt;

        use super::*;
        use crate::{model::LangModel, tool::MCPClient};

        let model = LangModel::try_new_local("Qwen/Qwen3-0.6B").await.unwrap();
        let mut agent = Agent::new(model, Vec::new());

        let command = tokio::process::Command::new("uvx").configure(|cmd| {
            cmd.arg("mcp-server-time");
        });
        let mcp_client = MCPClient::from_stdio(command).await.unwrap();
        let mcp_tools = mcp_client
            .get_tools()
            .iter()
            .map(|tool| Tool::new_mcp(tool.clone()))
            .collect();
        agent.add_tools(mcp_tools);

        let agent_tools = agent.get_tools();
        assert_eq!(agent_tools.len(), 2);
        assert_eq!(agent_tools[0].get_description().name, "get_current_time");
        assert_eq!(agent_tools[1].get_description().name, "convert_time");

        let mut strm = Box::pin(agent.run_delta(
            vec![Message::new(Role::User).with_contents(vec![Part::text(
                "What time is it now in America/New_York timezone?",
            )])],
            None,
        ));
        let mut accumulated = MessageDelta::new();
        while let Some(output) = strm.next().await {
            let output = output.unwrap();
            println!("delta: {:?}", output.delta);
<<<<<<< HEAD
            accumulated = accumulated.aggregate(output.delta).unwrap();
        }
        println!("message: {:?}", accumulated.finish().unwrap());
    }
}

#[cfg(feature = "python")]
mod py {
    use pyo3::{Bound, Py, PyAny, PyResult, Python, pymethods, types::PyType};
    use pyo3_stub_gen_derive::gen_stub_pymethods;

    use crate::value::py::{
        MessageDeltaOutputIterator, MessageDeltaOutputSyncIterator, MessageOutputIterator,
        MessageOutputSyncIterator,
    };

    use super::*;

    fn spawn_delta<'a>(
        mut agent: Agent,
        messages: Vec<Message>,
        config: Option<InferenceConfig>,
    ) -> anyhow::Result<(
        &'a tokio::runtime::Runtime,
        async_channel::Receiver<anyhow::Result<MessageDeltaOutput>>,
    )> {
        let (tx, rx) = async_channel::unbounded::<anyhow::Result<MessageDeltaOutput>>();
        let rt = pyo3_async_runtimes::tokio::get_runtime();
        rt.spawn(async move {
            let mut stream = agent.run_delta(messages, config).boxed();

            while let Some(item) = stream.next().await {
                if tx.send(item).await.is_err() {
                    break; // Exit if consumer vanished
                }
                // Add a yield point to allow other tasks to run
                tokio::task::yield_now().await;
            }
        });
        Ok((rt, rx))
    }

    fn spawn<'a>(
        mut agent: Agent,
        messages: Vec<Message>,
        config: Option<InferenceConfig>,
    ) -> anyhow::Result<(
        &'a tokio::runtime::Runtime,
        async_channel::Receiver<anyhow::Result<MessageOutput>>,
    )> {
        let (tx, rx) = async_channel::unbounded::<anyhow::Result<MessageOutput>>();
        let rt = pyo3_async_runtimes::tokio::get_runtime();
        rt.spawn(async move {
            let mut stream = agent.run(messages, config).boxed();

            while let Some(item) = stream.next().await {
                if tx.send(item).await.is_err() {
                    break; // Exit if consumer vanished
                }
                // Add a yield point to allow other tasks to run
                tokio::task::yield_now().await;
=======
            if output.accumulated.is_some() {
                println!("message: {:?}", output.accumulated.unwrap());
>>>>>>> ac137500
            }
        });
        Ok((rt, rx))
    }
<<<<<<< HEAD

    #[gen_stub_pymethods]
    #[pymethods]
    impl Agent {
        #[new]
        #[pyo3(signature = (lm, tools = None))]
        fn __new__(lm: LangModel, tools: Option<Vec<Tool>>) -> Self {
            Agent::new(lm, tools.unwrap_or_default())
        }

        #[classmethod]
        #[gen_stub(override_return_type(type_repr = "typing.Awaitable[Agent]"))]
        #[pyo3(signature = (lm, tools = None))]
        fn create<'py>(
            _cls: &Bound<'py, PyType>,
            py: Python<'py>,
            lm: LangModel,
            tools: Option<Vec<Tool>>,
        ) -> PyResult<Bound<'py, PyAny>> {
            let fut = async move {
                Python::attach(|py| Py::new(py, Agent::new(lm, tools.unwrap_or(vec![]))))
            };
            pyo3_async_runtimes::tokio::future_into_py(py, fut)
        }

        pub fn __repr__(&self) -> String {
            format!(
                "Agent(lm={}, tools=[{} items])",
                self.get_lm().__repr__(),
                self.tools.len()
            )
        }

        #[getter]
        fn lm(&self) -> LangModel {
            self.get_lm()
        }

        #[getter]
        fn tools(&self) -> Vec<Tool> {
            self.get_tools()
        }

        #[pyo3(name="add_tools", signature = (tools))]
        fn add_tools_py(&mut self, tools: Vec<Tool>) {
            self.add_tools(tools);
        }

        #[pyo3(name="add_tool", signature = (tool))]
        fn add_tool_py(&mut self, tool: Tool) {
            self.add_tool(tool);
        }

        #[pyo3(name="remove_tools", signature = (tool_names))]
        fn remove_tools_py(&mut self, tool_names: Vec<String>) {
            self.remove_tools(tool_names);
        }

        #[pyo3(name="remove_tool", signature = (tool_name))]
        fn remove_tool_py(&mut self, tool_name: String) {
            self.remove_tool(tool_name);
        }

        #[pyo3(name="run_delta", signature = (messages, config=None))]
        fn run_delta_py(
            &mut self,
            messages: Vec<Message>,
            config: Option<InferenceConfig>,
        ) -> anyhow::Result<MessageDeltaOutputIterator> {
            let (_, rx) = spawn_delta(self.clone(), messages, config)?;
            Ok(MessageDeltaOutputIterator { rx })
        }

        #[pyo3(name="run_delta_sync", signature = (messages, config=None))]
        fn run_delta_sync_py(
            &mut self,
            messages: Vec<Message>,
            config: Option<InferenceConfig>,
        ) -> anyhow::Result<MessageDeltaOutputSyncIterator> {
            let (rt, rx) = spawn_delta(self.clone(), messages, config)?;
            Ok(MessageDeltaOutputSyncIterator { rt, rx })
        }

        #[pyo3(name="run", signature = (messages, config=None))]
        fn run_py(
            &mut self,
            messages: Vec<Message>,
            config: Option<InferenceConfig>,
        ) -> anyhow::Result<MessageOutputIterator> {
            let (_, rx) = spawn(self.clone(), messages, config)?;
            Ok(MessageOutputIterator { rx })
        }

        #[pyo3(name="run_sync", signature = (messages, config=None))]
        fn run_sync_py(
            &mut self,
            messages: Vec<Message>,
            config: Option<InferenceConfig>,
        ) -> anyhow::Result<MessageOutputSyncIterator> {
            let (rt, rx) = spawn(self.clone(), messages, config)?;
            Ok(MessageOutputSyncIterator { rt, rx })
        }
    }
=======
>>>>>>> ac137500
}<|MERGE_RESOLUTION|>--- conflicted
+++ resolved
@@ -23,25 +23,6 @@
     knowledge: Option<Knowledge>,
 }
 
-<<<<<<< HEAD
-=======
-/// The yielded value from agent.run().
-#[derive(Debug, Clone, Default, Serialize, Deserialize)]
-#[cfg_attr(feature = "python", pyo3_stub_gen_derive::gen_stub_pyclass)]
-#[cfg_attr(feature = "python", pyo3::pyclass(get_all))]
-#[cfg_attr(feature = "nodejs", napi_derive::napi(object))]
-#[cfg_attr(feature = "wasm", derive(tsify::Tsify))]
-#[cfg_attr(feature = "wasm", tsify(into_wasm_abi, from_wasm_abi))]
-pub struct AgentResponse {
-    /// The message delta per iteration.
-    pub delta: MessageDelta,
-    /// Optional finish reason. If this is Some, the message accumulation is finalized and stored in `accumulated`.
-    pub finish_reason: Option<FinishReason>,
-    /// Optional accumulated message.
-    pub accumulated: Option<Message>,
-}
-
->>>>>>> ac137500
 impl Agent {
     pub fn new(lm: LangModel, tools: impl IntoIterator<Item = Tool>) -> Self {
         Self {
@@ -194,34 +175,19 @@
                     let mut strm = model.infer_delta(messages.clone(), tool_descs.clone(), docs.clone(), config.clone().unwrap_or_default());
                     while let Some(out) = strm.next().await {
                         let out = out?;
-<<<<<<< HEAD
                         assistant_msg_delta = assistant_msg_delta.aggregate(out.clone().delta).context("Aggregation failed")?;
-=======
-                        assistant_msg_delta = assistant_msg_delta.accumulate(out.clone().delta).context("Aggregation failed")?;
-
-                        // Message aggregation is finalized if finish_reason does exist
->>>>>>> ac137500
                         if out.finish_reason.is_some() {
                             yield out;
                             break;
                         } else {
                             yield out;
                         }
-<<<<<<< HEAD
-=======
-                        yield AgentResponse {
-                            delta: out.delta.clone(),
-                            finish_reason: out.finish_reason.clone(),
-                            accumulated: assistant_msg.clone(),
-                        };
->>>>>>> ac137500
                     }
                 }
                 let assistant_msg = assistant_msg_delta.clone().finish()?;
                 messages.push(assistant_msg.clone());
 
                 if let Some(tool_calls) = assistant_msg.tool_calls && !tool_calls.is_empty() {
-<<<<<<< HEAD
                     for delta in Self::handle_tool_calls(&tools, tool_calls).await? {
                         yield MessageDeltaOutput { delta, finish_reason: Some(FinishReason::Stop{}) };
                     }
@@ -253,26 +219,6 @@
                 if let Some(tool_calls) = assistant_msg.tool_calls && !tool_calls.is_empty() {
                     for delta in Self::handle_tool_calls(&tools, tool_calls).await? {
                         yield MessageOutput { message: delta.finish()?, finish_reason: FinishReason::Stop{} };
-=======
-                    for part in &tool_calls {
-                        let Some((id, name, args)) = part.as_function() else { continue; };
-                        let tool = tools.iter().find(|v| v.get_description().name == name).unwrap().clone();
-                        let resp = tool.run(args.clone()).await?;
-                        let mut tool_msg_delta = MessageDelta::new().with_role(Role::Tool).with_contents([PartDelta::Value{value: resp.clone()}]);
-                        let mut tool_msg = Message::new(Role::Tool).with_contents([Part::Value{value: resp.clone()}]);
-                        if let Some(id) = id {
-                            tool_msg_delta = tool_msg_delta.with_id(id);
-                            tool_msg = tool_msg.with_id(id);
-                        }
-                        yield AgentResponse {
-                            delta: tool_msg_delta,
-                            finish_reason: Some(FinishReason::Stop{}),
-                            accumulated: Some(tool_msg.clone()),
-                        };
-
-                        // Add tool message to messages
-                        messages.push(tool_msg.clone());
->>>>>>> ac137500
                     }
                 } else {
                     break;
@@ -674,13 +620,7 @@
         while let Some(output) = strm.next().await {
             let output = output.unwrap();
             println!("delta: {:?}", output.delta);
-<<<<<<< HEAD
             accumulated = accumulated.aggregate(output.delta).unwrap();
-=======
-            if output.accumulated.is_some() {
-                println!("message: {:?}", output.accumulated.unwrap());
-            }
->>>>>>> ac137500
         }
         println!("message: {:?}", accumulated.finish().unwrap());
     }
@@ -757,13 +697,7 @@
         while let Some(output) = strm.next().await {
             let output = output.unwrap();
             println!("delta: {:?}", output.delta);
-<<<<<<< HEAD
             accumulated = accumulated.aggregate(output.delta).unwrap();
-=======
-            if output.accumulated.is_some() {
-                println!("message: {:?}", output.accumulated.unwrap());
-            }
->>>>>>> ac137500
         }
         println!("message: {:?}", accumulated.finish().unwrap());
     }
@@ -806,180 +740,8 @@
         while let Some(output) = strm.next().await {
             let output = output.unwrap();
             println!("delta: {:?}", output.delta);
-<<<<<<< HEAD
             accumulated = accumulated.aggregate(output.delta).unwrap();
         }
         println!("message: {:?}", accumulated.finish().unwrap());
     }
-}
-
-#[cfg(feature = "python")]
-mod py {
-    use pyo3::{Bound, Py, PyAny, PyResult, Python, pymethods, types::PyType};
-    use pyo3_stub_gen_derive::gen_stub_pymethods;
-
-    use crate::value::py::{
-        MessageDeltaOutputIterator, MessageDeltaOutputSyncIterator, MessageOutputIterator,
-        MessageOutputSyncIterator,
-    };
-
-    use super::*;
-
-    fn spawn_delta<'a>(
-        mut agent: Agent,
-        messages: Vec<Message>,
-        config: Option<InferenceConfig>,
-    ) -> anyhow::Result<(
-        &'a tokio::runtime::Runtime,
-        async_channel::Receiver<anyhow::Result<MessageDeltaOutput>>,
-    )> {
-        let (tx, rx) = async_channel::unbounded::<anyhow::Result<MessageDeltaOutput>>();
-        let rt = pyo3_async_runtimes::tokio::get_runtime();
-        rt.spawn(async move {
-            let mut stream = agent.run_delta(messages, config).boxed();
-
-            while let Some(item) = stream.next().await {
-                if tx.send(item).await.is_err() {
-                    break; // Exit if consumer vanished
-                }
-                // Add a yield point to allow other tasks to run
-                tokio::task::yield_now().await;
-            }
-        });
-        Ok((rt, rx))
-    }
-
-    fn spawn<'a>(
-        mut agent: Agent,
-        messages: Vec<Message>,
-        config: Option<InferenceConfig>,
-    ) -> anyhow::Result<(
-        &'a tokio::runtime::Runtime,
-        async_channel::Receiver<anyhow::Result<MessageOutput>>,
-    )> {
-        let (tx, rx) = async_channel::unbounded::<anyhow::Result<MessageOutput>>();
-        let rt = pyo3_async_runtimes::tokio::get_runtime();
-        rt.spawn(async move {
-            let mut stream = agent.run(messages, config).boxed();
-
-            while let Some(item) = stream.next().await {
-                if tx.send(item).await.is_err() {
-                    break; // Exit if consumer vanished
-                }
-                // Add a yield point to allow other tasks to run
-                tokio::task::yield_now().await;
-=======
-            if output.accumulated.is_some() {
-                println!("message: {:?}", output.accumulated.unwrap());
->>>>>>> ac137500
-            }
-        });
-        Ok((rt, rx))
-    }
-<<<<<<< HEAD
-
-    #[gen_stub_pymethods]
-    #[pymethods]
-    impl Agent {
-        #[new]
-        #[pyo3(signature = (lm, tools = None))]
-        fn __new__(lm: LangModel, tools: Option<Vec<Tool>>) -> Self {
-            Agent::new(lm, tools.unwrap_or_default())
-        }
-
-        #[classmethod]
-        #[gen_stub(override_return_type(type_repr = "typing.Awaitable[Agent]"))]
-        #[pyo3(signature = (lm, tools = None))]
-        fn create<'py>(
-            _cls: &Bound<'py, PyType>,
-            py: Python<'py>,
-            lm: LangModel,
-            tools: Option<Vec<Tool>>,
-        ) -> PyResult<Bound<'py, PyAny>> {
-            let fut = async move {
-                Python::attach(|py| Py::new(py, Agent::new(lm, tools.unwrap_or(vec![]))))
-            };
-            pyo3_async_runtimes::tokio::future_into_py(py, fut)
-        }
-
-        pub fn __repr__(&self) -> String {
-            format!(
-                "Agent(lm={}, tools=[{} items])",
-                self.get_lm().__repr__(),
-                self.tools.len()
-            )
-        }
-
-        #[getter]
-        fn lm(&self) -> LangModel {
-            self.get_lm()
-        }
-
-        #[getter]
-        fn tools(&self) -> Vec<Tool> {
-            self.get_tools()
-        }
-
-        #[pyo3(name="add_tools", signature = (tools))]
-        fn add_tools_py(&mut self, tools: Vec<Tool>) {
-            self.add_tools(tools);
-        }
-
-        #[pyo3(name="add_tool", signature = (tool))]
-        fn add_tool_py(&mut self, tool: Tool) {
-            self.add_tool(tool);
-        }
-
-        #[pyo3(name="remove_tools", signature = (tool_names))]
-        fn remove_tools_py(&mut self, tool_names: Vec<String>) {
-            self.remove_tools(tool_names);
-        }
-
-        #[pyo3(name="remove_tool", signature = (tool_name))]
-        fn remove_tool_py(&mut self, tool_name: String) {
-            self.remove_tool(tool_name);
-        }
-
-        #[pyo3(name="run_delta", signature = (messages, config=None))]
-        fn run_delta_py(
-            &mut self,
-            messages: Vec<Message>,
-            config: Option<InferenceConfig>,
-        ) -> anyhow::Result<MessageDeltaOutputIterator> {
-            let (_, rx) = spawn_delta(self.clone(), messages, config)?;
-            Ok(MessageDeltaOutputIterator { rx })
-        }
-
-        #[pyo3(name="run_delta_sync", signature = (messages, config=None))]
-        fn run_delta_sync_py(
-            &mut self,
-            messages: Vec<Message>,
-            config: Option<InferenceConfig>,
-        ) -> anyhow::Result<MessageDeltaOutputSyncIterator> {
-            let (rt, rx) = spawn_delta(self.clone(), messages, config)?;
-            Ok(MessageDeltaOutputSyncIterator { rt, rx })
-        }
-
-        #[pyo3(name="run", signature = (messages, config=None))]
-        fn run_py(
-            &mut self,
-            messages: Vec<Message>,
-            config: Option<InferenceConfig>,
-        ) -> anyhow::Result<MessageOutputIterator> {
-            let (_, rx) = spawn(self.clone(), messages, config)?;
-            Ok(MessageOutputIterator { rx })
-        }
-
-        #[pyo3(name="run_sync", signature = (messages, config=None))]
-        fn run_sync_py(
-            &mut self,
-            messages: Vec<Message>,
-            config: Option<InferenceConfig>,
-        ) -> anyhow::Result<MessageOutputSyncIterator> {
-            let (rt, rx) = spawn(self.clone(), messages, config)?;
-            Ok(MessageOutputSyncIterator { rt, rx })
-        }
-    }
-=======
->>>>>>> ac137500
 }