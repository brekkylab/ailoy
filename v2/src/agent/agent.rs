use anyhow::Context;
use futures::StreamExt;
use serde::{Deserialize, Serialize};

use crate::{
    knowledge::{Knowledge, KnowledgeBehavior as _, KnowledgeConfig},
    model::{InferenceConfig, LangModel, LangModelInference as _},
    tool::{Tool, ToolBehavior as _},
    utils::{BoxStream, log},
    value::{Delta, FinishReason, Message, MessageDelta, Part, PartDelta, Role},
};

#[derive(Clone)]
#[cfg_attr(feature = "python", pyo3_stub_gen_derive::gen_stub_pyclass)]
#[cfg_attr(feature = "python", pyo3::pyclass)]
#[cfg_attr(feature = "nodejs", napi_derive::napi)]
#[cfg_attr(feature = "wasm", wasm_bindgen::prelude::wasm_bindgen)]
pub struct Agent {
    lm: LangModel,
    tools: Vec<Tool>,
    knowledge: Option<Knowledge>,
}

/// The yielded value from agent.run().
#[derive(Debug, Clone, Default, Serialize, Deserialize)]
#[cfg_attr(feature = "python", pyo3_stub_gen_derive::gen_stub_pyclass)]
#[cfg_attr(feature = "python", pyo3::pyclass(get_all))]
#[cfg_attr(feature = "nodejs", napi_derive::napi(object))]
#[cfg_attr(feature = "wasm", derive(tsify::Tsify))]
#[cfg_attr(feature = "wasm", tsify(into_wasm_abi, from_wasm_abi))]
pub struct AgentResponse {
    /// The message delta per iteration.
    pub delta: MessageDelta,
    /// Optional finish reason. If this is Some, the message accumulation is finalized and stored in `accumulated`.
    pub finish_reason: Option<FinishReason>,
    /// Optional accumulated message.
    pub accumulated: Option<Message>,
}

impl Agent {
    pub fn new(lm: LangModel, tools: impl IntoIterator<Item = Tool>) -> Self {
        Self {
            lm,
            tools: tools.into_iter().collect(),
            knowledge: None,
        }
    }

    pub fn with_knowledge(mut self, knowledge: Knowledge) -> Self {
        self.knowledge = Some(knowledge);
        self
    }

    pub fn get_lm(&self) -> LangModel {
        self.lm.clone()
    }

    pub fn get_tools(&self) -> Vec<Tool> {
        self.tools.clone()
    }

    pub fn knowledge(&self) -> Option<Knowledge> {
        self.knowledge.clone()
    }

    pub fn add_tools(&mut self, tools: Vec<Tool>) {
        for tool in tools.iter() {
            let tool_name = tool.get_description().name;

            // If the tool with same name already exists, skip adding the tool.
            if self
                .tools
                .iter()
                .find(|t| t.get_description().name == tool_name)
                .is_some()
            {
                log::warn(format!(
                    "Tool \"{}\" is already registered. Skip adding the tool.",
                    tool_name
                ));
                continue;
            }

            self.tools.push(tool.clone());
        }
    }

    pub fn add_tool(&mut self, tool: Tool) {
        self.add_tools(vec![tool]);
    }

    pub fn remove_tools(&mut self, tool_names: Vec<String>) {
        self.tools.retain(|t| {
            let tool_name = t.get_description().name;
            // Remove the tool if its name belongs to `tool_names`
            !tool_names.contains(&tool_name)
        });
    }

    pub fn remove_tool(&mut self, tool_name: String) {
        self.remove_tools(vec![tool_name]);
    }

    pub fn set_knowledge(&mut self, knowledge: Knowledge) {
        self.knowledge = Some(knowledge);
    }

    pub fn remove_knowledge(&mut self) {
        self.knowledge = None;
    }

    pub fn run<'a>(
        &'a mut self,
        messages: Vec<Message>,
        config: Option<InferenceConfig>,
    ) -> BoxStream<'a, anyhow::Result<AgentResponse>> {
        let last_message = messages.last().cloned();
        let tools = self.tools.clone();

        let mut messages = messages.clone();

        let strm = async_stream::try_stream! {
            // Get documents
            let docs = if let Some(message) = last_message
                && message.role == Role::User
                && let Some(knowledge) = self.knowledge.clone() {
                let query_str = message.contents.iter().filter(|p| p.is_text()).map(|p| p.as_text().unwrap().to_owned()).collect::<Vec<_>>().join("\n\n");
                knowledge.retrieve(query_str, KnowledgeConfig::default()).await?
            } else {
                vec![]
            };

            let tool_descs = self
                .tools
                .iter()
                .map(|v| v.get_description())
                .collect::<Vec<_>>();
            loop {
                let mut assistant_msg_delta = MessageDelta::new().with_role(Role::Assistant);
                let mut assistant_msg: Option<Message> = None;
                {
                    let mut model = self.lm.clone();
                    let mut strm = model.infer(messages.clone(), tool_descs.clone(), docs.clone(), config.clone().unwrap_or_default());
                    while let Some(out) = strm.next().await {
                        let out = out?;
                        assistant_msg_delta = assistant_msg_delta.accumulate(out.clone().delta).context("Aggregation failed")?;

                        // Message aggregation is finalized if finish_reason does exist
                        if out.finish_reason.is_some() {
                            assistant_msg = Some(assistant_msg_delta.clone().finish()?);
                        }
                        yield AgentResponse {
                            delta: out.delta.clone(),
                            finish_reason: out.finish_reason.clone(),
                            accumulated: assistant_msg.clone(),
                        };
                    }
                }
                let assistant_msg = assistant_msg.unwrap();
                // Add assistant message to messages
                messages.push(assistant_msg.clone());

                // Handling tool calls if exist
                if let Some(tool_calls) = assistant_msg.tool_calls && !tool_calls.is_empty() {
                    for part in &tool_calls {
                        let Some((id, name, args)) = part.as_function() else { continue; };
                        let tool = tools.iter().find(|v| v.get_description().name == name).unwrap().clone();
                        let resp = tool.run(args.clone()).await?;
                        let mut tool_msg_delta = MessageDelta::new().with_role(Role::Tool).with_contents([PartDelta::Value{value: resp.clone()}]);
                        let mut tool_msg = Message::new(Role::Tool).with_contents([Part::Value{value: resp.clone()}]);
                        if let Some(id) = id {
                            tool_msg_delta = tool_msg_delta.with_id(id);
                            tool_msg = tool_msg.with_id(id);
                        }
                        yield AgentResponse {
                            delta: tool_msg_delta,
                            finish_reason: Some(FinishReason::Stop{}),
                            accumulated: Some(tool_msg.clone()),
                        };

                        // Add tool message to messages
                        messages.push(tool_msg.clone());
                    }
                } else {
                    break;
                }
            }
        };
        Box::pin(strm)
    }
}

#[cfg(feature = "python")]
mod py {
    use pyo3::{
        Bound, Py, PyAny, PyRef, PyResult, Python,
        exceptions::{PyStopAsyncIteration, PyStopIteration},
        pyclass, pymethods,
        types::PyType,
    };
    use pyo3_stub_gen_derive::{gen_stub_pyclass, gen_stub_pymethods};

    use super::*;

    fn spawn<'a>(
        mut agent: Agent,
        messages: Vec<Message>,
        config: Option<InferenceConfig>,
    ) -> anyhow::Result<(
        &'a tokio::runtime::Runtime,
        async_channel::Receiver<anyhow::Result<AgentResponse>>,
    )> {
        let (tx, rx) = async_channel::unbounded::<anyhow::Result<AgentResponse>>();
        let rt = pyo3_async_runtimes::tokio::get_runtime();
        rt.spawn(async move {
            let mut stream = agent.run(messages, config).boxed();

            while let Some(item) = stream.next().await {
                if tx.send(item).await.is_err() {
                    break; // Exit if consumer vanished
                }
                // Add a yield point to allow other tasks to run
                tokio::task::yield_now().await;
            }
        });
        Ok((rt, rx))
    }

    #[gen_stub_pyclass]
    #[pyclass(unsendable)]
    pub struct AgentRunIterator {
        rx: async_channel::Receiver<anyhow::Result<AgentResponse>>,
    }

    #[gen_stub_pymethods]
    #[pymethods]
    impl AgentRunIterator {
        fn __aiter__(slf: PyRef<'_, Self>) -> PyRef<'_, Self> {
            slf
        }

        #[gen_stub(override_return_type(type_repr = "typing.Awaitable[AgentResponse]"))]
        fn __anext__(&self, py: Python<'_>) -> PyResult<Py<PyAny>> {
            let rx: async_channel::Receiver<Result<AgentResponse, anyhow::Error>> = self.rx.clone();
            let fut = async move {
                match rx.recv().await {
                    Ok(res) => res.map_err(Into::into),
                    Err(_) => Err(PyStopAsyncIteration::new_err(())),
                }
            };
            let py_fut = pyo3_async_runtimes::tokio::future_into_py(py, fut)?.unbind();
            Ok(py_fut.into())
        }
    }

    #[gen_stub_pyclass]
    #[pyclass(unsendable)]
    pub struct AgentRunSyncIterator {
        rt: &'static tokio::runtime::Runtime,
        rx: async_channel::Receiver<anyhow::Result<AgentResponse>>,
    }

    #[gen_stub_pymethods]
    #[pymethods]
    impl AgentRunSyncIterator {
        fn __iter__(slf: PyRef<'_, Self>) -> PyRef<'_, Self> {
            slf
        }

        fn __next__(&mut self, py: Python<'_>) -> PyResult<AgentResponse> {
            let item = py.detach(|| self.rt.block_on(self.rx.recv()));
            match item {
                Ok(res) => res.map_err(Into::into),
                Err(_) => Err(PyStopIteration::new_err(())),
            }
        }
    }

    #[gen_stub_pymethods]
    #[pymethods]
    impl Agent {
        #[new]
        #[pyo3(signature = (lm, tools = None))]
        fn __new__(lm: LangModel, tools: Option<Vec<Tool>>) -> Self {
            Agent::new(lm, tools.unwrap_or_default())
        }

        #[classmethod]
        #[gen_stub(override_return_type(type_repr = "typing.Awaitable[Agent]"))]
        #[pyo3(signature = (lm, tools = None))]
        fn create<'py>(
            _cls: &Bound<'py, PyType>,
            py: Python<'py>,
            lm: LangModel,
            tools: Option<Vec<Tool>>,
        ) -> PyResult<Bound<'py, PyAny>> {
            let fut = async move {
                Python::attach(|py| Py::new(py, Agent::new(lm, tools.unwrap_or(vec![]))))
            };
            pyo3_async_runtimes::tokio::future_into_py(py, fut)
        }

        pub fn __repr__(&self) -> String {
            format!(
                "Agent(lm={}, tools=[{} items])",
                self.get_lm().__repr__(),
                self.tools.len()
            )
        }

        #[getter]
        fn lm(&self) -> LangModel {
            self.get_lm()
        }

        #[getter]
        fn tools(&self) -> Vec<Tool> {
            self.get_tools()
        }

        #[pyo3(name="add_tools", signature = (tools))]
        fn add_tools_py(&mut self, tools: Vec<Tool>) {
            self.add_tools(tools);
        }

        #[pyo3(name="add_tool", signature = (tool))]
        fn add_tool_py(&mut self, tool: Tool) {
            self.add_tool(tool);
        }

        #[pyo3(name="remove_tools", signature = (tool_names))]
        fn remove_tools_py(&mut self, tool_names: Vec<String>) {
            self.remove_tools(tool_names);
        }

        #[pyo3(name="remove_tool", signature = (tool_name))]
        fn remove_tool_py(&mut self, tool_name: String) {
            self.remove_tool(tool_name);
        }

        #[pyo3(name="run", signature = (messages, config=None))]
        fn run_py(
            &mut self,
            messages: Vec<Message>,
            config: Option<InferenceConfig>,
        ) -> anyhow::Result<AgentRunIterator> {
            let (_, rx) = spawn(self.clone(), messages, config)?;
            Ok(AgentRunIterator { rx })
        }

        #[pyo3(name="run_sync", signature = (messages, config=None))]
        fn run_sync_py(
            &mut self,
            messages: Vec<Message>,
            config: Option<InferenceConfig>,
        ) -> anyhow::Result<AgentRunSyncIterator> {
            let (rt, rx) = spawn(self.clone(), messages, config)?;
            Ok(AgentRunSyncIterator { rt, rx })
        }
    }

    #[gen_stub_pymethods]
    #[pymethods]
    impl AgentResponse {
        pub fn __repr__(&self) -> String {
            format!(
                "AgentResponse(delta={}, finish_reason={}, aggregated={})",
                self.delta.__repr__(),
                self.finish_reason
                    .clone()
                    .map(|finish_reason| finish_reason.__repr__())
                    .unwrap_or("None".to_owned()),
                self.aggregated
                    .clone()
                    .map(|aggregated| aggregated.__repr__())
                    .unwrap_or("None".to_owned()),
            )
        }
    }
}

#[cfg(feature = "nodejs")]
mod node {
    use std::sync::Arc;

    use futures::lock::Mutex;
    use napi::{JsSymbol, Status, bindgen_prelude::*};
    use napi_derive::napi;
    use tokio::sync::mpsc;

    use super::*;
    use crate::ffi::node::common::get_or_create_runtime;

    #[napi(object)]
    pub struct AgentRunIteratorResult {
        pub value: AgentResponse,
        pub done: bool,
    }

    #[derive(Clone)]
    #[napi]
    pub struct AgentRunIterator {
        rx: Arc<Mutex<mpsc::UnboundedReceiver<anyhow::Result<AgentResponse>>>>,
    }

    #[napi]
    impl AgentRunIterator {
        #[napi(js_name = "[Symbol.asyncIterator]")]
        pub fn async_iterator(&self) -> &Self {
            // This is a dummy function to add typing for Symbol.asyncIterator
            self
        }

        #[napi]
        pub async unsafe fn next(&mut self) -> napi::Result<AgentRunIteratorResult> {
            let mut rx = self.rx.lock().await;
            match rx.recv().await {
                Some(Ok(response)) => Ok(AgentRunIteratorResult {
                    value: response,
                    done: false,
                }),
                Some(Err(e)) => Err(napi::Error::new(Status::GenericFailure, e)),
                None => Ok(AgentRunIteratorResult {
                    value: AgentResponse::default(),
                    done: true,
                }),
            }
        }
    }

    impl AgentRunIterator {
        fn to_async_iterator<'a>(self, env: Env) -> napi::Result<Object<'a>> {
            let mut obj = Object::new(&env)?;

            let global = env.get_global()?;
            let symbol: Function = global.get_named_property("Symbol")?;
            let symbol_async_iterator: JsSymbol = symbol.get_named_property("asyncIterator")?;

            let func: Function<(), AgentRunIterator> =
                env.create_function_from_closure("asyncIterator", move |_| Ok(self.clone()))?;

            obj.set_property(symbol_async_iterator, func)?;

            Ok(obj)
        }
    }

    #[napi]
    impl Agent {
        #[napi(constructor)]
        pub fn new_js(lm: &LangModel, tools: Option<Vec<&Tool>>) -> Self {
            Self::new(
                lm.clone(),
                tools.unwrap_or(vec![]).iter().map(|&t| t.clone()),
            )
        }

        #[napi(js_name = "addTool")]
        pub unsafe fn add_tool_js(&mut self, tool: &Tool) {
            self.add_tool(tool.clone())
        }

        #[napi(js_name = "addTools")]
        pub unsafe fn add_tools_js(&mut self, tools: Vec<&Tool>) {
            self.add_tools(tools.iter().map(|&t| t.clone()).collect())
        }

        #[napi(js_name = "removeTool")]
        pub unsafe fn remove_tool_js(&mut self, tool_name: String) {
            self.remove_tool(tool_name)
        }

        #[napi(js_name = "removeTools")]
        pub unsafe fn remove_tools_js(&mut self, tool_names: Vec<String>) {
            self.remove_tools(tool_names)
        }

        #[napi(js_name = "setKnowledge")]
        pub unsafe fn set_knowledge_js(&mut self, knowledge: &Knowledge) {
            self.set_knowledge(knowledge.clone())
        }

        #[napi(js_name = "removeKnowledge")]
        pub unsafe fn remove_knowledge_js(&mut self) {
            self.remove_knowledge()
        }

        #[napi(js_name = "run", ts_return_type = "AgentRunIterator")]
        pub fn run_js<'a>(
            &'a mut self,
            env: Env,
            messages: Vec<Message>,
            config: Option<InferenceConfig>,
        ) -> napi::Result<Object<'a>> {
            let (tx, rx) = mpsc::unbounded_channel::<anyhow::Result<AgentResponse>>();
            let rt = get_or_create_runtime();
            let mut agent = self.clone();

            rt.spawn(async move {
                let mut stream = agent.run(messages, config).boxed();

                while let Some(item) = stream.next().await {
                    if tx
                        .send(item.map_err(|e| anyhow::anyhow!(e.to_string())))
                        .is_err()
                    {
                        break;
                    }
                    tokio::task::yield_now().await;
                }
            });

            let it = AgentRunIterator {
                rx: Arc::new(Mutex::new(rx)),
            };
            it.to_async_iterator(env)
        }
    }
}

#[cfg(feature = "wasm")]
mod wasm {
    use wasm_bindgen::prelude::*;

    use super::*;
    use crate::ffi::web::stream_to_async_iterable;

    #[wasm_bindgen]
    impl Agent {
        /// Construct a new Agent instance with provided `LangModel` and `Tool`s.
        ///
        /// Note that the ownership of `tools` is moved to the agent, which means you can't directly accessible to `tools` after the agent is initialized.
        /// If you still want to reuse the `tools`, try to use `addTool()` multiple times instead.
        #[wasm_bindgen(constructor)]
        pub fn new_js(lm: &LangModel, tools: Option<Vec<Tool>>) -> Self {
            Self::new(lm.clone(), tools.unwrap_or(vec![]))
        }

        #[wasm_bindgen(js_name = "addTool")]
        pub fn add_tool_js(&mut self, tool: &Tool) {
            self.add_tool(tool.clone())
        }

        #[wasm_bindgen(js_name = "removeTool")]
        pub fn remove_tool_js(&mut self, #[wasm_bindgen(js_name = "toolName")] tool_name: String) {
            self.remove_tool(tool_name)
        }

        #[wasm_bindgen(js_name = "setKnowledge")]
        pub fn set_knowledge_js(&mut self, knowledge: &Knowledge) {
            self.set_knowledge(knowledge.clone())
        }

        #[wasm_bindgen(js_name = "removeKnowledge")]
        pub fn remove_knowledge_js(&mut self) {
            self.remove_knowledge()
        }

        #[wasm_bindgen(
            js_name = "run",
            unchecked_return_type = "AsyncIterable<AgentResponse>"
        )]
        pub fn run_js(&self, messages: Vec<Message>, config: Option<InferenceConfig>) -> JsValue {
            let mut agent = self.clone();
            let stream = async_stream::stream! {
                let mut inner_stream = agent.run(messages, config);
                while let Some(item) = inner_stream.next().await {
                    yield item;
                }
            };
            let js_stream = Box::pin(stream.map(|response| {
                response
                    .map(|resp| resp.into())
                    .map_err(|e| JsValue::from_str(&e.to_string()))
            }));

            stream_to_async_iterable(js_stream).into()
        }
    }
}

#[cfg(test)]
mod tests {
    use ailoy_macros::multi_platform_test;

    #[multi_platform_test]
    async fn run_simple_chat() {
        use futures::StreamExt;

        use super::*;
        use crate::model::LangModel;

        let model = LangModel::try_new_local("Qwen/Qwen3-0.6B").await.unwrap();
        let mut agent = Agent::new(model, Vec::new());

        let mut strm = Box::pin(agent.run(
            vec![Message::new(Role::User).with_contents(vec![Part::text("Hi, what's your name?")])],
            None,
        ));
        while let Some(output) = strm.next().await {
            let output = output.unwrap();
            println!("delta: {:?}", output.delta);
            if output.accumulated.is_some() {
                println!("message: {:?}", output.accumulated.unwrap());
            }
        }
    }

    #[multi_platform_test]
    async fn run_tool_call() {
        use futures::StreamExt;

        use super::*;
        use crate::{
            model::LangModel,
            to_value,
            tool::ToolFunc,
            value::{ToolDesc, Value},
        };

        let model = LangModel::try_new_local("Qwen/Qwen3-0.6B").await.unwrap();

        let tool_desc = ToolDesc::new(
            "temperature".to_owned(),
            Some("Get current temperature".to_owned()),
            to_value!({
                "type": "object",
                "properties": {
                    "location": {
                        "type": "string",
                        "description": "The city name"
                    },
                    "unit": {
                        "type": "string",
                        "enum": ["Celsius", "Fahrenheit"]
                    }
                },
                "required": ["location", "unit"]
            }),
            Some(to_value!({
                "type": "number",
                "description": "Null if the given city name is unavailable.",
                "nullable": true,
            })),
        );
        let tools = vec![Tool::new_function(
            tool_desc,
            std::sync::Arc::<Box<ToolFunc>>::new(Box::new(move |args: Value| {
                Box::pin(async move {
                    use anyhow::bail;

                    let unit = args
                        .as_object()
                        .unwrap()
                        .get("unit")
                        .unwrap()
                        .as_str()
                        .unwrap();
                    match unit {
                        "Celsius" => Ok(to_value!("40")),
                        "Fahrenheit" => Ok(to_value!("104")),
                        _ => bail!(""),
                    }
                })
            })),
        )];

        let mut agent = Agent::new(model, tools);

        let mut strm = Box::pin(agent.run(
            vec![
                    Message::new(Role::User)
                        .with_contents(vec![Part::text("How much hot currently in Dubai?")]),
                ],
            None,
        ));
        while let Some(output) = strm.next().await {
            let output = output.unwrap();
            println!("delta: {:?}", output.delta);
            if output.accumulated.is_some() {
                println!("message: {:?}", output.accumulated.unwrap());
            }
        }
    }

    #[cfg(any(target_family = "unix", target_family = "windows"))]
    #[tokio::test]
    async fn run_mcp_stdio_tool_call() {
        use futures::StreamExt;
        use rmcp::transport::ConfigureCommandExt;

        use super::*;
        use crate::{model::LangModel, tool::MCPClient};

        let model = LangModel::try_new_local("Qwen/Qwen3-0.6B").await.unwrap();
        let mut agent = Agent::new(model, Vec::new());

        let command = tokio::process::Command::new("uvx").configure(|cmd| {
            cmd.arg("mcp-server-time");
        });
        let mcp_client = MCPClient::from_stdio(command).await.unwrap();
        let mcp_tools = mcp_client
            .get_tools()
            .iter()
            .map(|tool| Tool::new_mcp(tool.clone()))
            .collect();
        agent.add_tools(mcp_tools);

        let agent_tools = agent.get_tools();
        assert_eq!(agent_tools.len(), 2);
        assert_eq!(agent_tools[0].get_description().name, "get_current_time");
        assert_eq!(agent_tools[1].get_description().name, "convert_time");

        let mut strm = Box::pin(agent.run(
            vec![Message::new(Role::User).with_contents(vec![Part::text(
                "What time is it now in America/New_York timezone?",
            )])],
            None,
        ));
        while let Some(output) = strm.next().await {
            let output = output.unwrap();
            println!("delta: {:?}", output.delta);
            if output.accumulated.is_some() {
                println!("message: {:?}", output.accumulated.unwrap());
            }
        }
    }
<<<<<<< HEAD
=======
}

#[cfg(feature = "python")]
mod py {
    use pyo3::{
        Bound, Py, PyAny, PyRef, PyResult, Python,
        exceptions::{PyStopAsyncIteration, PyStopIteration},
        pyclass, pymethods,
        types::PyType,
    };
    use pyo3_stub_gen_derive::{gen_stub_pyclass, gen_stub_pymethods};

    use super::*;

    fn spawn<'a>(
        mut agent: Agent,
        messages: Vec<Message>,
        config: Option<InferenceConfig>,
    ) -> anyhow::Result<(
        &'a tokio::runtime::Runtime,
        async_channel::Receiver<anyhow::Result<AgentResponse>>,
    )> {
        let (tx, rx) = async_channel::unbounded::<anyhow::Result<AgentResponse>>();
        let rt = pyo3_async_runtimes::tokio::get_runtime();
        rt.spawn(async move {
            let mut stream = agent.run(messages, config).boxed();

            while let Some(item) = stream.next().await {
                if tx.send(item).await.is_err() {
                    break; // Exit if consumer vanished
                }
                // Add a yield point to allow other tasks to run
                tokio::task::yield_now().await;
            }
        });
        Ok((rt, rx))
    }

    #[gen_stub_pyclass]
    #[pyclass(unsendable)]
    pub struct AgentRunIterator {
        rx: async_channel::Receiver<anyhow::Result<AgentResponse>>,
    }

    #[gen_stub_pymethods]
    #[pymethods]
    impl AgentRunIterator {
        fn __aiter__(slf: PyRef<'_, Self>) -> PyRef<'_, Self> {
            slf
        }

        #[gen_stub(override_return_type(type_repr = "typing.Awaitable[AgentResponse]"))]
        fn __anext__(&self, py: Python<'_>) -> PyResult<Py<PyAny>> {
            let rx: async_channel::Receiver<Result<AgentResponse, anyhow::Error>> = self.rx.clone();
            let fut = async move {
                match rx.recv().await {
                    Ok(res) => res.map_err(Into::into),
                    Err(_) => Err(PyStopAsyncIteration::new_err(())),
                }
            };
            let py_fut = pyo3_async_runtimes::tokio::future_into_py(py, fut)?.unbind();
            Ok(py_fut.into())
        }
    }

    #[gen_stub_pyclass]
    #[pyclass(unsendable)]
    pub struct AgentRunSyncIterator {
        rt: &'static tokio::runtime::Runtime,
        rx: async_channel::Receiver<anyhow::Result<AgentResponse>>,
    }

    #[gen_stub_pymethods]
    #[pymethods]
    impl AgentRunSyncIterator {
        fn __iter__(slf: PyRef<'_, Self>) -> PyRef<'_, Self> {
            slf
        }

        fn __next__(&mut self, py: Python<'_>) -> PyResult<AgentResponse> {
            let item = py.detach(|| self.rt.block_on(self.rx.recv()));
            match item {
                Ok(res) => res.map_err(Into::into),
                Err(_) => Err(PyStopIteration::new_err(())),
            }
        }
    }

    #[gen_stub_pymethods]
    #[pymethods]
    impl Agent {
        #[new]
        #[pyo3(signature = (lm, tools = None))]
        fn __new__(lm: LangModel, tools: Option<Vec<Tool>>) -> Self {
            Agent::new(lm, tools.unwrap_or_default())
        }

        #[classmethod]
        #[gen_stub(override_return_type(type_repr = "typing.Awaitable[Agent]"))]
        #[pyo3(signature = (lm, tools = None))]
        fn create<'py>(
            _cls: &Bound<'py, PyType>,
            py: Python<'py>,
            lm: LangModel,
            tools: Option<Vec<Tool>>,
        ) -> PyResult<Bound<'py, PyAny>> {
            let fut = async move {
                Python::attach(|py| Py::new(py, Agent::new(lm, tools.unwrap_or(vec![]))))
            };
            pyo3_async_runtimes::tokio::future_into_py(py, fut)
        }

        pub fn __repr__(&self) -> String {
            format!(
                "Agent(lm={}, tools=[{} items])",
                self.get_lm().__repr__(),
                self.tools.len()
            )
        }

        #[getter]
        fn lm(&self) -> LangModel {
            self.get_lm()
        }

        #[getter]
        fn tools(&self) -> Vec<Tool> {
            self.get_tools()
        }

        #[pyo3(name="add_tools", signature = (tools))]
        fn add_tools_py(&mut self, tools: Vec<Tool>) {
            self.add_tools(tools);
        }

        #[pyo3(name="add_tool", signature = (tool))]
        fn add_tool_py(&mut self, tool: Tool) {
            self.add_tool(tool);
        }

        #[pyo3(name="remove_tools", signature = (tool_names))]
        fn remove_tools_py(&mut self, tool_names: Vec<String>) {
            self.remove_tools(tool_names);
        }

        #[pyo3(name="remove_tool", signature = (tool_name))]
        fn remove_tool_py(&mut self, tool_name: String) {
            self.remove_tool(tool_name);
        }

        #[pyo3(name="run", signature = (messages, config=None))]
        fn run_py(
            &mut self,
            messages: Vec<Message>,
            config: Option<InferenceConfig>,
        ) -> anyhow::Result<AgentRunIterator> {
            let (_, rx) = spawn(self.clone(), messages, config)?;
            Ok(AgentRunIterator { rx })
        }

        #[pyo3(name="run_sync", signature = (messages, config=None))]
        fn run_sync_py(
            &mut self,
            messages: Vec<Message>,
            config: Option<InferenceConfig>,
        ) -> anyhow::Result<AgentRunSyncIterator> {
            let (rt, rx) = spawn(self.clone(), messages, config)?;
            Ok(AgentRunSyncIterator { rt, rx })
        }
    }

    #[gen_stub_pymethods]
    #[pymethods]
    impl AgentResponse {
        pub fn __repr__(&self) -> String {
            format!(
                "AgentResponse(delta={}, finish_reason={}, accumulated={})",
                self.delta.__repr__(),
                self.finish_reason
                    .clone()
                    .map(|finish_reason| finish_reason.__repr__())
                    .unwrap_or("None".to_owned()),
                self.accumulated
                    .clone()
                    .map(|accumulated| accumulated.__repr__())
                    .unwrap_or("None".to_owned()),
            )
        }
    }
>>>>>>> 8d1c731d
}<|MERGE_RESOLUTION|>--- conflicted
+++ resolved
@@ -364,15 +364,15 @@
     impl AgentResponse {
         pub fn __repr__(&self) -> String {
             format!(
-                "AgentResponse(delta={}, finish_reason={}, aggregated={})",
+                "AgentResponse(delta={}, finish_reason={}, accumulated={})",
                 self.delta.__repr__(),
                 self.finish_reason
                     .clone()
                     .map(|finish_reason| finish_reason.__repr__())
                     .unwrap_or("None".to_owned()),
-                self.aggregated
+                self.accumulated
                     .clone()
-                    .map(|aggregated| aggregated.__repr__())
+                    .map(|accumulated| accumulated.__repr__())
                     .unwrap_or("None".to_owned()),
             )
         }
@@ -725,196 +725,4 @@
             }
         }
     }
-<<<<<<< HEAD
-=======
-}
-
-#[cfg(feature = "python")]
-mod py {
-    use pyo3::{
-        Bound, Py, PyAny, PyRef, PyResult, Python,
-        exceptions::{PyStopAsyncIteration, PyStopIteration},
-        pyclass, pymethods,
-        types::PyType,
-    };
-    use pyo3_stub_gen_derive::{gen_stub_pyclass, gen_stub_pymethods};
-
-    use super::*;
-
-    fn spawn<'a>(
-        mut agent: Agent,
-        messages: Vec<Message>,
-        config: Option<InferenceConfig>,
-    ) -> anyhow::Result<(
-        &'a tokio::runtime::Runtime,
-        async_channel::Receiver<anyhow::Result<AgentResponse>>,
-    )> {
-        let (tx, rx) = async_channel::unbounded::<anyhow::Result<AgentResponse>>();
-        let rt = pyo3_async_runtimes::tokio::get_runtime();
-        rt.spawn(async move {
-            let mut stream = agent.run(messages, config).boxed();
-
-            while let Some(item) = stream.next().await {
-                if tx.send(item).await.is_err() {
-                    break; // Exit if consumer vanished
-                }
-                // Add a yield point to allow other tasks to run
-                tokio::task::yield_now().await;
-            }
-        });
-        Ok((rt, rx))
-    }
-
-    #[gen_stub_pyclass]
-    #[pyclass(unsendable)]
-    pub struct AgentRunIterator {
-        rx: async_channel::Receiver<anyhow::Result<AgentResponse>>,
-    }
-
-    #[gen_stub_pymethods]
-    #[pymethods]
-    impl AgentRunIterator {
-        fn __aiter__(slf: PyRef<'_, Self>) -> PyRef<'_, Self> {
-            slf
-        }
-
-        #[gen_stub(override_return_type(type_repr = "typing.Awaitable[AgentResponse]"))]
-        fn __anext__(&self, py: Python<'_>) -> PyResult<Py<PyAny>> {
-            let rx: async_channel::Receiver<Result<AgentResponse, anyhow::Error>> = self.rx.clone();
-            let fut = async move {
-                match rx.recv().await {
-                    Ok(res) => res.map_err(Into::into),
-                    Err(_) => Err(PyStopAsyncIteration::new_err(())),
-                }
-            };
-            let py_fut = pyo3_async_runtimes::tokio::future_into_py(py, fut)?.unbind();
-            Ok(py_fut.into())
-        }
-    }
-
-    #[gen_stub_pyclass]
-    #[pyclass(unsendable)]
-    pub struct AgentRunSyncIterator {
-        rt: &'static tokio::runtime::Runtime,
-        rx: async_channel::Receiver<anyhow::Result<AgentResponse>>,
-    }
-
-    #[gen_stub_pymethods]
-    #[pymethods]
-    impl AgentRunSyncIterator {
-        fn __iter__(slf: PyRef<'_, Self>) -> PyRef<'_, Self> {
-            slf
-        }
-
-        fn __next__(&mut self, py: Python<'_>) -> PyResult<AgentResponse> {
-            let item = py.detach(|| self.rt.block_on(self.rx.recv()));
-            match item {
-                Ok(res) => res.map_err(Into::into),
-                Err(_) => Err(PyStopIteration::new_err(())),
-            }
-        }
-    }
-
-    #[gen_stub_pymethods]
-    #[pymethods]
-    impl Agent {
-        #[new]
-        #[pyo3(signature = (lm, tools = None))]
-        fn __new__(lm: LangModel, tools: Option<Vec<Tool>>) -> Self {
-            Agent::new(lm, tools.unwrap_or_default())
-        }
-
-        #[classmethod]
-        #[gen_stub(override_return_type(type_repr = "typing.Awaitable[Agent]"))]
-        #[pyo3(signature = (lm, tools = None))]
-        fn create<'py>(
-            _cls: &Bound<'py, PyType>,
-            py: Python<'py>,
-            lm: LangModel,
-            tools: Option<Vec<Tool>>,
-        ) -> PyResult<Bound<'py, PyAny>> {
-            let fut = async move {
-                Python::attach(|py| Py::new(py, Agent::new(lm, tools.unwrap_or(vec![]))))
-            };
-            pyo3_async_runtimes::tokio::future_into_py(py, fut)
-        }
-
-        pub fn __repr__(&self) -> String {
-            format!(
-                "Agent(lm={}, tools=[{} items])",
-                self.get_lm().__repr__(),
-                self.tools.len()
-            )
-        }
-
-        #[getter]
-        fn lm(&self) -> LangModel {
-            self.get_lm()
-        }
-
-        #[getter]
-        fn tools(&self) -> Vec<Tool> {
-            self.get_tools()
-        }
-
-        #[pyo3(name="add_tools", signature = (tools))]
-        fn add_tools_py(&mut self, tools: Vec<Tool>) {
-            self.add_tools(tools);
-        }
-
-        #[pyo3(name="add_tool", signature = (tool))]
-        fn add_tool_py(&mut self, tool: Tool) {
-            self.add_tool(tool);
-        }
-
-        #[pyo3(name="remove_tools", signature = (tool_names))]
-        fn remove_tools_py(&mut self, tool_names: Vec<String>) {
-            self.remove_tools(tool_names);
-        }
-
-        #[pyo3(name="remove_tool", signature = (tool_name))]
-        fn remove_tool_py(&mut self, tool_name: String) {
-            self.remove_tool(tool_name);
-        }
-
-        #[pyo3(name="run", signature = (messages, config=None))]
-        fn run_py(
-            &mut self,
-            messages: Vec<Message>,
-            config: Option<InferenceConfig>,
-        ) -> anyhow::Result<AgentRunIterator> {
-            let (_, rx) = spawn(self.clone(), messages, config)?;
-            Ok(AgentRunIterator { rx })
-        }
-
-        #[pyo3(name="run_sync", signature = (messages, config=None))]
-        fn run_sync_py(
-            &mut self,
-            messages: Vec<Message>,
-            config: Option<InferenceConfig>,
-        ) -> anyhow::Result<AgentRunSyncIterator> {
-            let (rt, rx) = spawn(self.clone(), messages, config)?;
-            Ok(AgentRunSyncIterator { rt, rx })
-        }
-    }
-
-    #[gen_stub_pymethods]
-    #[pymethods]
-    impl AgentResponse {
-        pub fn __repr__(&self) -> String {
-            format!(
-                "AgentResponse(delta={}, finish_reason={}, accumulated={})",
-                self.delta.__repr__(),
-                self.finish_reason
-                    .clone()
-                    .map(|finish_reason| finish_reason.__repr__())
-                    .unwrap_or("None".to_owned()),
-                self.accumulated
-                    .clone()
-                    .map(|accumulated| accumulated.__repr__())
-                    .unwrap_or("None".to_owned()),
-            )
-        }
-    }
->>>>>>> 8d1c731d
 }