--- conflicted
+++ resolved
@@ -13,12 +13,9 @@
 };
 
 #[derive(Clone)]
-<<<<<<< HEAD
-#[cfg_attr(feature = "nodejs", napi_derive::napi)]
-=======
 #[cfg_attr(feature = "python", pyo3_stub_gen_derive::gen_stub_pyclass)]
 #[cfg_attr(feature = "python", pyo3::pyclass)]
->>>>>>> 6a23cc87
+#[cfg_attr(feature = "nodejs", napi_derive::napi)]
 #[cfg_attr(feature = "wasm", wasm_bindgen::prelude::wasm_bindgen)]
 pub struct Agent {
     lm: LangModel,
@@ -28,14 +25,10 @@
 }
 
 /// The yielded value from agent.run().
-<<<<<<< HEAD
 #[derive(Debug, Clone, Default, Serialize, Deserialize)]
-#[cfg_attr(feature = "nodejs", napi_derive::napi(object))]
-=======
-#[derive(Debug, Clone, Serialize, Deserialize)]
 #[cfg_attr(feature = "python", pyo3_stub_gen_derive::gen_stub_pyclass)]
 #[cfg_attr(feature = "python", pyo3::pyclass(get_all))]
->>>>>>> 6a23cc87
+#[cfg_attr(feature = "nodejs", napi_derive::napi(object))]
 #[cfg_attr(feature = "wasm", derive(tsify::Tsify))]
 #[cfg_attr(feature = "wasm", tsify(into_wasm_abi, from_wasm_abi))]
 pub struct AgentResponse {
@@ -297,54 +290,48 @@
         }
 
         #[napi(js_name = "addTool")]
-        pub async unsafe fn add_tool_js(&mut self, tool: &Tool) -> napi::Result<()> {
+        pub unsafe fn add_tool_js(&mut self, tool: &Tool) {
             self.add_tool(tool.clone())
-                .await
-                .map_err(|e| napi::Error::new(Status::GenericFailure, e.to_string()))
         }
 
         #[napi(js_name = "addTools")]
-        pub async unsafe fn add_tools_js(&mut self, tools: Vec<&Tool>) -> napi::Result<()> {
+        pub unsafe fn add_tools_js(&mut self, tools: Vec<&Tool>) {
             self.add_tools(tools.iter().map(|&t| t.clone()).collect())
-                .await
-                .map_err(|e| napi::Error::new(Status::GenericFailure, e.to_string()))
         }
 
         #[napi(js_name = "removeTool")]
-        pub async unsafe fn remove_tool_js(&mut self, tool_name: String) -> napi::Result<()> {
+        pub unsafe fn remove_tool_js(&mut self, tool_name: String) {
             self.remove_tool(tool_name)
-                .await
-                .map_err(|e| napi::Error::new(Status::GenericFailure, e.to_string()))
         }
 
         #[napi(js_name = "removeTools")]
-        pub async unsafe fn remove_tools_js(
-            &mut self,
-            tool_names: Vec<String>,
-        ) -> napi::Result<()> {
+        pub unsafe fn remove_tools_js(&mut self, tool_names: Vec<String>) {
             self.remove_tools(tool_names)
-                .await
-                .map_err(|e| napi::Error::new(Status::GenericFailure, e.to_string()))
         }
 
         #[napi(js_name = "setKnowledge")]
-        pub unsafe fn set_knowledge_js(&mut self, knowledge: &Knowledge) -> napi::Result<()> {
-            Ok(self.set_knowledge(knowledge.clone()))
+        pub unsafe fn set_knowledge_js(&mut self, knowledge: &Knowledge) {
+            self.set_knowledge(knowledge.clone())
         }
 
         #[napi(js_name = "removeKnowledge")]
-        pub unsafe fn remove_knowledge_js(&mut self) -> napi::Result<()> {
-            Ok(self.remove_knowledge())
+        pub unsafe fn remove_knowledge_js(&mut self) {
+            self.remove_knowledge()
         }
 
         #[napi(js_name = "run", ts_return_type = "AgentRunIterator")]
-        pub fn run_js<'a>(&'a mut self, env: Env, contents: Vec<Part>) -> napi::Result<Object<'a>> {
+        pub fn run_js<'a>(
+            &'a mut self,
+            env: Env,
+            contents: Vec<Part>,
+            config: Option<InferenceConfig>,
+        ) -> napi::Result<Object<'a>> {
             let (tx, rx) = mpsc::unbounded_channel::<anyhow::Result<AgentResponse>>();
             let rt = get_or_create_runtime();
             let mut agent = self.clone();
 
             rt.spawn(async move {
-                let mut stream = agent.run(contents).boxed();
+                let mut stream = agent.run(contents, config).boxed();
 
                 while let Some(item) = stream.next().await {
                     if tx
@@ -384,40 +371,33 @@
         }
 
         #[wasm_bindgen(js_name = "addTool")]
-        pub async fn add_tool_js(&mut self, tool: &Tool) -> Result<(), js_sys::Error> {
+        pub fn add_tool_js(&mut self, tool: &Tool) {
             self.add_tool(tool.clone())
-                .await
-                .map_err(|e| js_sys::Error::new(&e.to_string()))
         }
 
         #[wasm_bindgen(js_name = "removeTool")]
-        pub async fn remove_tool_js(
-            &mut self,
-            #[wasm_bindgen(js_name = "toolName")] tool_name: String,
-        ) -> Result<(), js_sys::Error> {
+        pub fn remove_tool_js(&mut self, #[wasm_bindgen(js_name = "toolName")] tool_name: String) {
             self.remove_tool(tool_name)
-                .await
-                .map_err(|e| js_sys::Error::new(&e.to_string()))
         }
 
         #[wasm_bindgen(js_name = "setKnowledge")]
         pub fn set_knowledge_js(&mut self, knowledge: &Knowledge) {
-            self.set_knowledge(knowledge.clone());
+            self.set_knowledge(knowledge.clone())
         }
 
         #[wasm_bindgen(js_name = "removeKnowledge")]
         pub fn remove_knowledge_js(&mut self) {
-            self.remove_knowledge();
+            self.remove_knowledge()
         }
 
         #[wasm_bindgen(
             js_name = "run",
             unchecked_return_type = "AsyncIterable<AgentResponse>"
         )]
-        pub fn run_js(&self, contents: Vec<Part>) -> JsValue {
+        pub fn run_js(&self, contents: Vec<Part>, config: Option<InferenceConfig>) -> JsValue {
             let mut agent = self.clone();
             let stream = async_stream::stream! {
-                let mut inner_stream = agent.run(contents);
+                let mut inner_stream = agent.run(contents, config);
                 while let Some(item) = inner_stream.next().await {
                     yield item;
                 }
@@ -548,9 +528,9 @@
         });
         let mcp_client = MCPClient::from_stdio(command).await.unwrap();
         let mcp_tools = mcp_client
-            .tools
-            .into_iter()
-            .map(|tool| Tool::new_mcp(tool))
+            .get_tools()
+            .iter()
+            .map(|tool| Tool::new_mcp(tool.clone()))
             .collect();
         agent.add_tools(mcp_tools);
 
