--- conflicted
+++ resolved
@@ -2,10 +2,7 @@
 
 use anyhow::Context;
 use futures::{StreamExt, lock::Mutex};
-<<<<<<< HEAD
-=======
 use serde::{Deserialize, Serialize};
->>>>>>> 9a6fbb8f
 
 use crate::{
     knowledge::{Knowledge, KnowledgeBehavior as _, KnowledgeConfig},
@@ -16,12 +13,9 @@
 };
 
 #[derive(Clone)]
-<<<<<<< HEAD
 #[cfg_attr(feature = "python", pyo3_stub_gen_derive::gen_stub_pyclass)]
 #[cfg_attr(feature = "python", pyo3::pyclass)]
-=======
 #[cfg_attr(feature = "wasm", wasm_bindgen::prelude::wasm_bindgen)]
->>>>>>> 9a6fbb8f
 pub struct Agent {
     lm: LangModel,
     tools: Vec<Tool>,
@@ -30,15 +24,11 @@
 }
 
 /// The yielded value from agent.run().
-<<<<<<< HEAD
-#[derive(Debug, Clone)]
+#[derive(Debug, Clone, Serialize, Deserialize)]
 #[cfg_attr(feature = "python", pyo3_stub_gen_derive::gen_stub_pyclass)]
 #[cfg_attr(feature = "python", pyo3::pyclass(get_all))]
-=======
-#[derive(Debug, Clone, Serialize, Deserialize)]
 #[cfg_attr(feature = "wasm", derive(tsify::Tsify))]
 #[cfg_attr(feature = "wasm", tsify(into_wasm_abi, from_wasm_abi))]
->>>>>>> 9a6fbb8f
 pub struct AgentResponse {
     /// The message delta per iteration.
     pub delta: MessageDelta,
@@ -129,10 +119,7 @@
         &'a mut self,
         // messages: Vec<Message>,
         contents: Vec<Part>,
-<<<<<<< HEAD
         config: Option<InferenceConfig>,
-=======
->>>>>>> 9a6fbb8f
     ) -> BoxStream<'a, anyhow::Result<AgentResponse>> {
         // Messages used for the current run round
         let mut messages: Vec<Message> = vec![];
@@ -221,8 +208,6 @@
             }
         };
         Box::pin(strm)
-<<<<<<< HEAD
-=======
     }
 }
 
@@ -291,7 +276,6 @@
 
             stream_to_async_iterable(js_stream).into()
         }
->>>>>>> 9a6fbb8f
     }
 }
 
