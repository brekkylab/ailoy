use std::sync::Arc;

use anyhow::Context;
use futures::{StreamExt, lock::Mutex};
use serde::{Deserialize, Serialize};

use crate::{
    knowledge::{Knowledge, KnowledgeBehavior as _, KnowledgeConfig},
    model::{InferenceConfig, LangModel, LangModelInference as _},
    tool::{Tool, ToolBehavior as _},
    utils::{BoxStream, log},
    value::{Delta, FinishReason, Message, MessageDelta, Part, PartDelta, Role},
};

#[derive(Clone)]
#[cfg_attr(feature = "wasm", wasm_bindgen::prelude::wasm_bindgen)]
pub struct Agent {
    lm: LangModel,
    tools: Vec<Tool>,
    messages: Arc<Mutex<Vec<Message>>>,
    knowledge: Option<Knowledge>,
}

/// The yielded value from agent.run().
#[derive(Debug, Clone, Serialize, Deserialize)]
#[cfg_attr(feature = "wasm", derive(tsify::Tsify))]
#[cfg_attr(feature = "wasm", tsify(into_wasm_abi, from_wasm_abi))]
pub struct AgentResponse {
    /// The message delta per iteration.
    pub delta: MessageDelta,
    /// Optional finish reason. If this is Some, the message aggregation is finalized and stored in `aggregated`.
    pub finish_reason: Option<FinishReason>,
    /// Optional aggregated message.
    pub aggregated: Option<Message>,
}

impl Agent {
    pub fn new(lm: LangModel, tools: impl IntoIterator<Item = Tool>) -> Self {
        Self {
            lm,
            tools: tools.into_iter().collect(),
            messages: Arc::new(Mutex::new(Vec::new())),
            knowledge: None,
        }
    }

    pub fn with_knowledge(mut self, knowledge: Knowledge) -> Self {
        self.knowledge = Some(knowledge);
        self
    }

    pub fn get_lm(&self) -> LangModel {
        self.lm.clone()
    }

    pub fn get_tools(&self) -> Vec<Tool> {
        self.tools.clone()
    }

    pub fn knowledge(&self) -> Option<Knowledge> {
        self.knowledge.clone()
    }

    pub async fn clear_messages(&mut self) -> anyhow::Result<()> {
        self.messages.lock().await.clear();
        Ok(())
    }

    pub async fn add_tools(&mut self, tools: Vec<Tool>) -> anyhow::Result<()> {
        for tool in tools.iter() {
            let tool_name = tool.get_description().name;

            // If the tool with same name already exists, skip adding the tool.
            if self
                .tools
                .iter()
                .find(|t| t.get_description().name == tool_name)
                .is_some()
            {
                log::warn(format!(
                    "Tool \"{}\" is already registered. Skip adding the tool.",
                    tool_name
                ));
                continue;
            }

            self.tools.push(tool.clone());
        }

        Ok(())
    }

    pub async fn add_tool(&mut self, tool: Tool) -> anyhow::Result<()> {
        self.add_tools(vec![tool]).await
    }

    pub async fn remove_tools(&mut self, tool_names: Vec<String>) -> anyhow::Result<()> {
        self.tools.retain(|t| {
            let tool_name = t.get_description().name;
            // Remove the tool if its name belongs to `tool_names`
            !tool_names.contains(&tool_name)
        });
        Ok(())
    }

    pub async fn remove_tool(&mut self, tool_name: String) -> anyhow::Result<()> {
        self.remove_tools(vec![tool_name]).await
    }

    pub fn set_knowledge(&mut self, knowledge: Knowledge) {
        self.knowledge = Some(knowledge);
    }

    pub fn remove_knowledge(&mut self) {
        self.knowledge = None;
    }

    pub fn run<'a>(
        &'a mut self,
        contents: Vec<Part>,
    ) -> BoxStream<'a, anyhow::Result<AgentResponse>> {
        // Messages used for the current run round
        let mut messages: Vec<Message> = vec![];
        // For storing message history except system message
        let messages_history = self.messages.clone();

        let tools = self.tools.clone();
<<<<<<< HEAD
        let strm = async_stream::try_stream! {
            let system_message_content = "You are helpful assistant.".to_string();
            let knowledge_results = if let Some(knowledge) = &self.knowledge {
                let query = contents.iter().filter(|&c| matches!(c, Part::Text{..})).map(|c| c.as_text().unwrap()).collect::<Vec<_>>().join("\n");
                let retrieved = match knowledge.retrieve(query.clone(), 5).await {
                    Ok(retrieved) => retrieved,
                    Err(e) => {
                        warn!("Failed to retrieve from knowledge: {}", e.to_string());
                        vec![]
                    }
                };
                Some(retrieved)
=======
        async_stream::try_stream! {
            // Get documents
            let docs = if let Some(knowledge) = self.knowledge.clone() {
                let query_str = contents.iter().filter(|p| p.is_text()).map(|p| p.as_text().unwrap().to_owned()).collect::<Vec<_>>().join("\n\n");
                knowledge.retrieve(query_str, KnowledgeConfig::default()).await?
>>>>>>> 60f5c13c
            } else {
                vec![]
            };

            // Add message histories to messages
            for msg in messages_history.lock().await.iter() {
                messages.push(msg.clone());
            }

            let user_message = Message::new(Role::User).with_contents(contents);
            // Add user message to messages
            messages.push(user_message.clone());
            // Add user message to histories
            messages_history.lock().await.push(user_message);

            let tool_descs = self
                .tools
                .iter()
                .map(|v| v.get_description())
                .collect::<Vec<_>>();
            loop {
                let mut assistant_msg_delta = MessageDelta::new().with_role(Role::Assistant);
                let mut assistant_msg: Option<Message> = None;
                {
                    let mut model = self.lm.clone();
                    let mut strm = model.infer(messages.clone(), tool_descs.clone(), docs.clone(), InferenceConfig::default());
                    while let Some(out) = strm.next().await {
                        let out = out?;
                        assistant_msg_delta = assistant_msg_delta.aggregate(out.clone().delta).context("Aggregation failed")?;

                        // Message aggregation is finalized if finish_reason does exist
                        if out.finish_reason.is_some() {
                            assistant_msg = Some(assistant_msg_delta.clone().finish()?);
                        }
                        yield AgentResponse {
                            delta: out.delta.clone(),
                            finish_reason: out.finish_reason.clone(),
                            aggregated: assistant_msg.clone(),
                        };
                    }
                }
                let assistant_msg = assistant_msg.unwrap();
                // Add assistant message to messages
                messages.push(assistant_msg.clone());
                // Add assistant message to histories
                messages_history.lock().await.push(assistant_msg.clone());

                // Handling tool calls if exist
                if let Some(tool_calls) = assistant_msg.tool_calls && !tool_calls.is_empty() {
                    for part in &tool_calls {
                        let Some((id, name, args)) = part.as_function() else { continue; };
                        let tool = tools.iter().find(|v| v.get_description().name == name).unwrap().clone();
                        let resp = tool.run(args.clone()).await?;
                        let mut tool_msg_delta = MessageDelta::new().with_role(Role::Tool).with_contents([PartDelta::Value{value: resp.clone()}]);
                        let mut tool_msg = Message::new(Role::Tool).with_contents([Part::Value{value: resp.clone()}]);
                        if let Some(id) = id {
                            tool_msg_delta = tool_msg_delta.with_id(id);
                            tool_msg = tool_msg.with_id(id);
                        }
                        yield AgentResponse {
                            delta: tool_msg_delta,
                            finish_reason: Some(FinishReason::Stop{}),
                            aggregated: Some(tool_msg.clone()),
                        };

                        // Add tool message to messages
                        messages.push(tool_msg.clone());
                        // Add tool message to histories
                        messages_history.lock().await.push(tool_msg);
                    }
                } else {
                    break;
                }
            }
        };
        Box::pin(strm)
    }
}

#[cfg(feature = "wasm")]
mod wasm {
    use wasm_bindgen::prelude::*;

    use super::*;
    use crate::ffi::web::stream_to_async_iterable;

    #[wasm_bindgen]
    impl Agent {
        /// Construct a new Agent instance with provided `LangModel` and `Tool`s.
        ///
        /// Note that the ownership of `tools` is moved to the agent, which means you can't directly accessible to `tools` after the agent is initialized.
        /// If you still want to reuse the `tools`, try to use `addTool()` multiple times instead.
        #[wasm_bindgen(constructor)]
        pub fn new_js(lm: &LangModel, tools: Option<Vec<Tool>>) -> Self {
            Self::new(lm.clone(), tools.unwrap_or(vec![]))
        }

        #[wasm_bindgen(js_name = "addTool")]
        pub async fn add_tool_js(&mut self, tool: &Tool) -> Result<(), js_sys::Error> {
            self.add_tool(tool.clone())
                .await
                .map_err(|e| js_sys::Error::new(&e.to_string()))
        }

        #[wasm_bindgen(js_name = "removeTool")]
        pub async fn remove_tool_js(
            &mut self,
            #[wasm_bindgen(js_name = "toolName")] tool_name: String,
        ) -> Result<(), js_sys::Error> {
            self.remove_tool(tool_name)
                .await
                .map_err(|e| js_sys::Error::new(&e.to_string()))
        }

        #[wasm_bindgen(js_name = "setKnowledge")]
        pub fn set_knowledge_js(&mut self, knowledge: &Knowledge) {
            self.set_knowledge(knowledge.clone());
        }

        #[wasm_bindgen(js_name = "removeKnowledge")]
        pub fn remove_knowledge_js(&mut self) {
            self.remove_knowledge();
        }

        #[wasm_bindgen(
            js_name = "run",
            unchecked_return_type = "AsyncIterable<AgentResponse>"
        )]
        pub fn run_js(&self, contents: Vec<Part>) -> JsValue {
            let mut agent = self.clone();
            let stream = async_stream::stream! {
                let mut inner_stream = agent.run(contents);
                while let Some(item) = inner_stream.next().await {
                    yield item;
                }
            };
            let js_stream = Box::pin(stream.map(|response| {
                response
                    .map(|resp| resp.into())
                    .map_err(|e| JsValue::from_str(&e.to_string()))
            }));

            stream_to_async_iterable(js_stream).into()
        }
    }
}

#[cfg(test)]
mod tests {
    #[cfg(any(target_family = "unix", target_family = "windows"))]
    #[tokio::test]
    async fn run_simple_chat() -> anyhow::Result<()> {
        use futures::StreamExt;

        use super::*;
        use crate::model::LangModel;

        let model = LangModel::try_new_local("Qwen/Qwen3-0.6B").await.unwrap();
        let mut agent = Agent::new(model, Vec::new());

        let mut strm = Box::pin(agent.run(vec![Part::text("Hi what's your name?")]));
        while let Some(output) = strm.next().await {
            let output = output.unwrap();
            println!("delta: {:?}", output.delta);
            if output.aggregated.is_some() {
                println!("message: {:?}", output.aggregated.unwrap());
            }
        }

        Ok(())
    }

    // #[cfg(any(target_family = "unix", target_family = "windows"))]
    // #[tokio::test]
    // async fn run_tool_call() {
    //     use futures::StreamExt;
    //     use serde_json::json;

    //     use super::*;
    //     use crate::{model::LocalLanguageModel, tool::BuiltinTool, value::ToolDesc};

    //     let cache = crate::cache::Cache::new();
    //     let key = "Qwen/Qwen3-0.6B";
    //     let mut model_strm = Box::pin(cache.try_create::<LocalLanguageModel>(key));
    //     let mut model: Option<LocalLanguageModel> = None;
    //     while let Some(progress) = model_strm.next().await {
    //         let mut progress = progress.unwrap();
    //         println!("{} / {}", progress.current_task, progress.total_task);
    //         if progress.current_task == progress.total_task {
    //             model = progress.result.take();
    //         }
    //     }
    //     let model = model.unwrap();
    //     let tool_desc = ToolDesc::new(
    //         "temperature".into(),
    //         "Get current temperature".into(),
    //         json!({
    //             "type": "object",
    //             "properties": {
    //                 "location": {
    //                     "type": "string",
    //                     "description": "The city name"
    //                 },
    //                 "unit": {
    //                     "type": "string",
    //                     "enum": ["Celsius", "Fahrenheit"]
    //                 }
    //             },
    //             "required": ["location", "unit"]
    //         }),
    //         Some(json!({
    //             "type": "number",
    //             "description": "Null if the given city name is unavailable.",
    //             "nullable": true,
    //         })),
    //     )
    //     .unwrap();
    //     let tools = vec![Arc::new(BuiltinTool::new(
    //         tool_desc,
    //         Arc::new(|args| {
    //             if args
    //                 .as_object()
    //                 .unwrap()
    //                 .get("unit")
    //                 .unwrap()
    //                 .as_str()
    //                 .unwrap()
    //                 == "Celsius"
    //             {
    //                 Part::Text("40".to_owned())
    //             } else {
    //                 Part::Text("104".to_owned())
    //             }
    //         }),
    //     )) as Tool];
    //     let mut agent = Agent::new(model, tools);

    //     let mut agg = MessageAggregator::new();
    //     let mut strm =
    //         Box::pin(agent.run(vec![Part::Text("How much hot currently in Dubai?".into())]));
    //     while let Some(delta_opt) = strm.next().await {
    //         let delta = delta_opt.unwrap();
    //         if let Some(msg) = agg.update(delta) {
    //             println!("{:?}", msg);
    //         }
    //     }
    // }

    // #[cfg(any(target_family = "unix", target_family = "windows"))]
    // #[tokio::test]
    // async fn run_mcp_stdio_tool_call() -> anyhow::Result<()> {
    //     use futures::StreamExt;

    //     use super::*;
    //     use crate::{model::LocalLanguageModel, tool::MCPTransport};

    //     let cache = crate::cache::Cache::new();
    //     let key = "Qwen/Qwen3-0.6B";
    //     let mut model_strm = Box::pin(cache.try_create::<LocalLanguageModel>(key));
    //     let mut model: Option<LocalLanguageModel> = None;
    //     while let Some(progress) = model_strm.next().await {
    //         let mut progress = progress.unwrap();
    //         println!("{} / {}", progress.current_task, progress.total_task);
    //         if progress.current_task == progress.total_task {
    //             model = progress.result.take();
    //         }
    //     }
    //     let model = model.unwrap();

    //     let mut agent = Agent::new(model, vec![]);
    //     let transport = MCPTransport::Stdio {
    //         command: "uvx".into(),
    //         args: vec!["mcp-server-time".into()],
    //     };
    //     agent
    //         .add_tools(transport.get_tools("time").await.unwrap())
    //         .await
    //         .unwrap();

    //     let agent_tools = agent.get_tools();
    //     assert_eq!(agent_tools.len(), 2);
    //     assert_eq!(
    //         agent_tools[0].get_description().name,
    //         "time--get_current_time"
    //     );
    //     assert_eq!(agent_tools[1].get_description().name, "time--convert_time");

    //     let mut agg = MessageAggregator::new();
    //     let mut strm = Box::pin(agent.run(vec![Part::Text(
    //         "What time is it now in America/New_York timezone?".into(),
    //     )]));
    //     while let Some(delta_opt) = strm.next().await {
    //         let delta = delta_opt.unwrap();
    //         if let Some(msg) = agg.update(delta) {
    //             println!("{:?}", msg);
    //         }
    //     }

    //     Ok(())
    // }
}<|MERGE_RESOLUTION|>--- conflicted
+++ resolved
@@ -125,26 +125,11 @@
         let messages_history = self.messages.clone();
 
         let tools = self.tools.clone();
-<<<<<<< HEAD
         let strm = async_stream::try_stream! {
-            let system_message_content = "You are helpful assistant.".to_string();
-            let knowledge_results = if let Some(knowledge) = &self.knowledge {
-                let query = contents.iter().filter(|&c| matches!(c, Part::Text{..})).map(|c| c.as_text().unwrap()).collect::<Vec<_>>().join("\n");
-                let retrieved = match knowledge.retrieve(query.clone(), 5).await {
-                    Ok(retrieved) => retrieved,
-                    Err(e) => {
-                        warn!("Failed to retrieve from knowledge: {}", e.to_string());
-                        vec![]
-                    }
-                };
-                Some(retrieved)
-=======
-        async_stream::try_stream! {
             // Get documents
             let docs = if let Some(knowledge) = self.knowledge.clone() {
                 let query_str = contents.iter().filter(|p| p.is_text()).map(|p| p.as_text().unwrap().to_owned()).collect::<Vec<_>>().join("\n\n");
                 knowledge.retrieve(query_str, KnowledgeConfig::default()).await?
->>>>>>> 60f5c13c
             } else {
                 vec![]
             };
