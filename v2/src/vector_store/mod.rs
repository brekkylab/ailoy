mod api;
mod local;

use std::{collections::HashMap, sync::Arc};

use ailoy_macros::{maybe_send_sync, multi_platform_async_trait};
pub use api::*;
use futures::lock::Mutex;
pub use local::*;
use serde::{Deserialize, Serialize};

<<<<<<< HEAD
use crate::{utils::Normalize, value::Value};

// pub type Embedding = Vec<f32>;

#[derive(Clone, Debug, Serialize, Deserialize, PartialEq)]
pub struct Embedding(pub Vec<f32>);

impl From<Vec<f32>> for Embedding {
    fn from(value: Vec<f32>) -> Self {
        Self(value)
    }
}

impl Into<Vec<f32>> for Embedding {
    fn into(self) -> Vec<f32> {
        self.0
    }
}

impl Normalize for Embedding {
    fn normalized(&self) -> Self {
        Self(self.0.normalized())
    }
}

impl Embedding {
    pub fn len(&self) -> usize {
        self.0.len()
    }
}

pub type Metadata = HashMap<String, Value>;

#[derive(Debug, Serialize, Deserialize)]
#[cfg_attr(feature = "python", pyo3_stub_gen_derive::gen_stub_pyclass)]
#[cfg_attr(feature = "python", pyo3::pyclass(get_all, set_all))]
#[cfg_attr(feature = "nodejs", napi_derive::napi(object))]
=======
use crate::value::Value;

pub type Embedding = Vec<f32>;

pub type Metadata = HashMap<String, Value>;

#[derive(Debug, Serialize, Deserialize)]
#[cfg_attr(feature = "python", pyo3_stub_gen_derive::gen_stub_pyclass)]
#[cfg_attr(feature = "python", pyo3::pyclass(get_all, set_all))]
>>>>>>> 9a6fbb8f
#[cfg_attr(feature = "wasm", derive(tsify::Tsify))]
#[cfg_attr(feature = "wasm", tsify(from_wasm_abi, into_wasm_abi))]
pub struct VectorStoreAddInput {
    pub embedding: Embedding,
    pub document: String,
    #[serde(skip_serializing_if = "Option::is_none")]
<<<<<<< HEAD
    pub metadata: Option<HashMap<String, Value>>,
=======
    pub metadata: Option<Metadata>,
>>>>>>> 9a6fbb8f
}

#[derive(Debug, Serialize, Deserialize)]
#[cfg_attr(feature = "python", pyo3_stub_gen_derive::gen_stub_pyclass)]
#[cfg_attr(feature = "python", pyo3::pyclass(get_all, set_all))]
<<<<<<< HEAD
#[cfg_attr(feature = "nodejs", napi_derive::napi(object))]
=======
>>>>>>> 9a6fbb8f
#[cfg_attr(feature = "wasm", derive(tsify::Tsify))]
#[cfg_attr(feature = "wasm", tsify(from_wasm_abi, into_wasm_abi))]
pub struct VectorStoreGetResult {
    pub id: String,
    pub document: String,
    #[serde(skip_serializing_if = "Option::is_none")]
<<<<<<< HEAD
    pub metadata: Option<HashMap<String, Value>>,
=======
    pub metadata: Option<Metadata>,
>>>>>>> 9a6fbb8f
    pub embedding: Embedding,
}

#[derive(Debug, Serialize, Deserialize)]
#[cfg_attr(feature = "python", pyo3_stub_gen_derive::gen_stub_pyclass)]
#[cfg_attr(feature = "python", pyo3::pyclass(get_all, set_all))]
<<<<<<< HEAD
#[cfg_attr(feature = "nodejs", napi_derive::napi(object))]
=======
>>>>>>> 9a6fbb8f
#[cfg_attr(feature = "wasm", derive(tsify::Tsify))]
#[cfg_attr(feature = "wasm", tsify(from_wasm_abi, into_wasm_abi))]
pub struct VectorStoreRetrieveResult {
    pub id: String,
    pub document: String,
    #[serde(skip_serializing_if = "Option::is_none")]
<<<<<<< HEAD
    pub metadata: Option<HashMap<String, Value>>,
    pub distance: f64,
=======
    pub metadata: Option<Metadata>,
    pub distance: f32,
>>>>>>> 9a6fbb8f
}

#[maybe_send_sync]
#[multi_platform_async_trait]
pub trait VectorStoreBehavior {
    async fn add_vector(&mut self, input: VectorStoreAddInput) -> anyhow::Result<String>;
    async fn add_vectors(
        &mut self,
        inputs: Vec<VectorStoreAddInput>,
    ) -> anyhow::Result<Vec<String>>;
    async fn get_by_id(&self, id: &str) -> anyhow::Result<Option<VectorStoreGetResult>>;
    async fn get_by_ids(&self, ids: &[&str]) -> anyhow::Result<Vec<VectorStoreGetResult>>;
    async fn retrieve(
        &self,
        query_embedding: Embedding,
        top_k: usize,
    ) -> anyhow::Result<Vec<VectorStoreRetrieveResult>>;
    async fn batch_retrieve(
        &self,
        query_embeddings: Vec<Embedding>,
        top_k: usize,
    ) -> anyhow::Result<Vec<Vec<VectorStoreRetrieveResult>>>;
    async fn remove_vector(&mut self, id: &str) -> anyhow::Result<()>;
    async fn remove_vectors(&mut self, ids: &[&str]) -> anyhow::Result<()>;
    async fn clear(&mut self) -> anyhow::Result<()>;

    async fn count(&self) -> anyhow::Result<usize>;
}

#[derive(Debug, Clone)]
pub enum VectorStoreInner {
    Faiss(Arc<Mutex<FaissStore>>),
    Chroma(Arc<Mutex<ChromaStore>>),
}

#[derive(Debug, Clone)]
#[cfg_attr(feature = "python", pyo3_stub_gen_derive::gen_stub_pyclass)]
#[cfg_attr(feature = "python", pyo3::pyclass)]
<<<<<<< HEAD
#[cfg_attr(feature = "nodejs", napi_derive::napi)]
=======
>>>>>>> 9a6fbb8f
#[cfg_attr(feature = "wasm", wasm_bindgen::prelude::wasm_bindgen)]
pub struct VectorStore {
    inner: VectorStoreInner,
}

impl VectorStore {
    pub fn new_faiss(store: FaissStore) -> Self {
        Self {
            inner: VectorStoreInner::Faiss(Arc::new(Mutex::new(store))),
        }
    }

    pub fn new_chroma(store: ChromaStore) -> Self {
        Self {
            inner: VectorStoreInner::Chroma(Arc::new(Mutex::new(store))),
        }
    }

    pub async fn add_vector(&mut self, input: VectorStoreAddInput) -> anyhow::Result<String> {
        match &self.inner {
            VectorStoreInner::Faiss(inner) => inner.lock().await.add_vector(input).await,
            VectorStoreInner::Chroma(inner) => inner.lock().await.add_vector(input).await,
        }
    }

    pub async fn add_vectors(
        &mut self,
        inputs: Vec<VectorStoreAddInput>,
    ) -> anyhow::Result<Vec<String>> {
        match &self.inner {
            VectorStoreInner::Faiss(inner) => inner.lock().await.add_vectors(inputs).await,
            VectorStoreInner::Chroma(inner) => inner.lock().await.add_vectors(inputs).await,
        }
    }

    pub async fn get_by_id(&self, id: &str) -> anyhow::Result<Option<VectorStoreGetResult>> {
        match &self.inner {
            VectorStoreInner::Faiss(inner) => inner.lock().await.get_by_id(id).await,
            VectorStoreInner::Chroma(inner) => inner.lock().await.get_by_id(id).await,
        }
    }

    pub async fn get_by_ids(&self, ids: &[&str]) -> anyhow::Result<Vec<VectorStoreGetResult>> {
        match &self.inner {
            VectorStoreInner::Faiss(inner) => inner.lock().await.get_by_ids(ids).await,
            VectorStoreInner::Chroma(inner) => inner.lock().await.get_by_ids(ids).await,
        }
    }

    pub async fn retrieve(
        &self,
        query_embedding: Embedding,
        top_k: usize,
    ) -> anyhow::Result<Vec<VectorStoreRetrieveResult>> {
        match self.inner.clone() {
            VectorStoreInner::Faiss(inner) => {
                inner.lock().await.retrieve(query_embedding, top_k).await
            }
            VectorStoreInner::Chroma(inner) => {
                inner.lock().await.retrieve(query_embedding, top_k).await
            }
        }
    }

    pub async fn batch_retrieve(
        &self,
        query_embeddings: Vec<Embedding>,
        top_k: usize,
    ) -> anyhow::Result<Vec<Vec<VectorStoreRetrieveResult>>> {
        match &self.inner {
            VectorStoreInner::Faiss(inner) => {
                inner
                    .lock()
                    .await
                    .batch_retrieve(query_embeddings, top_k)
                    .await
            }
            VectorStoreInner::Chroma(inner) => {
                inner
                    .lock()
                    .await
                    .batch_retrieve(query_embeddings, top_k)
                    .await
            }
        }
    }

    pub async fn remove_vector(&mut self, id: &str) -> anyhow::Result<()> {
        match &self.inner {
            VectorStoreInner::Faiss(inner) => inner.lock().await.remove_vector(id).await,
            VectorStoreInner::Chroma(inner) => inner.lock().await.remove_vector(id).await,
        }
    }

    pub async fn remove_vectors(&mut self, ids: &[&str]) -> anyhow::Result<()> {
        match &self.inner {
            VectorStoreInner::Faiss(inner) => inner.lock().await.remove_vectors(ids).await,
            VectorStoreInner::Chroma(inner) => inner.lock().await.remove_vectors(ids).await,
        }
    }

    pub async fn clear(&mut self) -> anyhow::Result<()> {
        match &self.inner {
            VectorStoreInner::Faiss(inner) => inner.lock().await.clear().await,
            VectorStoreInner::Chroma(inner) => inner.lock().await.clear().await,
        }
    }

    pub async fn count(&self) -> anyhow::Result<usize> {
        match &self.inner {
            VectorStoreInner::Faiss(inner) => inner.lock().await.count().await,
            VectorStoreInner::Chroma(inner) => inner.lock().await.count().await,
        }
    }
}

#[cfg(feature = "python")]
mod py {
    use pyo3::{prelude::*, types::PyType};
    use pyo3_stub_gen_derive::*;

    use super::*;
    use crate::ffi::py::base::await_future;

    impl Into<VectorStoreAddInput> for Py<VectorStoreAddInput> {
        fn into(self) -> VectorStoreAddInput {
            Python::attach(|py| {
                let input = self.borrow(py);
                VectorStoreAddInput {
                    embedding: input.embedding.clone(),
                    document: input.document.clone(),
                    metadata: input.metadata.clone(),
                }
            })
        }
    }

    #[gen_stub_pymethods]
    #[pymethods]
    impl VectorStoreAddInput {
        #[new]
        #[pyo3(signature = (embedding, document, metadata = None))]
        fn __new__(embedding: Embedding, document: String, metadata: Option<Metadata>) -> Self {
            Self {
                embedding,
                document,
                metadata,
            }
        }
    }

    #[gen_stub_pymethods]
    #[pymethods]
    impl VectorStore {
        #[classmethod]
        #[pyo3(name = "new_faiss")]
        fn new_faiss_py<'a>(
            _cls: &Bound<'a, PyType>,
            py: Python<'a>,
            dim: i32,
        ) -> PyResult<Py<Self>> {
            let store = await_future(FaissStore::new(dim))?;
            Py::new(py, Self::new_faiss(store))
        }

        #[classmethod]
        #[pyo3(name = "new_chroma")]
        fn new_chroma_py<'a>(
            _cls: &Bound<'a, PyType>,
            py: Python<'a>,
            url: String,
            collection_name: Option<String>,
        ) -> PyResult<Py<Self>> {
            let store = await_future(ChromaStore::new(&url, collection_name.as_deref()))?;
            Py::new(py, Self::new_chroma(store))
        }

        #[pyo3(name = "add_vector")]
        fn add_vector_py(&mut self, input: Py<VectorStoreAddInput>) -> PyResult<String> {
            await_future(self.add_vector(input.into()))
        }

        #[pyo3(name = "add_vectors")]
        fn add_vectors_py(
            &mut self,
            inputs: Vec<Py<VectorStoreAddInput>>,
        ) -> PyResult<Vec<String>> {
            await_future(self.add_vectors(inputs.into_iter().map(|input| input.into()).collect()))
        }

        #[pyo3(name = "get_by_id")]
        fn get_by_id_py(&self, id: String) -> PyResult<Option<VectorStoreGetResult>> {
            let result = await_future(self.get_by_id(&id))?;
            match result {
                Some(result) => Ok(Some(result.into())),
                None => Ok(None),
            }
        }

        #[pyo3(name = "get_by_ids")]
        fn get_by_ids_py(&self, ids: Vec<String>) -> PyResult<Vec<VectorStoreGetResult>> {
            Ok(await_future(
                self.get_by_ids(&ids.iter().map(|id| id.as_str()).collect::<Vec<_>>()),
            )?
            .into_iter()
            .map(|result| result.into())
            .collect::<Vec<_>>())
        }

        #[pyo3(name = "retrieve")]
        fn retrieve_py(
            &self,
            query_embedding: Embedding,
            top_k: usize,
        ) -> PyResult<Vec<VectorStoreRetrieveResult>> {
            Ok(await_future(self.retrieve(query_embedding, top_k))?
                .into_iter()
                .map(|result| result.into())
                .collect::<Vec<_>>())
        }

        #[pyo3(name = "batch_retrieve")]
        fn batch_retrieve_py(
            &self,
            query_embeddings: Vec<Embedding>,
            top_k: usize,
        ) -> PyResult<Vec<Vec<VectorStoreRetrieveResult>>> {
            Ok(await_future(self.batch_retrieve(query_embeddings, top_k))?
                .into_iter()
                .map(|batch| batch.into_iter().map(|item| item.into()).collect())
                .collect())
        }

        #[pyo3(name = "remove_vector")]
        fn remove_vector_py(&mut self, id: String) -> PyResult<()> {
            await_future(self.remove_vector(&id))
        }

        #[pyo3(name = "remove_vectors")]
        fn remove_vectors_py(&mut self, ids: Vec<String>) -> PyResult<()> {
            await_future(self.remove_vectors(&ids.iter().map(|id| id.as_str()).collect::<Vec<_>>()))
        }

        #[pyo3(name = "clear")]
        fn clear_py(&mut self) -> PyResult<()> {
            await_future(self.clear())
        }

        #[pyo3(name = "count")]
        fn count_py(&self) -> PyResult<usize> {
            await_future(self.count())
        }
    }
}

<<<<<<< HEAD
#[cfg(feature = "nodejs")]
mod node {
    use napi::{Status, bindgen_prelude::*};
    use napi_derive::*;

    use super::*;

    #[allow(unused)]
    #[napi(js_name = "Embedding")]
    pub type JsEmbedding = Float32Array;

    impl FromNapiValue for Embedding {
        unsafe fn from_napi_value(env: sys::napi_env, napi_val: sys::napi_value) -> Result<Self> {
            let array = unsafe { Float32Array::from_napi_value(env, napi_val) }?;
            Ok(Self(array.to_vec()))
        }
    }

    impl ToNapiValue for Embedding {
        unsafe fn to_napi_value(env: sys::napi_env, val: Self) -> Result<sys::napi_value> {
            let env = Env::from_raw(env);
            let array = Float32Array::new(val.0.clone());
            let unknown = array.into_unknown(&env)?;
            Ok(unknown.raw())
        }
    }

    impl TypeName for Embedding {
        fn type_name() -> &'static str {
            "Float32Array"
        }

        fn value_type() -> ValueType {
            ValueType::Object
        }
    }

    impl ValidateNapiValue for Embedding {}

    #[napi]
    impl VectorStore {
        #[napi(js_name = "newFaiss")]
        pub async fn new_faiss_js(dim: i32) -> napi::Result<Self> {
            let store = FaissStore::new(dim)
                .await
                .map_err(|e| napi::Error::new(Status::GenericFailure, e.to_string()))?;
            Ok(Self::new_faiss(store))
        }

        #[napi(js_name = "newChroma")]
        pub async fn new_chroma_js(
            url: String,
            collection_name: Option<String>,
        ) -> napi::Result<Self> {
            let store = ChromaStore::new(&url, collection_name.as_deref())
                .await
                .map_err(|e| napi::Error::new(Status::GenericFailure, e.to_string()))?;
            Ok(Self::new_chroma(store))
        }

        #[napi(js_name = "addVector")]
        pub async unsafe fn add_vector_js(
            &mut self,
            input: VectorStoreAddInput,
        ) -> napi::Result<String> {
            self.add_vector(input)
                .await
                .map_err(|e| napi::Error::new(Status::GenericFailure, e.to_string()))
        }

        #[napi(js_name = "addVectors")]
        pub async unsafe fn add_vectors_js(
            &mut self,
            inputs: Vec<VectorStoreAddInput>,
        ) -> napi::Result<Vec<String>> {
            self.add_vectors(inputs)
                .await
                .map_err(|e| napi::Error::new(Status::GenericFailure, e.to_string()))
        }

        #[napi(js_name = "getById")]
        pub async fn get_by_id_js(&self, id: String) -> napi::Result<Option<VectorStoreGetResult>> {
            self.get_by_id(&id)
                .await
                .map_err(|e| napi::Error::new(Status::GenericFailure, e.to_string()))
        }

        #[napi(js_name = "getByIds")]
        pub async fn get_by_ids_js(
            &self,
            ids: Vec<String>,
        ) -> napi::Result<Vec<VectorStoreGetResult>> {
            self.get_by_ids(
                ids.iter()
                    .map(|id| id.as_str())
                    .collect::<Vec<_>>()
                    .as_slice(),
            )
            .await
            .map_err(|e| napi::Error::new(Status::GenericFailure, e.to_string()))
        }

        #[napi(js_name = "retrieve")]
        pub async fn retrieve_js(
            &self,
            query_embedding: Embedding,
            top_k: u32,
        ) -> napi::Result<Vec<VectorStoreRetrieveResult>> {
            self.retrieve(query_embedding, top_k as usize)
                .await
                .map_err(|e| napi::Error::new(Status::GenericFailure, e.to_string()))
        }

        #[napi(js_name = "batchRetrieve")]
        pub async fn batch_retrieve_js(
            &self,
            query_embeddings: Vec<Embedding>,
            top_k: u32,
        ) -> napi::Result<Vec<Vec<VectorStoreRetrieveResult>>> {
            self.batch_retrieve(query_embeddings, top_k as usize)
                .await
                .map_err(|e| napi::Error::new(Status::GenericFailure, e.to_string()))
        }

        #[napi(js_name = "removeVector")]
        pub async unsafe fn remove_vector_js(&mut self, id: String) -> napi::Result<()> {
            self.remove_vector(&id)
                .await
                .map_err(|e| napi::Error::new(Status::GenericFailure, e.to_string()))
        }

        #[napi(js_name = "removeVectors")]
        pub async unsafe fn remove_vectors_js(&mut self, ids: Vec<String>) -> napi::Result<()> {
            self.remove_vectors(
                ids.iter()
                    .map(|id| id.as_str())
                    .collect::<Vec<_>>()
                    .as_slice(),
            )
            .await
            .map_err(|e| napi::Error::new(Status::GenericFailure, e.to_string()))
        }

        #[napi(js_name = "clear")]
        pub async unsafe fn clear_js(&mut self) -> napi::Result<()> {
            self.clear()
                .await
                .map_err(|e| napi::Error::new(Status::GenericFailure, e.to_string()))
        }

        #[napi(js_name = "count")]
        pub async fn count_js(&self) -> napi::Result<u32> {
            self.count()
                .await
                .map(|count| count as u32)
                .map_err(|e| napi::Error::new(Status::GenericFailure, e.to_string()))
        }
    }
}

=======
>>>>>>> 9a6fbb8f
#[cfg(feature = "wasm")]
mod wasm {
    use wasm_bindgen::prelude::*;

    use super::*;

    #[wasm_bindgen(typescript_custom_section)]
    const TS_APPEND_CONTENT: &'static str = dedent::dedent!(
        r#"
        type Embedding = Float32Array;
        type Metadata = Record<string, any>;
        "#
    );

    #[wasm_bindgen]
    impl VectorStore {
        #[wasm_bindgen(js_name = "newFaiss")]
        pub async fn new_faiss_js(dim: i32) -> Result<Self, js_sys::Error> {
            let store = FaissStore::new(dim)
                .await
                .map_err(|e| js_sys::Error::new(&e.to_string()))?;
            Ok(Self::new_faiss(store))
        }

        #[wasm_bindgen(js_name = "newChroma")]
        pub async fn new_chroma_js(
            url: String,
            #[wasm_bindgen(js_name = "collectionName")] collection_name: Option<String>,
        ) -> Result<Self, js_sys::Error> {
            let store = ChromaStore::new(&url, collection_name.as_deref())
                .await
                .map_err(|e| js_sys::Error::new(&e.to_string()))?;
            Ok(Self::new_chroma(store))
        }

        #[wasm_bindgen(js_name = "addVector")]
        pub async fn add_vector_js(
            &mut self,
            input: VectorStoreAddInput,
        ) -> Result<String, js_sys::Error> {
            self.add_vector(input)
                .await
                .map_err(|e| js_sys::Error::new(&e.to_string()))
        }

        #[wasm_bindgen(js_name = "addVectors")]
        pub async fn add_vectors_js(
            &mut self,
            inputs: Vec<VectorStoreAddInput>,
        ) -> Result<Vec<String>, js_sys::Error> {
            self.add_vectors(inputs)
                .await
                .map_err(|e| js_sys::Error::new(&e.to_string()))
        }

        #[wasm_bindgen(js_name = "getById")]
        pub async fn get_by_id_js(
            &self,
            id: String,
        ) -> Result<Option<VectorStoreGetResult>, js_sys::Error> {
            self.get_by_id(&id)
                .await
                .map_err(|e| js_sys::Error::new(&e.to_string()))
        }

        #[wasm_bindgen(js_name = "getByIds")]
        pub async fn get_by_ids_js(
            &self,
            ids: Vec<String>,
        ) -> Result<Vec<VectorStoreGetResult>, js_sys::Error> {
            self.get_by_ids(
                ids.iter()
                    .map(|id| id.as_str())
                    .collect::<Vec<_>>()
                    .as_slice(),
            )
            .await
            .map_err(|e| js_sys::Error::new(&e.to_string()))
        }

        #[wasm_bindgen(js_name = "retrieve")]
        pub async fn retrieve_js(
            &self,
            query_embedding: Embedding,
            top_k: usize,
        ) -> Result<Vec<VectorStoreRetrieveResult>, js_sys::Error> {
            self.retrieve(query_embedding, top_k)
                .await
                .map_err(|e| js_sys::Error::new(&e.to_string()))
        }

        #[wasm_bindgen(js_name = "removeVector")]
        pub async fn remove_vector_js(&mut self, id: String) -> Result<(), js_sys::Error> {
            self.remove_vector(&id)
                .await
                .map_err(|e| js_sys::Error::new(&e.to_string()))
        }

        #[wasm_bindgen(js_name = "removeVectors")]
        pub async fn remove_vectors_js(&mut self, ids: Vec<String>) -> Result<(), js_sys::Error> {
            self.remove_vectors(
                ids.iter()
                    .map(|id| id.as_str())
                    .collect::<Vec<_>>()
                    .as_slice(),
            )
            .await
            .map_err(|e| js_sys::Error::new(&e.to_string()))
        }

        #[wasm_bindgen(js_name = "clear")]
        pub async fn clear_js(&mut self) -> Result<(), js_sys::Error> {
            self.clear()
                .await
                .map_err(|e| js_sys::Error::new(&e.to_string()))
        }

        #[wasm_bindgen(js_name = "count")]
        pub async fn count_js(&self) -> Result<usize, js_sys::Error> {
            self.count()
                .await
                .map_err(|e| js_sys::Error::new(&e.to_string()))
        }
    }
}<|MERGE_RESOLUTION|>--- conflicted
+++ resolved
@@ -9,10 +9,7 @@
 pub use local::*;
 use serde::{Deserialize, Serialize};
 
-<<<<<<< HEAD
 use crate::{utils::Normalize, value::Value};
-
-// pub type Embedding = Vec<f32>;
 
 #[derive(Clone, Debug, Serialize, Deserialize, PartialEq)]
 pub struct Embedding(pub Vec<f32>);
@@ -47,71 +44,41 @@
 #[cfg_attr(feature = "python", pyo3_stub_gen_derive::gen_stub_pyclass)]
 #[cfg_attr(feature = "python", pyo3::pyclass(get_all, set_all))]
 #[cfg_attr(feature = "nodejs", napi_derive::napi(object))]
-=======
-use crate::value::Value;
-
-pub type Embedding = Vec<f32>;
-
-pub type Metadata = HashMap<String, Value>;
-
-#[derive(Debug, Serialize, Deserialize)]
-#[cfg_attr(feature = "python", pyo3_stub_gen_derive::gen_stub_pyclass)]
-#[cfg_attr(feature = "python", pyo3::pyclass(get_all, set_all))]
->>>>>>> 9a6fbb8f
 #[cfg_attr(feature = "wasm", derive(tsify::Tsify))]
 #[cfg_attr(feature = "wasm", tsify(from_wasm_abi, into_wasm_abi))]
 pub struct VectorStoreAddInput {
     pub embedding: Embedding,
     pub document: String,
     #[serde(skip_serializing_if = "Option::is_none")]
-<<<<<<< HEAD
     pub metadata: Option<HashMap<String, Value>>,
-=======
-    pub metadata: Option<Metadata>,
->>>>>>> 9a6fbb8f
 }
 
 #[derive(Debug, Serialize, Deserialize)]
 #[cfg_attr(feature = "python", pyo3_stub_gen_derive::gen_stub_pyclass)]
 #[cfg_attr(feature = "python", pyo3::pyclass(get_all, set_all))]
-<<<<<<< HEAD
 #[cfg_attr(feature = "nodejs", napi_derive::napi(object))]
-=======
->>>>>>> 9a6fbb8f
 #[cfg_attr(feature = "wasm", derive(tsify::Tsify))]
 #[cfg_attr(feature = "wasm", tsify(from_wasm_abi, into_wasm_abi))]
 pub struct VectorStoreGetResult {
     pub id: String,
     pub document: String,
     #[serde(skip_serializing_if = "Option::is_none")]
-<<<<<<< HEAD
     pub metadata: Option<HashMap<String, Value>>,
-=======
-    pub metadata: Option<Metadata>,
->>>>>>> 9a6fbb8f
     pub embedding: Embedding,
 }
 
 #[derive(Debug, Serialize, Deserialize)]
 #[cfg_attr(feature = "python", pyo3_stub_gen_derive::gen_stub_pyclass)]
 #[cfg_attr(feature = "python", pyo3::pyclass(get_all, set_all))]
-<<<<<<< HEAD
 #[cfg_attr(feature = "nodejs", napi_derive::napi(object))]
-=======
->>>>>>> 9a6fbb8f
 #[cfg_attr(feature = "wasm", derive(tsify::Tsify))]
 #[cfg_attr(feature = "wasm", tsify(from_wasm_abi, into_wasm_abi))]
 pub struct VectorStoreRetrieveResult {
     pub id: String,
     pub document: String,
     #[serde(skip_serializing_if = "Option::is_none")]
-<<<<<<< HEAD
     pub metadata: Option<HashMap<String, Value>>,
     pub distance: f64,
-=======
-    pub metadata: Option<Metadata>,
-    pub distance: f32,
->>>>>>> 9a6fbb8f
 }
 
 #[maybe_send_sync]
@@ -150,10 +117,7 @@
 #[derive(Debug, Clone)]
 #[cfg_attr(feature = "python", pyo3_stub_gen_derive::gen_stub_pyclass)]
 #[cfg_attr(feature = "python", pyo3::pyclass)]
-<<<<<<< HEAD
 #[cfg_attr(feature = "nodejs", napi_derive::napi)]
-=======
->>>>>>> 9a6fbb8f
 #[cfg_attr(feature = "wasm", wasm_bindgen::prelude::wasm_bindgen)]
 pub struct VectorStore {
     inner: VectorStoreInner,
@@ -409,7 +373,6 @@
     }
 }
 
-<<<<<<< HEAD
 #[cfg(feature = "nodejs")]
 mod node {
     use napi::{Status, bindgen_prelude::*};
@@ -570,8 +533,6 @@
     }
 }
 
-=======
->>>>>>> 9a6fbb8f
 #[cfg(feature = "wasm")]
 mod wasm {
     use wasm_bindgen::prelude::*;
