--- conflicted
+++ resolved
@@ -76,107 +76,6 @@
     }
 }
 
-<<<<<<< HEAD
-#[cfg(feature = "wasm")]
-mod wasm {
-    use js_sys::{ArrayBuffer, Uint8Array};
-    use wasm_bindgen::{
-        convert::{FromWasmAbi, IntoWasmAbi, OptionFromWasmAbi, OptionIntoWasmAbi},
-        describe::WasmDescribe,
-        prelude::*,
-    };
-
-    use super::Bytes;
-
-    impl WasmDescribe for Bytes {
-        fn describe() {
-            JsValue::describe()
-        }
-    }
-
-    impl FromWasmAbi for Bytes {
-        type Abi = <JsValue as FromWasmAbi>::Abi;
-
-        #[inline]
-        unsafe fn from_abi(js: Self::Abi) -> Self {
-            let bytes = unsafe { JsValue::from_abi(js) };
-            Bytes::try_from(bytes).unwrap()
-        }
-    }
-
-    impl IntoWasmAbi for Bytes {
-        type Abi = <JsValue as IntoWasmAbi>::Abi;
-
-        #[inline]
-        fn into_abi(self) -> Self::Abi {
-            let js_value = JsValue::from(self);
-            js_value.into_abi()
-        }
-    }
-
-    impl OptionFromWasmAbi for Bytes {
-        #[inline]
-        fn is_none(js: &Self::Abi) -> bool {
-            let js_value = unsafe { JsValue::from_abi(*js) };
-            let is_none = js_value.is_null() || js_value.is_undefined();
-            std::mem::forget(js_value);
-            is_none
-        }
-    }
-
-    impl OptionIntoWasmAbi for Bytes {
-        #[inline]
-        fn none() -> Self::Abi {
-            JsValue::NULL.into_abi()
-        }
-    }
-
-    impl TryFrom<JsValue> for Bytes {
-        type Error = js_sys::Error;
-
-        fn try_from(js_val: JsValue) -> Result<Self, Self::Error> {
-            // Try to handle Uint8Array
-            if let Some(uint8_array) = js_val.dyn_ref::<Uint8Array>() {
-                let len = uint8_array.length() as usize;
-                let mut vec = vec![0u8; len];
-                uint8_array.copy_to(&mut vec);
-                return Ok(Bytes(vec));
-            }
-
-            // Try to handle ArrayBuffer
-            if let Some(array_buffer) = js_val.dyn_ref::<ArrayBuffer>() {
-                let uint8_array = Uint8Array::new(array_buffer);
-                let len = uint8_array.length() as usize;
-                let mut vec = vec![0u8; len];
-                uint8_array.copy_to(&mut vec);
-                return Ok(Bytes(vec));
-            }
-
-            // Try to handle Array of numbers
-            if js_sys::Array::is_array(&js_val) {
-                let arr = js_sys::Array::from(&js_val);
-                let len = arr.length() as usize;
-                let mut vec = Vec::with_capacity(len);
-
-                for i in 0..len {
-                    if let Some(num) = arr.get(i as u32).as_f64() {
-                        vec.push(num as u8);
-                    }
-                }
-
-                return Ok(Bytes(vec));
-            }
-
-            Err(js_sys::Error::new("Cannot convert to Bytes"))
-        }
-    }
-
-    impl From<Bytes> for JsValue {
-        fn from(bytes: Bytes) -> Self {
-            let uint8_array = Uint8Array::new_with_length(bytes.0.len() as u32);
-            uint8_array.copy_from(&bytes.0);
-            uint8_array.into()
-=======
 #[cfg(feature = "nodejs")]
 mod node {
     use super::Bytes;
@@ -276,7 +175,109 @@
             napi_val: sys::napi_value,
         ) -> Result<sys::napi_value> {
             unsafe { <Buffer as ValidateNapiValue>::validate(env, napi_val) }
->>>>>>> 6b5b0988
+        }
+    }
+}
+
+#[cfg(feature = "wasm")]
+mod wasm {
+    use js_sys::{ArrayBuffer, Uint8Array};
+    use wasm_bindgen::{
+        convert::{FromWasmAbi, IntoWasmAbi, OptionFromWasmAbi, OptionIntoWasmAbi},
+        describe::WasmDescribe,
+        prelude::*,
+    };
+
+    use super::Bytes;
+
+    impl WasmDescribe for Bytes {
+        fn describe() {
+            JsValue::describe()
+        }
+    }
+
+    impl FromWasmAbi for Bytes {
+        type Abi = <JsValue as FromWasmAbi>::Abi;
+
+        #[inline]
+        unsafe fn from_abi(js: Self::Abi) -> Self {
+            let bytes = unsafe { JsValue::from_abi(js) };
+            Bytes::try_from(bytes).unwrap()
+        }
+    }
+
+    impl IntoWasmAbi for Bytes {
+        type Abi = <JsValue as IntoWasmAbi>::Abi;
+
+        #[inline]
+        fn into_abi(self) -> Self::Abi {
+            let js_value = JsValue::from(self);
+            js_value.into_abi()
+        }
+    }
+
+    impl OptionFromWasmAbi for Bytes {
+        #[inline]
+        fn is_none(js: &Self::Abi) -> bool {
+            let js_value = unsafe { JsValue::from_abi(*js) };
+            let is_none = js_value.is_null() || js_value.is_undefined();
+            std::mem::forget(js_value);
+            is_none
+        }
+    }
+
+    impl OptionIntoWasmAbi for Bytes {
+        #[inline]
+        fn none() -> Self::Abi {
+            JsValue::NULL.into_abi()
+        }
+    }
+
+    impl TryFrom<JsValue> for Bytes {
+        type Error = js_sys::Error;
+
+        fn try_from(js_val: JsValue) -> Result<Self, Self::Error> {
+            // Try to handle Uint8Array
+            if let Some(uint8_array) = js_val.dyn_ref::<Uint8Array>() {
+                let len = uint8_array.length() as usize;
+                let mut vec = vec![0u8; len];
+                uint8_array.copy_to(&mut vec);
+                return Ok(Bytes(vec));
+            }
+
+            // Try to handle ArrayBuffer
+            if let Some(array_buffer) = js_val.dyn_ref::<ArrayBuffer>() {
+                let uint8_array = Uint8Array::new(array_buffer);
+                let len = uint8_array.length() as usize;
+                let mut vec = vec![0u8; len];
+                uint8_array.copy_to(&mut vec);
+                return Ok(Bytes(vec));
+            }
+
+            // Try to handle Array of numbers
+            if js_sys::Array::is_array(&js_val) {
+                let arr = js_sys::Array::from(&js_val);
+                let len = arr.length() as usize;
+                let mut vec = Vec::with_capacity(len);
+
+                for i in 0..len {
+                    if let Some(num) = arr.get(i as u32).as_f64() {
+                        vec.push(num as u8);
+                    }
+                }
+
+                return Ok(Bytes(vec));
+            }
+
+            Err(js_sys::Error::new("Cannot convert to Bytes"))
+        }
+    }
+
+    impl From<Bytes> for JsValue {
+        fn from(bytes: Bytes) -> Self {
+            let uint8_array = Uint8Array::new_with_length(bytes.0.len() as u32);
+            uint8_array.copy_from(&bytes.0);
+            uint8_array.into()
         }
     }
 }