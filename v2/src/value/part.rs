use base64::Engine;
use serde::{Deserialize, Serialize, Serializer, ser::SerializeMap as _};

use crate::value::{Value, delta::Delta};

#[derive(Clone, Debug, PartialEq, Eq, Serialize, strum::EnumString, strum::Display)]
pub enum PartImageColorspace {
    #[strum(serialize = "grayscale")]
    #[serde(rename = "grayscale")]
    Grayscale,
    #[strum(serialize = "rgb")]
    #[serde(rename = "rgb")]
    RGB,
    #[strum(serialize = "rgba")]
    #[serde(rename = "rgba")]
    RGBA,
}

impl PartImageColorspace {
    pub fn channel(&self) -> usize {
        match self {
            PartImageColorspace::Grayscale => 1,
            PartImageColorspace::RGB => 3,
            PartImageColorspace::RGBA => 4,
        }
    }
}

impl TryFrom<String> for PartImageColorspace {
    type Error = strum::ParseError;

    fn try_from(value: String) -> Result<Self, Self::Error> {
        value.parse()
    }
}

#[derive(Clone, Debug, PartialEq, Eq)]
#[cfg_attr(
    feature = "python",
    pyo3_stub_gen_derive::gen_stub_pyclass_complex_enum
)]
#[cfg_attr(feature = "python", pyo3::pyclass(eq))]
pub enum Part {
    TextReasoning {
        text: String,
        signature: Option<String>,
    },
    TextContent(String),
    ImageContent {
        h: usize,
        w: usize,
        c: PartImageColorspace,
        nbytes: usize,
        buf: Vec<u8>,
    },
    FunctionToolCall {
        id: Option<String>,
        name: String,
        arguments: Value,
    },
<<<<<<< HEAD
    TextRefusal(String),
=======

    /// A web-addressable image URL (no fetching/validation is performed).
    /// ```json
    /// { "type": "image", "url": "https://example.com/cat.png" }
    /// ```
    ImageURL(String),

    /// Inline base64-encoded image bytes with MIME type (no decoding/validation is performed).
    /// ```json
    /// { "type": "image", "data": "<base64>" }
    /// ```
    ImageData { data: String, mime_type: String },
>>>>>>> 1b0be91d
}

impl Part {
    pub fn text_reasoning(v: impl Into<String>) -> Self {
        Self::TextReasoning {
            text: v.into(),
            signature: None,
        }
    }

    pub fn text_reasoning_with_signature(v: impl Into<String>, sig: impl Into<String>) -> Self {
        Self::TextReasoning {
            text: v.into(),
            signature: Some(sig.into()),
        }
    }

<<<<<<< HEAD
    pub fn text_content(v: impl Into<String>) -> Self {
        Self::TextContent(v.into())
=======
    pub fn new_image_data(data: impl Into<String>, mime_type: impl Into<String>) -> Self {
        Self::ImageData {
            data: data.into(),
            mime_type: mime_type.into(),
        }
>>>>>>> 1b0be91d
    }

    pub fn image_content(
        height: usize,
        width: usize,
        colorspace: impl TryInto<PartImageColorspace>,
        buf: impl IntoIterator<Item = u8>,
    ) -> Result<Self, String> {
        let colorspace: PartImageColorspace = colorspace
            .try_into()
            .map_err(|_| String::from("Colorspace parsing failed"))?;
        let buf = buf.into_iter().collect::<Vec<_>>();
        let nbytes = buf.len() / height / width / colorspace.channel();
        if !(nbytes == 1 || nbytes == 2 || nbytes == 3 || nbytes == 4) {
            panic!("Invalid buffer length");
        }
        Ok(Self::ImageContent {
            h: height,
            w: width,
            c: colorspace,
            nbytes,
            buf,
        })
    }

<<<<<<< HEAD
    pub fn function_tool_call(name: impl Into<String>, args: impl Into<Value>) -> Self {
        Self::FunctionToolCall {
            id: None,
            name: name.into(),
            arguments: args.into(),
=======
    pub fn to_string(&self) -> String {
        match self {
            Part::Text(str) => str.into(),
            Part::FunctionString(str) => str.into(),
            Part::Function {
                id,
                name,
                arguments,
            } => format!(
                "{{\"id\":\"{}\",\"type\":\"function\",\"function\":{{\"name\":\"{}\", \"arguments\":{}}}}}",
                id, name, arguments
            ),
            Part::ImageURL(str) => str.into(),
            Part::ImageData { data, mime_type } => {
                format!("data:{};base64,{}", mime_type, data).to_owned()
            }
>>>>>>> 1b0be91d
        }
    }

    pub fn function_tool_call_with_id(
        name: impl Into<String>,
        args: impl Into<Value>,
        id: impl Into<String>,
    ) -> Self {
        Self::FunctionToolCall {
            id: Some(id.into()),
            name: name.into(),
            arguments: args.into(),
        }
    }

    pub fn text_refusal(v: impl Into<String>) -> Self {
        Self::TextRefusal(v.into())
    }

    pub fn is_reasoning(&self) -> bool {
        match self {
            Self::TextReasoning { .. } => true,
            _ => false,
        }
    }

    pub fn is_content(&self) -> bool {
        match self {
            Self::TextContent { .. } => true,
            _ => false,
        }
    }

    pub fn is_tool_call(&self) -> bool {
        match self {
            Self::FunctionToolCall { .. } => true,
            _ => false,
        }
    }

    pub fn is_text(&self) -> bool {
        match self {
            Self::TextReasoning { .. } | Self::TextContent(..) => true,
            _ => false,
        }
    }

    pub fn is_function(&self) -> bool {
        match self {
            Self::FunctionToolCall { .. } => true,
            _ => false,
        }
    }

    pub fn is_image(&self) -> bool {
        match self {
            Self::ImageContent { .. } => true,
            _ => false,
        }
    }

    pub fn as_text(&self) -> Option<&str> {
        match self {
            Self::TextReasoning { text, .. } => Some(text.as_str()),
            Self::TextContent(text) => Some(text.as_str()),
            _ => None,
        }
    }

    pub fn as_text_mut(&mut self) -> Option<&mut String> {
        match self {
            Self::TextReasoning { text, .. } => Some(text),
            Self::TextContent(text) => Some(text),
            _ => None,
        }
    }

<<<<<<< HEAD
    pub fn as_function(&self) -> Option<(Option<&str>, &str, &Value)> {
        match self {
            Self::FunctionToolCall {
                id,
                name,
                arguments,
            } => Some((id.as_ref().map(|x| x.as_str()), name.as_str(), arguments)),
            _ => None,
=======
impl fmt::Display for StyledPart {
    fn fmt(&self, f: &mut fmt::Formatter<'_>) -> fmt::Result {
        match &self.data {
            Part::Text(text) => f.write_fmt(format_args!(
                "Part {{\"type\": \"{}\", \"{}\": \"{}\"}}",
                self.style.text_type, self.style.text_field, text
            ))?,
            Part::FunctionString(text) => f.write_fmt(format_args!(
                "Part {{\"type\": \"{}\", \"{}\": \"{}\"}}",
                self.style.function_type, self.style.function_field, text
            ))?,
            Part::Function {
                id,
                name,
                arguments,
            } => f.write_fmt(format_args!(
                "Part {{\"type\": \"{}\", \"{}\":\"{}\", \"{}\": {{\"{}\": \"{}\", \"{}\": {}}}}}",
                self.style.function_type,
                self.style.function_id_field,
                id,
                self.style.function_field,
                self.style.function_name_field,
                name,
                self.style.function_arguments_field,
                arguments
            ))?,
            Part::ImageURL(url) => f.write_fmt(format_args!(
                "Part {{\"type\": \"{}\", \"{}\": \"{}\"}}",
                self.style.image_url_type, self.style.image_url_field, url
            ))?,
            Part::ImageData { data, mime_type } => f.write_fmt(format_args!(
                "Part {{\"type\": \"{}\", \"{}\":({}, {} bytes)}}",
                self.style.image_data_type,
                self.style.image_data_field,
                mime_type,
                data.len()
            ))?,
        };
        Ok(())
    }
}

struct PartFunctionRef<'a> {
    name: &'a str,
    arguments: &'a str,
    style: &'a PartStyle,
}

impl<'a> Serialize for PartFunctionRef<'a> {
    fn serialize<S>(&self, serializer: S) -> Result<S::Ok, S::Error>
    where
        S: Serializer,
    {
        let mut map = serializer.serialize_map(None)?;
        if !self.name.is_empty() {
            map.serialize_entry(&self.style.function_name_field, self.name)?;
        }
        if !self.arguments.is_empty() {
            map.serialize_entry(&self.style.function_arguments_field, self.arguments)?;
>>>>>>> 1b0be91d
        }
    }

    pub fn as_function_mut(&mut self) -> Option<(Option<&mut String>, &mut String, &mut Value)> {
        match self {
            Self::FunctionToolCall {
                id,
                name,
                arguments,
            } => Some((id.as_mut(), name, arguments)),
            _ => None,
        }
    }

    pub fn as_image(&self) -> Option<image::DynamicImage> {
        fn bytes_to_u16_ne(b: &[u8]) -> Option<Vec<u16>> {
            if b.len() % 2 != 0 {
                return None;
            }
            let mut v = Vec::with_capacity(b.len() / 2);
            for ch in b.chunks_exact(2) {
                v.push(u16::from_ne_bytes([ch[0], ch[1]]));
            }
            Some(v)
        }

        match self {
            Self::ImageContent {
                h,
                w,
                c,
                nbytes,
                buf,
            } => {
                let (h, w) = (*h as u32, *w as u32);
                match (c, *nbytes) {
                    // Grayscale 8-bit
                    (&PartImageColorspace::Grayscale, 1) => {
                        let buf = image::GrayImage::from_raw(w, h, buf.clone())?;
                        Some(image::DynamicImage::ImageLuma8(buf))
                    }
                    // Grayscale 16-bit
                    (&PartImageColorspace::Grayscale, 2) => {
                        let buf = image::ImageBuffer::<image::Luma<u16>, _>::from_raw(
                            w,
                            h,
                            bytes_to_u16_ne(buf)?,
                        )?;
                        Some(image::DynamicImage::ImageLuma16(buf))
                    }
                    // RGB 8-bit
                    (&PartImageColorspace::RGB, 1) => {
                        let buf = image::RgbImage::from_raw(w, h, buf.clone())?;
                        Some(image::DynamicImage::ImageRgb8(buf))
                    }
                    // RGBA 8-bit
                    (&PartImageColorspace::RGBA, 1) => {
                        let buf = image::RgbaImage::from_raw(w, h, buf.clone())?;
                        Some(image::DynamicImage::ImageRgba8(buf))
                    }
                    // RGB 16-bit
                    (&PartImageColorspace::RGB, 2) => {
                        let buf = image::ImageBuffer::<image::Rgb<u16>, _>::from_raw(
                            w,
                            h,
                            bytes_to_u16_ne(buf)?,
                        )?;
                        Some(image::DynamicImage::ImageRgb16(buf))
                    }
                    // RGBA 16-bit
                    (&PartImageColorspace::RGBA, 2) => {
                        let buf = image::ImageBuffer::<image::Rgba<u16>, _>::from_raw(
                            w,
                            h,
                            bytes_to_u16_ne(buf)?,
                        )?;
                        Some(image::DynamicImage::ImageRgba16(buf))
                    }
                    _ => None,
                }
            }
            _ => None,
        }
    }
}

impl Serialize for Part {
    fn serialize<S>(&self, serializer: S) -> Result<S::Ok, S::Error>
    where
        S: Serializer,
    {
        match self {
            Part::TextReasoning { text, signature } => {
                let n = if signature.is_some() { 4 } else { 3 };
                let mut s = serializer.serialize_map(Some(n))?;
                s.serialize_entry("type", "text")?;
                s.serialize_entry("mode", "reasoning")?;
                s.serialize_entry("text", text)?;
                if let Some(sig) = signature {
                    s.serialize_entry("signature", sig)?;
                }
                s
            }
            Part::TextContent(text) => {
                let mut s = serializer.serialize_map(Some(2))?;
                s.serialize_entry("type", "text")?;
                s.serialize_entry("text", text)?;
                s
            }
            Part::ImageContent {
                h,
                w,
                c,
                nbytes: _,
                buf,
            } => {
                #[derive(Serialize)]
                struct ImgBase64<'a> {
                    height: &'a usize,
                    width: &'a usize,
                    colorspace: &'a PartImageColorspace,
                    data: &'a str, // base64
                }

                #[derive(Serialize)]
                struct ImgBin<'a> {
                    height: &'a usize,
                    width: &'a usize,
                    colorspace: &'a PartImageColorspace,
                    #[serde(with = "serde_bytes")]
                    data: &'a [u8], // raw bytes
                }

                let human_readable = serializer.is_human_readable();
                let mut s = serializer.serialize_map(Some(2))?;
                s.serialize_entry("type", "image")?;

                if human_readable {
                    s.serialize_entry(
                        "image",
                        &ImgBase64 {
                            height: h,
                            width: w,
                            colorspace: c,
                            data: &base64::engine::general_purpose::STANDARD.encode(buf),
                        },
                    )?;
                } else {
                    s.serialize_entry(
                        "image",
                        &ImgBin {
                            height: h,
                            width: w,
                            colorspace: c,
                            data: &buf[..],
                        },
                    )?;
                }
                s
            }
            Part::FunctionToolCall {
                id,
                name,
                arguments,
            } => {
                #[derive(Serialize)]
                struct Inner<'a> {
                    name: &'a String,
                    arguments: &'a Value,
                }
<<<<<<< HEAD

                let n = if id.is_some() { 3 } else { 2 };
                let mut s = serializer.serialize_map(Some(n))?;
                s.serialize_entry("type", "function")?;
                s.serialize_entry("function", &Inner { name, arguments })?;
                if let Some(id) = id {
                    s.serialize_entry("id", id)?;
                }
                s
=======
                map.serialize_entry(
                    &self.style.function_field,
                    &PartFunctionRef {
                        name,
                        arguments,
                        style: &self.style,
                    },
                )?;
            }
            Part::ImageURL(url) => {
                map.serialize_entry("type", &self.style.image_url_type)?;
                map.serialize_entry(&self.style.image_url_field, url.as_str())?;
            }
            Part::ImageData { .. } => {
                map.serialize_entry("type", &self.style.image_data_type)?;
                map.serialize_entry(&self.style.image_data_field, &self.data.to_string())?;
>>>>>>> 1b0be91d
            }
            Part::TextRefusal(_) => todo!(),
        }
        .end()
    }
}

impl<'de> Deserialize<'de> for Part {
    fn deserialize<D>(deserializer: D) -> Result<Self, D::Error>
    where
        D: serde::Deserializer<'de>,
    {
        todo!()
    }
}

#[derive(Clone, Debug, PartialEq, Eq)]
pub enum PartDelta {
    Null,
    TextReasoning {
        text: String,
        signature: Option<String>,
    },
    TextContent(String),
    TextToolCall(String),
    FunctionToolCall {
        id: Option<String>,
        name: String,
        arguments: String,
    },
    TextRefusal(String),
}

impl PartDelta {
    pub fn is_reasoning(&self) -> bool {
        match self {
            Self::TextReasoning { .. } => true,
            _ => false,
        }
    }

    pub fn is_content(&self) -> bool {
        match self {
            Self::TextContent { .. } => true,
            _ => false,
        }
    }

    pub fn is_tool_call(&self) -> bool {
        match self {
            Self::TextToolCall { .. } | Self::FunctionToolCall { .. } => true,
            _ => false,
        }
    }

    pub fn is_text(&self) -> bool {
        match self {
            Self::TextReasoning { .. } | Self::TextContent(..) | Self::TextToolCall(..) => true,
            _ => false,
        }
    }

    pub fn is_function(&self) -> bool {
        match self {
            Self::FunctionToolCall { .. } => true,
            _ => false,
        }
    }

    pub fn as_text(&self) -> Option<&str> {
        match self {
            Self::TextReasoning { text, .. } => Some(text.as_str()),
            Self::TextContent(text) => Some(text.as_str()),
            Self::TextToolCall(text) => Some(text.as_str()),
            _ => None,
        }
    }

    pub fn as_text_mut(&mut self) -> Option<&mut String> {
        match self {
            Self::TextReasoning { text, .. } => Some(text),
            Self::TextContent(text) => Some(text),
            Self::TextToolCall(text) => Some(text),
            _ => None,
        }
    }

    pub fn as_function(&self) -> Option<(Option<&str>, &str, &str)> {
        match self {
            Self::FunctionToolCall {
                id,
                name,
                arguments,
            } => Some((
                id.as_ref().map(|x| x.as_str()),
                name.as_str(),
                arguments.as_str(),
            )),
            _ => None,
        }
    }

    pub fn as_function_mut(&mut self) -> Option<(&mut String, &mut String)> {
        match self {
            Self::FunctionToolCall {
                name, arguments, ..
            } => Some((name, arguments)),
            _ => None,
        }
    }
}

<<<<<<< HEAD
impl Default for PartDelta {
    fn default() -> Self {
        Self::Null
    }
}

impl Delta for PartDelta {
    type Item = Part;

    fn aggregate(self, other: Self) -> Result<Self, ()> {
        match (self, other) {
            (PartDelta::Null, other) => Ok(other),
            (
                PartDelta::TextReasoning {
                    text: mut ltext,
                    signature: lsig,
                },
                PartDelta::TextReasoning {
                    text: rtext,
                    signature: rsig,
                },
            ) => {
                ltext.push_str(&rtext);
                let sig = match (lsig, rsig) {
                    (None, None) => None,
                    (None, Some(rsig)) => Some(rsig),
                    (Some(lsig), None) => Some(lsig),
                    (Some(_), Some(rsig)) => Some(rsig),
                };
                Ok(PartDelta::TextReasoning {
                    text: ltext,
                    signature: sig,
                })
            }
            (PartDelta::TextContent(mut lhs), PartDelta::TextContent(rhs)) => {
                lhs.push_str(&rhs);
                Ok(PartDelta::TextContent(lhs))
            }
            (PartDelta::TextToolCall(mut lhs), PartDelta::TextToolCall(rhs)) => {
                lhs.push_str(&rhs);
                Ok(PartDelta::TextToolCall(lhs))
            }
            (
                PartDelta::FunctionToolCall {
                    id: lid,
                    name: mut lname,
                    arguments: mut largs,
                },
                PartDelta::FunctionToolCall {
                    id: rid,
                    name: rname,
                    arguments: rargs,
                },
            ) => {
                let id = match (lid, rid) {
                    (None, None) => None,
                    (None, Some(rid)) => Some(rid),
                    (Some(lid), None) => Some(lid),
                    (Some(lid), Some(rid)) if lid == rid => Some(lid),
                    (Some(_), Some(_)) => return Err(()),
                };
                lname.push_str(&rname);
                largs.push_str(&rargs);
                Ok(PartDelta::FunctionToolCall {
                    id,
                    name: lname,
                    arguments: largs,
                })
            }
            _ => Err(()),
=======
#[cfg(test)]
mod test {
    use super::*;

    #[test]
    fn part_serde_default() {
        {
            let part = StyledPart::new_text("This is a text");
            let s = serde_json::to_string(&part).unwrap();
            assert_eq!(s, r#"{"type":"text","text":"This is a text"}"#);
            let roundtrip = serde_json::from_str::<StyledPart>(&s).unwrap();
            assert_eq!(roundtrip, part);
        }
        {
            let part = StyledPart::new_function("asdf1234", "fn", r#"{"arg": false}"#);
            let s = serde_json::to_string(&part).unwrap();
            assert_eq!(
                s,
                r#"{"type":"function","id":"asdf1234","function":{"name":"fn","arguments":{"arg":false}}}"#
            );
            let roundtrip = serde_json::from_str::<StyledPart>(&s).unwrap();
            assert_eq!(roundtrip, part);
>>>>>>> 1b0be91d
        }
    }

    fn finish(self) -> Result<Self::Item, String> {
        match self {
            PartDelta::Null => Ok(Part::text_content(String::new())),
            PartDelta::TextReasoning { text, signature } => {
                Ok(Part::TextReasoning { text, signature })
            }
            PartDelta::TextContent(s) => Ok(Part::text_content(s)),
            PartDelta::TextToolCall(s) => match serde_json::from_str::<Value>(&s) {
                Ok(root) => {
                    match (
                        root.pointer_as::<str>("/name"),
                        root.pointer_as::<str>("/arguments"),
                    ) {
                        (Some(name), Some(args)) => Ok(Part::function_tool_call(
                            name,
                            serde_json::from_str::<Value>(&args)
                                .map_err(|_| String::from("Invalid JSON"))?,
                        )),
                        _ => Err(String::from("Invalid function JSON")),
                    }
                }
                Err(_) => Err(String::from("Invalid JSON")),
            },
            PartDelta::FunctionToolCall {
                id,
                name,
                arguments,
            } => Ok(Part::FunctionToolCall {
                id,
                name,
                arguments: serde_json::from_str::<Value>(&arguments)
                    .map_err(|_| String::from("Invalid JSON"))?,
            }),
            PartDelta::TextRefusal(text) => Ok(Part::text_refusal(text)),
        }
    }
}<|MERGE_RESOLUTION|>--- conflicted
+++ resolved
@@ -58,22 +58,7 @@
         name: String,
         arguments: Value,
     },
-<<<<<<< HEAD
     TextRefusal(String),
-=======
-
-    /// A web-addressable image URL (no fetching/validation is performed).
-    /// ```json
-    /// { "type": "image", "url": "https://example.com/cat.png" }
-    /// ```
-    ImageURL(String),
-
-    /// Inline base64-encoded image bytes with MIME type (no decoding/validation is performed).
-    /// ```json
-    /// { "type": "image", "data": "<base64>" }
-    /// ```
-    ImageData { data: String, mime_type: String },
->>>>>>> 1b0be91d
 }
 
 impl Part {
@@ -91,16 +76,8 @@
         }
     }
 
-<<<<<<< HEAD
     pub fn text_content(v: impl Into<String>) -> Self {
         Self::TextContent(v.into())
-=======
-    pub fn new_image_data(data: impl Into<String>, mime_type: impl Into<String>) -> Self {
-        Self::ImageData {
-            data: data.into(),
-            mime_type: mime_type.into(),
-        }
->>>>>>> 1b0be91d
     }
 
     pub fn image_content(
@@ -126,30 +103,11 @@
         })
     }
 
-<<<<<<< HEAD
     pub fn function_tool_call(name: impl Into<String>, args: impl Into<Value>) -> Self {
         Self::FunctionToolCall {
             id: None,
             name: name.into(),
             arguments: args.into(),
-=======
-    pub fn to_string(&self) -> String {
-        match self {
-            Part::Text(str) => str.into(),
-            Part::FunctionString(str) => str.into(),
-            Part::Function {
-                id,
-                name,
-                arguments,
-            } => format!(
-                "{{\"id\":\"{}\",\"type\":\"function\",\"function\":{{\"name\":\"{}\", \"arguments\":{}}}}}",
-                id, name, arguments
-            ),
-            Part::ImageURL(str) => str.into(),
-            Part::ImageData { data, mime_type } => {
-                format!("data:{};base64,{}", mime_type, data).to_owned()
-            }
->>>>>>> 1b0be91d
         }
     }
 
@@ -227,7 +185,6 @@
         }
     }
 
-<<<<<<< HEAD
     pub fn as_function(&self) -> Option<(Option<&str>, &str, &Value)> {
         match self {
             Self::FunctionToolCall {
@@ -236,67 +193,6 @@
                 arguments,
             } => Some((id.as_ref().map(|x| x.as_str()), name.as_str(), arguments)),
             _ => None,
-=======
-impl fmt::Display for StyledPart {
-    fn fmt(&self, f: &mut fmt::Formatter<'_>) -> fmt::Result {
-        match &self.data {
-            Part::Text(text) => f.write_fmt(format_args!(
-                "Part {{\"type\": \"{}\", \"{}\": \"{}\"}}",
-                self.style.text_type, self.style.text_field, text
-            ))?,
-            Part::FunctionString(text) => f.write_fmt(format_args!(
-                "Part {{\"type\": \"{}\", \"{}\": \"{}\"}}",
-                self.style.function_type, self.style.function_field, text
-            ))?,
-            Part::Function {
-                id,
-                name,
-                arguments,
-            } => f.write_fmt(format_args!(
-                "Part {{\"type\": \"{}\", \"{}\":\"{}\", \"{}\": {{\"{}\": \"{}\", \"{}\": {}}}}}",
-                self.style.function_type,
-                self.style.function_id_field,
-                id,
-                self.style.function_field,
-                self.style.function_name_field,
-                name,
-                self.style.function_arguments_field,
-                arguments
-            ))?,
-            Part::ImageURL(url) => f.write_fmt(format_args!(
-                "Part {{\"type\": \"{}\", \"{}\": \"{}\"}}",
-                self.style.image_url_type, self.style.image_url_field, url
-            ))?,
-            Part::ImageData { data, mime_type } => f.write_fmt(format_args!(
-                "Part {{\"type\": \"{}\", \"{}\":({}, {} bytes)}}",
-                self.style.image_data_type,
-                self.style.image_data_field,
-                mime_type,
-                data.len()
-            ))?,
-        };
-        Ok(())
-    }
-}
-
-struct PartFunctionRef<'a> {
-    name: &'a str,
-    arguments: &'a str,
-    style: &'a PartStyle,
-}
-
-impl<'a> Serialize for PartFunctionRef<'a> {
-    fn serialize<S>(&self, serializer: S) -> Result<S::Ok, S::Error>
-    where
-        S: Serializer,
-    {
-        let mut map = serializer.serialize_map(None)?;
-        if !self.name.is_empty() {
-            map.serialize_entry(&self.style.function_name_field, self.name)?;
-        }
-        if !self.arguments.is_empty() {
-            map.serialize_entry(&self.style.function_arguments_field, self.arguments)?;
->>>>>>> 1b0be91d
         }
     }
 
@@ -467,7 +363,6 @@
                     name: &'a String,
                     arguments: &'a Value,
                 }
-<<<<<<< HEAD
 
                 let n = if id.is_some() { 3 } else { 2 };
                 let mut s = serializer.serialize_map(Some(n))?;
@@ -477,24 +372,6 @@
                     s.serialize_entry("id", id)?;
                 }
                 s
-=======
-                map.serialize_entry(
-                    &self.style.function_field,
-                    &PartFunctionRef {
-                        name,
-                        arguments,
-                        style: &self.style,
-                    },
-                )?;
-            }
-            Part::ImageURL(url) => {
-                map.serialize_entry("type", &self.style.image_url_type)?;
-                map.serialize_entry(&self.style.image_url_field, url.as_str())?;
-            }
-            Part::ImageData { .. } => {
-                map.serialize_entry("type", &self.style.image_data_type)?;
-                map.serialize_entry(&self.style.image_data_field, &self.data.to_string())?;
->>>>>>> 1b0be91d
             }
             Part::TextRefusal(_) => todo!(),
         }
@@ -607,7 +484,6 @@
     }
 }
 
-<<<<<<< HEAD
 impl Default for PartDelta {
     fn default() -> Self {
         Self::Null
@@ -678,30 +554,6 @@
                 })
             }
             _ => Err(()),
-=======
-#[cfg(test)]
-mod test {
-    use super::*;
-
-    #[test]
-    fn part_serde_default() {
-        {
-            let part = StyledPart::new_text("This is a text");
-            let s = serde_json::to_string(&part).unwrap();
-            assert_eq!(s, r#"{"type":"text","text":"This is a text"}"#);
-            let roundtrip = serde_json::from_str::<StyledPart>(&s).unwrap();
-            assert_eq!(roundtrip, part);
-        }
-        {
-            let part = StyledPart::new_function("asdf1234", "fn", r#"{"arg": false}"#);
-            let s = serde_json::to_string(&part).unwrap();
-            assert_eq!(
-                s,
-                r#"{"type":"function","id":"asdf1234","function":{"name":"fn","arguments":{"arg":false}}}"#
-            );
-            let roundtrip = serde_json::from_str::<StyledPart>(&s).unwrap();
-            assert_eq!(roundtrip, part);
->>>>>>> 1b0be91d
         }
     }
 
