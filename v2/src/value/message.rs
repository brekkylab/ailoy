use std::fmt::{self, Display};

use serde::{
    Deserialize, Deserializer, Serialize, Serializer,
    de::{self, MapAccess},
    ser::{self, SerializeMap as _},
};
use serde_json::json;
use strum::{Display, EnumString};

<<<<<<< HEAD
use crate::value::{Part, PartStyle, StyledPart};
=======
/// Represents a single, typed unit of message content (multi-modal).
///
/// A `Part` models one element inside a message’s `content` (and related fields like
/// `reasoning` / `tool_calls`). It is designed to be **OpenAI-compatible** when serialized,
/// using the modern “array-of-parts” shape such as:
/// `{ "type": "text", "text": "..." }` or `{ "type": "image", "url": "..." }`.
///
/// # Variants
/// - [`Part::Text`]: Plain UTF-8 text.
/// - [`Part::Function`]: Raw JSON string for a tool/function call payload, with an optional
///   `tool_call_id` to correlate results.
/// - [`Part::ImageURL`]: A web-accessible image (HTTP(S) URL).
/// - [`Part::ImageBase64`]: An inline, base64-encoded image payload.
///
/// # OpenAI-compatible mapping (typical)
/// These are the common wire shapes produced/consumed when targeting OpenAI-style APIs:
///
/// - `Text(s)`
///   ```json
///   { "type": "text", "text": "hello" }
///   ```
///
/// - `ImageURL(url)`
///   ```json
///   { "type": "image", "url": "https://example.com/cat.png" }
///   ```
///
/// - `ImageBase64(data)`
///   ```json
///   { "type": "image", "data": "<base64-bytes>" }
///   ```
///
/// - `Function { id, function }`
///   The `function` field holds the **raw JSON** for the tool/function call (often the
///   `arguments` string in OpenAI tool calls). The `id` corresponds to `tool_call_id`
///   and is used to link the tool’s eventual result back to this call. Serialization of
///   this variant is handled by higher-level message (de)serializers that place it under
///   `tool_calls` as appropriate.
///
/// # Notes on `Function`
/// - **As-is storage:** While streaming, `function` may be incomplete or invalid JSON.
///   This is expected. Parse only after the stream has finalized/aggregated.
/// - **No validation:** The variant does not validate or mutate the JSON string.
///   Converting into a strongly-typed [`crate::value::ToolCall`] will fail if the JSON
///   is malformed or incomplete.
/// - **Correlation:** When present, `id` should be echoed back as `tool_call_id` when
///   returning the tool’s output, matching OpenAI’s linking behavior.
///
/// # Invariants & behavior
/// - Insertion order is preserved by the container (e.g., `Message.content`).
/// - Image parts do not fetch or validate URLs/bytes at construction time.
/// - The enum is transport-agnostic; OpenAI compatibility is achieved by the
///   surrounding (de)serializer layer.
///
/// # Examples
/// Building a multi-modal user message:
/// ```rust
/// # use url::Url;
/// # use crate::value::{Message, Part, Role};
/// let mut msg = Message::new(Role::User);
/// msg.push_content(Part::Text("What does this sign say?".into()));
/// msg.push_content(Part::ImageURL(Url::parse("https://example.com/sign.jpg").unwrap()));
/// ```
///
/// Collecting tool-call arguments during streaming:
/// ```rust
/// # use crate::value::Part;
/// let mut buf = String::new();
/// // Append chunks as they arrive:
/// buf.push_str("{\"location\":\"Dubai\"");
/// buf.push_str(",\"unit\":\"Celsius\"}");
/// let part = Part::Function { id: None, function: buf }; // parse after finalization
/// ```
#[derive(Clone, Debug, PartialEq, Eq)]
pub enum Part {
    /// Plain UTF-8 text.
    Text(String),

    /// Tool/function call payload captured as a raw JSON string.
    ///
    /// `id` corresponds to `tool_call_id` (when available) for correlating tool results.
    /// `function` holds the unmodified JSON; it may be incomplete while streaming.
    Function {
        /// Optional `tool_call_id` used to correlate tool results.
        id: Option<String>,
        /// Raw JSON for the function call payload (often the `arguments` string).
        function: String,
    },

    /// Web-addressable image (HTTP(S) URL).
    ///
    /// Typically serialized as:
    /// `{ "type": "image", "url": "<...>" }`.
    ImageURL(Url),

    /// Inline, base64-encoded image bitmap bytes.
    ///
    /// Typically serialized as:
    /// `{ "type": "image", "data": "<base64>" }`.
    ImageData(String),

    /// Base64-encoded audio bytes.
    ///
    /// Typically serialized as:
    /// `{ "type": "audio", "data": "<base64>", "format": "<format>" }`.
    Audio {
        /// Base64-encoded string
        data: String,
        /// "mp3" or "wav"
        format: String,
    },
}

impl Part {
    /// Constructor for text part
    pub fn new_text<T: Into<String>>(text: T) -> Part {
        Part::Text(text.into())
    }

    pub fn is_text(&self) -> bool {
        match self {
            Part::Text(_) => true,
            _ => false,
        }
    }

    pub fn get_text(&self) -> Option<&str> {
        match self {
            Part::Text(v) => Some(v),
            _ => None,
        }
    }

    pub fn get_text_owned(&self) -> Option<String> {
        match self {
            Part::Text(v) => Some(v.to_owned()),
            _ => None,
        }
    }

    /// Constructor for Function part
    pub fn new_function<T: Into<String>>(json: T) -> Part {
        Part::Function {
            id: None,
            function: json.into(),
        }
    }

    pub fn new_function_with_id<T: Into<String>>(id: impl Into<String>, json: T) -> Part {
        Part::Function {
            id: Some(id.into()),
            function: json.into(),
        }
    }

    pub fn is_function(&self) -> bool {
        match self {
            Part::Function { .. } => true,
            _ => false,
        }
    }

    pub fn get_function_id(&self) -> Option<String> {
        match self {
            Part::Function { id, .. } => id.to_owned(),
            _ => None,
        }
    }

    pub fn get_function(&self) -> Option<&String> {
        match self {
            Part::Function { function, .. } => Some(function),
            _ => None,
        }
    }

    pub fn get_function_owned(&self) -> Option<String> {
        match self {
            Part::Function { function, .. } => Some(function.to_owned()),
            _ => None,
        }
    }

    /// Constructor for image URL part
    pub fn new_image_url<T: Into<Url>>(url: T) -> Part {
        Part::ImageURL(url.into())
    }

    /// Constructor for image base64 part
    pub fn new_image_data<T: Into<String>>(encoded: T) -> Part {
        Part::ImageData(encoded.into())
    }

    /// Constructor for audio base64 part
    pub fn new_audio_data<T: Into<String>>(encoded: T, format: String) -> Part {
        Part::Audio {
            data: encoded.into(),
            format,
        }
    }

    pub fn is_empty(&self) -> bool {
        match self {
            Part::Text(v) => v.is_empty(),
            Part::Function { function: v, .. } => v.is_empty(),
            Part::ImageURL(_) => false,
            Part::ImageData(v) => v.is_empty(),
            Part::Audio { data: v, .. } => v.is_empty(),
        }
    }
}

// Serialization logic for Part
impl Serialize for Part {
    fn serialize<S>(&self, serializer: S) -> Result<S::Ok, S::Error>
    where
        S: Serializer,
    {
        let mut map = serializer.serialize_map(Some(2))?;
        match self {
            Part::Text(text) => {
                map.serialize_entry("type", "text")?;
                map.serialize_entry("text", text)?;
            }
            Part::Function { id, function } => {
                // Try to embed as real JSON if valid; otherwise fall back to raw text.
                let function: serde_json::Value = serde_json::from_str(function).map_err(|e| {
                    <S::Error as serde::ser::Error>::custom(format!(
                        "invalid JSON in Part::Json: {e}"
                    ))
                })?;
                map.serialize_entry("type", "function")?;
                if id.is_some() {
                    map.serialize_entry("id", &id.to_owned().unwrap())?;
                }
                map.serialize_entry("function", &function)?;
            }
            Part::ImageURL(url) => {
                map.serialize_entry("type", "image")?;
                map.serialize_entry("url", url.as_str())?;
            }
            Part::ImageData(encoded) => {
                map.serialize_entry("type", "image")?;
                map.serialize_entry("data", encoded)?;
            }
            Part::Audio { data, format } => {
                map.serialize_entry("type", "audio")?;
                map.serialize_entry(
                    "audio",
                    &json!({
                        "data": data,
                        "format": format,
                    }),
                )?;
            }
        };
        map.end()
    }
}

// Deserialization logic for Part
impl<'de> Deserialize<'de> for Part {
    fn deserialize<D>(deserializer: D) -> Result<Self, D::Error>
    where
        D: Deserializer<'de>,
    {
        deserializer.deserialize_map(PartVisitor)
    }
}

struct PartVisitor;

impl<'de> Visitor<'de> for PartVisitor {
    type Value = Part;

    fn expecting(&self, formatter: &mut fmt::Formatter) -> fmt::Result {
        formatter.write_str(r#"a map with "type" field and one other content key"#)
    }

    fn visit_map<M>(self, mut map: M) -> Result<Self::Value, M::Error>
    where
        M: MapAccess<'de>,
    {
        let mut ty: Option<String> = None;
        let mut key: Option<String> = None;
        let mut value: Option<serde_json::Value> = None;
        let mut id: Option<String> = None;

        while let Some(k) = map.next_key::<String>()? {
            if k == "type" {
                if ty.is_some() {
                    return Err(de::Error::duplicate_field("type"));
                }
                ty = Some(map.next_value()?);
            } else if k == "id" {
                if id.is_some() {
                    return Err(de::Error::duplicate_field("id"));
                }
                id = Some(map.next_value()?);
            } else {
                if key.is_some() {
                    return Err(de::Error::custom("multiple part fields found"));
                }
                key = Some(k);
                value = Some(map.next_value()?);
            }
        }

        let ty = ty.ok_or_else(|| de::Error::missing_field("type"))?;
        let key = key.ok_or_else(|| de::Error::custom("missing part key"))?;
        let value = value.ok_or_else(|| de::Error::custom("missing part value"))?;

        if ty == "text" && key == "text" {
            Ok(Part::Text(value.to_string()))
        } else if ty == "function" && key == "function" {
            match serde_json::from_str(&value.to_string()) {
                Ok(value) => Ok(Part::Function {
                    id,
                    function: value,
                }),
                Err(err) => Err(de::Error::custom(format!(
                    "Invalid Json part: {} {}",
                    value,
                    err.to_string(),
                ))),
            }
        } else if ty == "image" && key == "url" {
            match url::Url::parse(&value.to_string()) {
                Ok(value) => Ok(Part::ImageURL(value)),
                Err(err) => Err(de::Error::custom(format!(
                    "Invalid URL: {} {}",
                    value,
                    err.to_string()
                ))),
            }
        } else if ty == "image" && key == "data" {
            Ok(Part::ImageData(value.to_string()))
        } else if ty == "audio" && key == "audio" {
            Ok(Part::Audio {
                data: value["data"].to_string(),
                format: value["format"].to_string(),
            })
        } else {
            Err(de::Error::custom("Invalid type"))
        }
    }
}

impl Display for Part {
    fn fmt(&self, f: &mut fmt::Formatter<'_>) -> fmt::Result {
        match self {
            Part::Text(text) => f.write_str(&format!("Part(type=text, text=\"{}\")", text)),
            Part::Function { id, function } => match id {
                Some(id) => f.write_str(&format!(
                    "Part(type=function, id=\"{}\", function=\"{}\")",
                    id, function
                )),
                None => f.write_str(&format!("Part(type=function, function=\"{}\")", function)),
            },
            Part::ImageURL(url) => {
                f.write_str(&format!("Part(type=image, url=\"{}\")", url.to_string()))
            }
            Part::ImageData(data) => {
                f.write_str(&format!("Part(type=image, data=({} bytes))", data.len()))
            }
            Part::Audio { data, format } => f.write_str(&format!(
                "Part(type=audio, foramt={}, data=({} bytes))",
                format,
                data.len()
            )),
        }
    }
}

/// A single streaming update to a message.
///
/// `MessageDelta` represents one incremental piece emitted while a model is
/// generating a response (or while a tool is streaming its output). Each delta
/// identifies **which field** of the message is being extended and the **role**
/// responsible for that piece, along with the concrete [`Part`] being added.
///
/// This mirrors how many chat APIs stream “chunks” of content. You typically
/// feed these deltas into an aggregator (e.g., `MessageAggregator`) to build
/// a complete [`Message`] incrementally.
///
/// # Variants
/// - [`MessageDelta::Content`]: Appends a [`Part`] to the message’s `content`.
/// - [`MessageDelta::Reasoning`]: Appends a [`Part`] to the (optional) `reasoning`
///   field. This is usually **not** user-visible and is intended for internal
///   traces when supported by the model / API.
/// - [`MessageDelta::ToolCall`]: Appends a [`Part`] (often a `Function` part)
///   into the message’s tool-calls area, used to accumulate tool call arguments
///   during streaming.
///
/// # Invariants & behavior
/// - Deltas do not reorder data; your aggregator should preserve arrival order.
/// - The `role` carried by each delta indicates the author of the appended part
///   (commonly [`Role::Assistant`] for model output, [`Role::Tool`] for tool output,
///   and [`Role::User`] for user-streamed uploads).
///
/// # Examples
/// Stream assistant text and a tool call:
/// ```rust
/// # use crate::value::{MessageDelta, Part, Role};
/// let d1 = MessageDelta::new_assistant_content(Part::Text("Looking up weather…".into()));
/// let d2 = MessageDelta::new_assistant_tool_call(Part::Function {
///     id: Some("call_1".into()),
///     function: r#"{"name":"get_weather","arguments":{"city":"Seoul"}}"#.into(),
/// });
/// // Feed `d1`, `d2`, ... into your aggregator.
/// ```
#[derive(Clone, Debug, PartialEq, Eq)]
pub enum MessageDelta {
    /// Append a [`Part`] to the message's `content` array for the given `role`.
    Content(Role, Part),

    /// Append a [`Part`] to the message's `reasoning` array for the given `role`.
    ///
    /// This is typically internal/system-facing metadata (if supported by the API)
    /// and not shown to end users.
    Reasoning(Role, Part),

    /// Append a [`Part`] to the message's `tool_calls` area for the given `role`.
    ///
    /// Commonly used while streaming tool/function call arguments from the assistant.
    ToolCall(Role, Part),
}

impl MessageDelta {
    /// Convenience constructor for a user-authored content delta.
    pub fn new_user_content(part: Part) -> MessageDelta {
        MessageDelta::Content(Role::User, part)
    }

    /// Convenience constructor for an assistant-authored content delta.
    pub fn new_assistant_content(part: Part) -> MessageDelta {
        MessageDelta::Content(Role::Assistant, part)
    }

    /// Convenience constructor for an assistant-authored reasoning delta.
    pub fn new_assistant_reasoning(part: Part) -> MessageDelta {
        MessageDelta::Reasoning(Role::Assistant, part)
    }

    /// Convenience constructor for an assistant-authored tool-call delta.
    pub fn new_assistant_tool_call(part: Part) -> MessageDelta {
        MessageDelta::ToolCall(Role::Assistant, part)
    }

    /// Convenience constructor for a tool-authored content delta.
    pub fn new_tool_content(part: Part) -> MessageDelta {
        MessageDelta::Content(Role::Tool, part)
    }

    /// Returns the `role` that authored this delta.
    pub fn get_role(&self) -> &Role {
        match self {
            MessageDelta::Content(role, _) => role,
            MessageDelta::Reasoning(role, _) => role,
            MessageDelta::ToolCall(role, _) => role,
        }
    }

    /// Returns the [`Part`] contained in this delta.
    pub fn get_part(&self) -> &Part {
        match self {
            MessageDelta::Content(_, part) => part,
            MessageDelta::Reasoning(_, part) => part,
            MessageDelta::ToolCall(_, part) => part,
        }
    }

    /// Consumes the delta, yielding its `(Role, Part)` pair.
    pub fn take(self) -> (Role, Part) {
        match self {
            MessageDelta::Content(role, part) => (role, part),
            MessageDelta::Reasoning(role, part) => (role, part),
            MessageDelta::ToolCall(role, part) => (role, part),
        }
    }
}

impl Serialize for MessageDelta {
    fn serialize<S>(&self, serializer: S) -> Result<S::Ok, S::Error>
    where
        S: Serializer,
    {
        let mut map = serializer.serialize_map(Some(2))?;
        match self {
            MessageDelta::Content(role, part) => {
                map.serialize_entry("role", role)?;
                map.serialize_entry("content", part)?;
            }
            MessageDelta::Reasoning(role, part) => {
                map.serialize_entry("role", role)?;
                map.serialize_entry("reasoning", part)?;
            }
            MessageDelta::ToolCall(role, part) => {
                map.serialize_entry("role", role)?;
                map.serialize_entry("tool_calls", part)?;
            }
        };
        map.end()
    }
}

// Deserialization logic for Part
impl<'de> Deserialize<'de> for MessageDelta {
    fn deserialize<D>(deserializer: D) -> Result<Self, D::Error>
    where
        D: Deserializer<'de>,
    {
        deserializer.deserialize_map(MessageDeltaVisitor)
    }
}

struct MessageDeltaVisitor;

impl<'de> Visitor<'de> for MessageDeltaVisitor {
    type Value = MessageDelta;

    fn expecting(&self, formatter: &mut fmt::Formatter) -> fmt::Result {
        formatter.write_str(r#"a map with "type" field and one other content key"#)
    }

    fn visit_map<M>(self, mut map: M) -> Result<Self::Value, M::Error>
    where
        M: MapAccess<'de>,
    {
        let mut role: Option<Role> = None;
        let mut content: Option<Part> = None;
        let mut reasoning: Option<Part> = None;
        let mut tool_call: Option<Part> = None;

        while let Some(k) = map.next_key::<String>()? {
            if k == "role" {
                if role.is_some() {
                    return Err(de::Error::duplicate_field("role"));
                }
                role = Some(map.next_value()?);
            } else if k == "content" {
                if content.is_some() {
                    return Err(de::Error::duplicate_field("content"));
                }
                content = Some(map.next_value()?);
            } else if k == "reasoning" {
                if reasoning.is_some() {
                    return Err(de::Error::duplicate_field("reasoning"));
                }
                reasoning = Some(map.next_value()?);
            } else if k == "tool_call" {
                if tool_call.is_some() {
                    return Err(de::Error::duplicate_field("tool_call"));
                }
                tool_call = Some(map.next_value()?);
            } else {
                return Err(de::Error::unknown_field(
                    &k,
                    &["content", "reasoning", "tool_call"],
                ));
            }
        }

        let role = role.ok_or_else(|| de::Error::missing_field("role"))?;
        if content.is_some() {
            Ok(MessageDelta::Content(role, content.unwrap()))
        } else if reasoning.is_some() {
            Ok(MessageDelta::Reasoning(role, reasoning.unwrap()))
        } else if tool_call.is_some() {
            Ok(MessageDelta::ToolCall(role, tool_call.unwrap()))
        } else {
            Err(de::Error::missing_field("content"))
        }
    }
}

impl Display for MessageDelta {
    fn fmt(&self, f: &mut fmt::Formatter<'_>) -> fmt::Result {
        match self {
            MessageDelta::Content(role, part) => {
                f.write_str(&format!("MessageDelta(role={}, content={})", role, part))?;
            }
            MessageDelta::Reasoning(role, part) => {
                f.write_str(&format!("MessageDelta(role={}, reasoning={})", role, part))?;
            }
            MessageDelta::ToolCall(role, part) => {
                f.write_str(&format!("MessageDelta(role={}, tool_call={})", role, part))?;
            }
        }
        Ok(())
    }
}
>>>>>>> d17a3ac9

/// The author of a message (or streaming delta) in a chat.
#[derive(Clone, Debug, Display, Serialize, Deserialize, PartialEq, Eq, EnumString)]
#[serde(rename_all = "lowercase")]
#[strum(serialize_all = "snake_case")]
pub enum Role {
    /// System instructions and constraints provided to the assistant.
    System,
    /// Content authored by the end user.
    User,
    /// Content authored by the assistant/model.
    Assistant,
    /// Outputs produced by external tools/functions, typically in
    /// response to an assistant tool call (and often correlated via `tool_call_id`).
    Tool,
}

/// Represents a complete chat message composed of multiple parts (multi-modal).
///
/// # OpenAI-compatible shape
/// Serialization/deserialization follows the OpenAI chat/response message conventions:
/// - `role` matches OpenAI roles (e.g., `"system"`, `"user"`, `"assistant"`, `"tool"`).
/// - `content` is an array of typed parts (e.g., `{ "type": "text", "text": "..." }`,
///   images, etc.), rather than a single string. This aligns with the modern “array-of-parts”
///   format used by OpenAI’s Chat/Responses APIs.
/// - `tool_calls` (when present) is compatible with OpenAI function/tool calling:
///   each element mirrors OpenAI’s `tool_calls[]` item. In this implementation
///   each `tool_calls` entry is stored as a `Part` (commonly `Part::Json`) containing the
///   raw JSON payload (`{"type":"function","id":"...","function":{"name":"...","arguments":"..."}}`).
/// - `reasoning` is optional and is used to carry model reasoning parts when available
///   from reasoning-capable models. Treat it as **auxiliary** content; if your target API
///   does not accept a `reasoning` field, omit/strip it before sending.
///
/// Because this type supports multi-modal content, exact `Part` variants (text, image, JSON, …)
/// may differ from text-only implementations, while staying wire-compatible with OpenAI.
///
/// # Fields
/// - `role`: Author of the message.
/// - `contents`: Primary, user-visible content as a list of parts (text, images, etc.).
/// - `reasoning`: Optional reasoning parts (usually text). Not intended for end users.
/// - `tool_calls`: Tool/function call requests emitted by the assistant, each stored as a part
///   (typically a JSON part containing an OpenAI-shaped `tool_calls[]` item).
///
/// # Invariants & recommendations
/// - Order is preserved: parts appear in the order they were appended.
/// - `reasoning` and `tool_calls` should be present only on assistant messages.
/// - If you target strict OpenAI endpoints that don’t accept `reasoning`, drop that field
///   during serialization.
/// - Parsing/validation of `tool_calls` JSON is the caller’s responsibility.
///
/// # Examples
///
/// ## User message with text + image
/// ```json
/// {
///   "role": "user",
///   "contents": [
///     { "type": "text", "text": "What does this sign say?" },
///     { "type": "input_image", "image_url": { "url": "https://example.com/sign.jpg" } }
///   ]
/// }
/// ```
///
/// ## Assistant message requesting a tool call
/// ```json
/// {
///   "role": "assistant",
///   "contents": [ { "type": "text", "text": "I'll look that up." } ],
///   "tool_calls": [
///     {
///       "type": "function",
///       "id": "call_abc123",
///       "function": {
///         "name": "foo",
///         "arguments": "{\"location\":\"Dubai\",\"unit\":\"Celsius\"}"
///       }
///     }
///   ]
/// }
/// ```
///
/// ## Assistant message with optional reasoning parts
/// ```json
/// {
///   "role": "assistant",
///   "contents": [ { "type": "text", "text": "The current temperature is 42 °C." } ],
///   "reasoning": [ { "type": "text", "text": "(model reasoning tokens, if exposed)" } ]
/// }
/// ```
#[derive(Clone, Debug)]
pub struct Message {
    pub role: Option<Role>,
    pub reasoning: String,
    pub contents: Vec<Part>,
    pub tool_calls: Vec<Part>,
}

impl Message {
    pub fn new() -> Self {
        Self::default()
    }

    pub fn with_role(role: Role) -> Self {
        Message {
            role: Some(role),
            reasoning: String::new(),
            contents: Vec::new(),
            tool_calls: Vec::new(),
        }
    }

    pub fn with_reasoning(self, reasoning: impl Into<String>) -> Self {
        Message {
            role: self.role,
            reasoning: reasoning.into(),
            contents: self.contents,
            tool_calls: self.tool_calls,
        }
    }

    pub fn with_contents(self, contents: impl IntoIterator<Item = Part>) -> Self {
        Message {
            role: self.role,
            reasoning: self.reasoning,
            contents: contents.into_iter().collect(),
            tool_calls: self.tool_calls,
        }
    }

    pub fn with_tool_calls(self, tool_calls: impl IntoIterator<Item = Part>) -> Self {
        Message {
            role: self.role,
            reasoning: self.reasoning,
            contents: self.contents,
            tool_calls: tool_calls.into_iter().collect(),
        }
    }
}

impl Default for Message {
    fn default() -> Self {
        Self {
            role: None,
            reasoning: String::new(),
            contents: Vec::new(),
            tool_calls: Vec::new(),
        }
    }
}

#[derive(Debug, Clone)]
pub struct MessageStyle {
    pub part_style: PartStyle,

    /// {"||HERE||": "...", "content": [...], "tool_calls": [...]}
    /// default: "reasoning"
    pub reasoning_field: String,

    /// {"reasoning": "...", "||HERE||": [...], "tool_calls": [...]}
    /// default: "content"
    pub contents_field: String,

    /// {"reasoning": "...", "content": ||HERE||, "tool_calls": [...]}
    /// true: ser/de as a string (vector must be a length 1 with text part)
    /// false: ser/de as a vector of parts (usually multimodal)
    /// default: false
    pub contents_textonly: bool,

    /// {"reasoning": "...", "content": [...], "||HERE||": [...]}
    /// default: "tool_calls"
    pub tool_calls_field: String,
}

impl MessageStyle {
    pub fn new() -> Self {
        Self::default()
    }
}

impl Default for MessageStyle {
    fn default() -> Self {
        Self {
            part_style: PartStyle::default(),
            reasoning_field: String::from("reasoning"),
            contents_field: String::from("content"),
            contents_textonly: false,
            tool_calls_field: String::from("tool_calls"),
        }
    }
}

/// A [`Message`] bundled with a concrete [`MessageStyle`].
///
/// - Serialization uses `style` to pick top-level field names (`reasoning`, `content`,
///   `tool_calls`) and to format parts via `style.part_style`.
/// - Deserialization **auto-detects** which top-level keys were used in the input and
///   records them back into `style`. If `content` is a string, it sets
///   `style.contents_textonly = true` and converts it to a single `Text` part.
#[derive(Debug, Clone)]
pub struct StyledMessage {
    pub data: Message,
    pub style: MessageStyle,
}

impl StyledMessage {
    /// Create an empty message
    pub fn new() -> Self {
        Self::default()
    }

    pub fn with_role(role: Role) -> Self {
        Self {
            data: Message {
                role: Some(role),
                reasoning: String::new(),
                contents: Vec::new(),
                tool_calls: Vec::new(),
            },
            style: MessageStyle::new(),
        }
    }

    pub fn with_reasoning(self, reasoning: impl Into<String>) -> Self {
        Self {
            data: Message {
                role: self.data.role,
                reasoning: reasoning.into(),
                contents: self.data.contents,
                tool_calls: self.data.tool_calls,
            },
            style: self.style,
        }
    }

    pub fn with_contents(self, contents: impl IntoIterator<Item = Part>) -> Self {
        Self {
            data: Message {
                role: self.data.role,
                reasoning: self.data.reasoning,
                contents: contents.into_iter().collect(),
                tool_calls: self.data.tool_calls,
            },
            style: self.style,
        }
    }

    pub fn with_tool_calls(self, tool_calls: impl IntoIterator<Item = Part>) -> Self {
        Self {
            data: Message {
                role: self.data.role,
                reasoning: self.data.reasoning,
                contents: self.data.contents,
                tool_calls: tool_calls.into_iter().collect(),
            },
            style: self.style,
        }
    }

    pub fn with_style(self, style: MessageStyle) -> Self {
        Self {
            data: self.data,
            style,
        }
    }
}

impl Default for StyledMessage {
    fn default() -> Self {
        Self {
            data: Message::default(),
            style: MessageStyle::default(),
        }
    }
}

impl Display for StyledMessage {
    fn fmt(&self, f: &mut fmt::Formatter<'_>) -> fmt::Result {
        f.write_str("Message {{")?;
        let mut prefix_comma = false;
        if self.data.role.is_some() {
            f.write_fmt(format_args!(
                "\"role\": {}",
                self.data.role.as_ref().unwrap()
            ))?;
            prefix_comma = true;
        }
        if !self.data.reasoning.is_empty() {
            if prefix_comma {
                f.write_str(", ")?;
            }
            f.write_fmt(format_args!(
                "\"{}\": \"{}\"",
                self.style.reasoning_field,
                self.data.reasoning.replace("\n", "\\n")
            ))?;
            prefix_comma = true;
        }
        if self.data.contents.len() > 0 {
            if prefix_comma {
                f.write_str(", ")?;
            }
            if self.style.contents_textonly {
                f.write_fmt(format_args!(
                    "\"{}\": \"{}\"",
                    self.style.contents_field,
                    self.data.contents[0].as_str().unwrap()
                ))?;
            } else {
                f.write_fmt(format_args!(
                    "\"{}\": [{}",
                    self.style.contents_field,
                    StyledPart {
                        data: self.data.contents[0].clone(),
                        style: self.style.part_style.clone()
                    }
                ))?;
                for data in &self.data.contents[1..] {
                    f.write_fmt(format_args!(
                        ", {}",
                        StyledPart {
                            data: data.clone(),
                            style: self.style.part_style.clone()
                        }
                    ))?;
                }
                f.write_str("]")?;
                prefix_comma = true;
            }
        }
        if self.data.tool_calls.len() > 0 {
            if prefix_comma {
                f.write_str(", ")?;
            }
            f.write_fmt(format_args!(
                "\"{}\": [{}",
                self.style.tool_calls_field,
                StyledPart {
                    data: self.data.tool_calls[0].clone(),
                    style: self.style.part_style.clone()
                }
            ))?;
            for data in &self.data.tool_calls[1..] {
                f.write_fmt(format_args!(
                    ", {}",
                    StyledPart {
                        data: data.clone(),
                        style: self.style.part_style.clone()
                    }
                ))?;
            }
            f.write_str("]")?;
        }
        f.write_str("}}")?;
        Ok(())
    }
}

impl Serialize for StyledMessage {
    fn serialize<S>(&self, serializer: S) -> Result<S::Ok, S::Error>
    where
        S: Serializer,
    {
        let mut map = serializer.serialize_map(None)?;

        // role (optional)
        if let Some(role) = &self.data.role {
            map.serialize_entry("role", role)?;
        }

        // reasoning (string, omit if empty)
        if !self.data.reasoning.is_empty() {
            map.serialize_entry(&self.style.reasoning_field, &self.data.reasoning)?;
        }

        // content: string vs array
        if self.style.contents_textonly {
            match self.data.contents.as_slice() {
                [] => map.serialize_entry(&self.style.contents_field, "")?,
                [Part::Text(s)] => map.serialize_entry(&self.style.contents_field, s)?,
                _ => {
                    return Err(ser::Error::custom(
                        "contents_textonly=true requires exactly one Text part",
                    ));
                }
            }
        } else {
            let parts: Vec<StyledPart> = self
                .data
                .contents
                .iter()
                .cloned()
                .map(|p| StyledPart {
                    data: p,
                    style: self.style.part_style.clone(),
                })
                .collect();
            map.serialize_entry(&self.style.contents_field, &parts)?;
        }

        // tool_calls (omit if empty)
        if !self.data.tool_calls.is_empty() {
            let calls: Vec<StyledPart> = self
                .data
                .tool_calls
                .iter()
                .cloned()
                .map(|p| StyledPart {
                    data: p,
                    style: self.style.part_style.clone(),
                })
                .collect();
            map.serialize_entry(&self.style.tool_calls_field, &calls)?;
        }

        map.end()
    }
}

impl<'de> Deserialize<'de> for StyledMessage {
    fn deserialize<D>(deserializer: D) -> Result<Self, D::Error>
    where
        D: Deserializer<'de>,
    {
        struct MsgVisitor;

        #[derive(Deserialize)]
        #[serde(untagged)]
        enum ContentEither {
            Str(String),
            Arr(Vec<StyledPart>),
        }

        impl<'de> de::Visitor<'de> for MsgVisitor {
            type Value = StyledMessage;

            fn expecting(&self, f: &mut fmt::Formatter) -> fmt::Result {
                f.write_str("a chat message object")
            }

            fn visit_map<M>(self, mut map: M) -> Result<Self::Value, M::Error>
            where
                M: MapAccess<'de>,
            {
                let mut role: Option<Option<Role>> = None;
                let mut reasoning: Option<String> = None;
                let mut contents: Option<Vec<Part>> = None;
                let mut tool_calls: Option<Vec<Part>> = None;

                let mut style = MessageStyle::default();

                while let Some(k) = map.next_key::<String>()? {
                    match k.as_str() {
                        // Always fixed name for role
                        "role" => {
                            role = Some(map.next_value()?);
                        }

                        // Reasoning: accept the current style key (default "reasoning")
                        // If a different key is encountered, record it into style.
                        key if key == style.reasoning_field => {
                            style.reasoning_field = key.to_string();
                            reasoning = Some(map.next_value()?);
                        }

                        // Content: accept "content" or "contents" (records which was used),
                        // or whatever key equals current style.contents_field.
                        key if key == style.contents_field || key == "contents" => {
                            style.contents_field = key.to_string();
                            let v: ContentEither = map.next_value()?;
                            match v {
                                ContentEither::Str(s) => {
                                    style.contents_textonly = true;
                                    contents = Some(vec![Part::Text(s)]);
                                }
                                ContentEither::Arr(v) => {
                                    style.contents_textonly = false;
                                    let mut out = Vec::with_capacity(v.len());
                                    for sp in v {
                                        // Unify per-part style into message.part_style
                                        style
                                            .part_style
                                            .update(sp.style)
                                            .map_err(de::Error::custom)?;
                                        out.push(sp.data);
                                    }
                                    contents = Some(out);
                                }
                            }
                        }

                        // Tool calls: accept the current style key (default "tool_calls")
                        key if key == style.tool_calls_field => {
                            style.tool_calls_field = key.to_string();
                            let v: Vec<StyledPart> = map.next_value()?;
                            let mut out = Vec::with_capacity(v.len());
                            for sp in v {
                                style
                                    .part_style
                                    .update(sp.style)
                                    .map_err(de::Error::custom)?;
                                out.push(sp.data);
                            }
                            tool_calls = Some(out);
                        }

                        // Unknown: skip
                        _ => {
                            let _ = map.next_value::<de::IgnoredAny>()?;
                        }
                    }
                }

                let data = Message {
                    role: role.unwrap_or(None),
                    reasoning: reasoning.unwrap_or_default(),
                    contents: contents.unwrap_or_default(),
                    tool_calls: tool_calls.unwrap_or_default(),
                };

                Ok(StyledMessage { data, style })
            }
        }

        deserializer.deserialize_map(MsgVisitor)
    }
}

#[derive(Debug, Clone, Serialize, Deserialize, PartialEq, Eq, EnumString, Display)]
#[serde(rename_all = "snake_case")]
#[strum(serialize_all = "snake_case")]
pub enum FinishReason {
    Stop,
    Length,
    ContentFilter,
    ToolCalls,
}

#[derive(Debug, Clone, Default)]
pub struct MessageOutput {
    pub delta: Message,
    pub finish_reason: Option<FinishReason>,
}

impl MessageOutput {
    pub fn new() -> Self {
        Self {
            delta: Message::new(),
            finish_reason: None,
        }
    }

    pub fn with_delta(self, delta: Message) -> Self {
        Self {
            delta,
            finish_reason: self.finish_reason,
        }
    }

    pub fn with_finish_reason(self, finish_reason: FinishReason) -> Self {
        Self {
            delta: self.delta,
            finish_reason: Some(finish_reason),
        }
    }
}

#[derive(Debug, Clone, Default)]
pub struct StyledMessageOutput {
    pub data: MessageOutput,
    pub style: MessageStyle,
}

impl Display for StyledMessageOutput {
    fn fmt(&self, f: &mut fmt::Formatter<'_>) -> fmt::Result {
        let mut to_write: Vec<String> = Vec::new();
        if self.data.delta.role.is_some()
            || !self.data.delta.reasoning.is_empty()
            || !self.data.delta.contents.is_empty()
            || !self.data.delta.tool_calls.is_empty()
        {
            to_write.push(format!(
                "\"delta\": {}",
                StyledMessage {
                    data: self.data.delta.clone(),
                    style: self.style.clone()
                }
            ));
        }
        if let Some(finish_reason) = &self.data.finish_reason {
            to_write.push(format!("\"finish_reason\": \"{}\"", finish_reason));
        };
        f.write_str(&format!("MessageOutput {{{}}}", to_write.join(", ")))?;
        Ok(())
    }
}

impl Serialize for StyledMessageOutput {
    fn serialize<S>(&self, serializer: S) -> Result<S::Ok, S::Error>
    where
        S: Serializer,
    {
        let mut map = serializer.serialize_map(None)?;
        map.serialize_entry(
            "delta",
            &StyledMessage {
                data: self.data.delta.clone(),
                style: self.style.clone(),
            },
        )?;
        if self.data.finish_reason.is_some() {
            map.serialize_entry("finish_reason", &self.data.finish_reason)?;
        }
        map.end()
    }
}

impl<'de> Deserialize<'de> for StyledMessageOutput {
    fn deserialize<D>(deserializer: D) -> Result<Self, D::Error>
    where
        D: Deserializer<'de>,
    {
        deserializer.deserialize_map(MessageOutputVisitor)
    }
}

struct MessageOutputVisitor;

impl<'de> de::Visitor<'de> for MessageOutputVisitor {
    type Value = StyledMessageOutput;

    fn expecting(&self, formatter: &mut fmt::Formatter) -> fmt::Result {
        formatter.write_str(r#"a map with "type" field and one other content key"#)
    }

    fn visit_map<M>(self, mut map: M) -> Result<Self::Value, M::Error>
    where
        M: MapAccess<'de>,
    {
        let mut delta: Option<StyledMessage> = None;
        let mut finish_reason: Option<FinishReason> = None;

        while let Some(k) = map.next_key::<String>()? {
            if k == "delta" {
                if delta.is_some() {
                    return Err(de::Error::duplicate_field("delta"));
                }
                delta = Some(map.next_value()?);
            } else if k == "finish_reason" {
                finish_reason = map.next_value()?;
            }
        }
        let delta = delta.unwrap_or_default();
        Ok(StyledMessageOutput {
            data: MessageOutput {
                delta: delta.data,
                finish_reason,
            },
            style: delta.style,
        })
    }
}

/// Incrementally assembles one or more [`Message`]s from a stream of [`MessageDelta`]s.
///
/// # What this does
/// `MessageAggregator` is a small state machine with a single-item buffer:
/// - It **coalesces adjacent chunks of the same kind** to avoid fragmentation
///   (e.g., text → text string-append; tool-call JSON → JSON string-append).
/// - It **flushes** the buffered chunk into the current [`Message`] whenever a new,
///   non-mergeable delta arrives.
/// - When the **role changes** (e.g., `assistant` → `tool`), it closes the current
///   message and returns it from [`update`], starting a new one for the new role.
///
/// This is handy for token-by-token or chunked streaming from LLM APIs, where many
/// tiny deltas arrive back-to-back.
///
/// # Merge rules (contiguous-only)
/// - `Content(Text) + Content(Text)` → append text
/// - `Reasoning(Text) + Reasoning(Text)` → append text
/// - `ToolCall(Function { id: _, function })`
///   + `ToolCall(Function { id: None, function })` → append `function`
///
/// Any other case is not merged; instead, the buffer is flushed to the current message.
///
/// # Lifecycle
/// 1. Construct with [`new`].
/// 2. Feed deltas in order with [`update`].
///    - Returns `Some(Message)` **only** when a role boundary is crossed,
///      finalizing and yielding the previous role’s message.
///    - Returns `None` otherwise.
/// 3. Call [`finalize`] to flush and retrieve the last in-progress message (if any).
///
/// # Guarantees & Notes
/// - **Order-preserving**: incorporation order matches arrival order.
/// - **Zero parsing**: tool-call JSON is treated as raw text; parse post-aggregation.
/// - **Cheap steady-state**: merges use `String::push_str`.
/// - **Single-threaded**: not synchronized; use on one task/thread at a time.
/// - **Panics**: none expected.
///
/// # Example
/// ```rust
/// # use crate::value::{MessageAggregator, MessageDelta, Part, Role, Message};
/// let mut agg = MessageAggregator::new();
///
/// // assistant streams content
/// assert!(agg.update(MessageDelta::new_assistant_tool_call(Part::Text("Hel".into()))).is_none());
/// assert!(agg.update(MessageDelta::new_assistant_content(Part::Text("lo".into()))).is_none());
///
/// // role switches to tool: prior assistant message is returned
/// let m1 = agg.update(MessageDelta::new_tool_content(Part::Text("ok".into()))).unwrap();
/// // ... use m1
///
/// // finalize remaining (tool) message
/// let m2 = agg.finalize().unwrap();
/// // ... use m2
/// ```
#[derive(Debug)]
pub struct MessageAggregator {
    /// Last unflushed delta; candidate for coalescing.
    buffer: Option<Message>,
}

impl MessageAggregator {
    /// Creates a fresh aggregator with no buffered state.
    pub fn new() -> Self {
        MessageAggregator { buffer: None }
    }

    /// Feed one streaming delta.
    ///
    /// Returns `Some(Message)`, which closes and yields if message is completed, otherwise `None`.
    pub fn update(&mut self, msg_out: MessageOutput) -> Option<Message> {
        if self.buffer.is_none() {
            self.buffer = Some(Message::new())
        }
        let buffer = self.buffer.as_mut().unwrap();
        let delta = msg_out.delta;
        if let Some(role) = delta.role {
            buffer.role = Some(role);
        };
        if !delta.reasoning.is_empty() {
            buffer.reasoning.push_str(&delta.reasoning);
        }
        for part in delta.contents {
            if buffer.contents.is_empty() {
                buffer.contents.push(part);
            } else {
                let last_part = buffer.contents.last_mut().unwrap();
                if let Some(part_to_push) = last_part.concatenate(part) {
                    buffer.contents.push(part_to_push);
                }
            }
        }
        for part in delta.tool_calls {
            if buffer.tool_calls.is_empty() {
                buffer.tool_calls.push(part);
            } else {
                let last_part = buffer.tool_calls.last_mut().unwrap();
                if let Some(part_to_push) = last_part.concatenate(part) {
                    buffer.tool_calls.push(part_to_push);
                }
            }
        }

        if msg_out.finish_reason.is_some() {
            return Some(self.buffer.take().unwrap());
        } else {
            None
        }
    }
}<|MERGE_RESOLUTION|>--- conflicted
+++ resolved
@@ -8,602 +8,7 @@
 use serde_json::json;
 use strum::{Display, EnumString};
 
-<<<<<<< HEAD
 use crate::value::{Part, PartStyle, StyledPart};
-=======
-/// Represents a single, typed unit of message content (multi-modal).
-///
-/// A `Part` models one element inside a message’s `content` (and related fields like
-/// `reasoning` / `tool_calls`). It is designed to be **OpenAI-compatible** when serialized,
-/// using the modern “array-of-parts” shape such as:
-/// `{ "type": "text", "text": "..." }` or `{ "type": "image", "url": "..." }`.
-///
-/// # Variants
-/// - [`Part::Text`]: Plain UTF-8 text.
-/// - [`Part::Function`]: Raw JSON string for a tool/function call payload, with an optional
-///   `tool_call_id` to correlate results.
-/// - [`Part::ImageURL`]: A web-accessible image (HTTP(S) URL).
-/// - [`Part::ImageBase64`]: An inline, base64-encoded image payload.
-///
-/// # OpenAI-compatible mapping (typical)
-/// These are the common wire shapes produced/consumed when targeting OpenAI-style APIs:
-///
-/// - `Text(s)`
-///   ```json
-///   { "type": "text", "text": "hello" }
-///   ```
-///
-/// - `ImageURL(url)`
-///   ```json
-///   { "type": "image", "url": "https://example.com/cat.png" }
-///   ```
-///
-/// - `ImageBase64(data)`
-///   ```json
-///   { "type": "image", "data": "<base64-bytes>" }
-///   ```
-///
-/// - `Function { id, function }`
-///   The `function` field holds the **raw JSON** for the tool/function call (often the
-///   `arguments` string in OpenAI tool calls). The `id` corresponds to `tool_call_id`
-///   and is used to link the tool’s eventual result back to this call. Serialization of
-///   this variant is handled by higher-level message (de)serializers that place it under
-///   `tool_calls` as appropriate.
-///
-/// # Notes on `Function`
-/// - **As-is storage:** While streaming, `function` may be incomplete or invalid JSON.
-///   This is expected. Parse only after the stream has finalized/aggregated.
-/// - **No validation:** The variant does not validate or mutate the JSON string.
-///   Converting into a strongly-typed [`crate::value::ToolCall`] will fail if the JSON
-///   is malformed or incomplete.
-/// - **Correlation:** When present, `id` should be echoed back as `tool_call_id` when
-///   returning the tool’s output, matching OpenAI’s linking behavior.
-///
-/// # Invariants & behavior
-/// - Insertion order is preserved by the container (e.g., `Message.content`).
-/// - Image parts do not fetch or validate URLs/bytes at construction time.
-/// - The enum is transport-agnostic; OpenAI compatibility is achieved by the
-///   surrounding (de)serializer layer.
-///
-/// # Examples
-/// Building a multi-modal user message:
-/// ```rust
-/// # use url::Url;
-/// # use crate::value::{Message, Part, Role};
-/// let mut msg = Message::new(Role::User);
-/// msg.push_content(Part::Text("What does this sign say?".into()));
-/// msg.push_content(Part::ImageURL(Url::parse("https://example.com/sign.jpg").unwrap()));
-/// ```
-///
-/// Collecting tool-call arguments during streaming:
-/// ```rust
-/// # use crate::value::Part;
-/// let mut buf = String::new();
-/// // Append chunks as they arrive:
-/// buf.push_str("{\"location\":\"Dubai\"");
-/// buf.push_str(",\"unit\":\"Celsius\"}");
-/// let part = Part::Function { id: None, function: buf }; // parse after finalization
-/// ```
-#[derive(Clone, Debug, PartialEq, Eq)]
-pub enum Part {
-    /// Plain UTF-8 text.
-    Text(String),
-
-    /// Tool/function call payload captured as a raw JSON string.
-    ///
-    /// `id` corresponds to `tool_call_id` (when available) for correlating tool results.
-    /// `function` holds the unmodified JSON; it may be incomplete while streaming.
-    Function {
-        /// Optional `tool_call_id` used to correlate tool results.
-        id: Option<String>,
-        /// Raw JSON for the function call payload (often the `arguments` string).
-        function: String,
-    },
-
-    /// Web-addressable image (HTTP(S) URL).
-    ///
-    /// Typically serialized as:
-    /// `{ "type": "image", "url": "<...>" }`.
-    ImageURL(Url),
-
-    /// Inline, base64-encoded image bitmap bytes.
-    ///
-    /// Typically serialized as:
-    /// `{ "type": "image", "data": "<base64>" }`.
-    ImageData(String),
-
-    /// Base64-encoded audio bytes.
-    ///
-    /// Typically serialized as:
-    /// `{ "type": "audio", "data": "<base64>", "format": "<format>" }`.
-    Audio {
-        /// Base64-encoded string
-        data: String,
-        /// "mp3" or "wav"
-        format: String,
-    },
-}
-
-impl Part {
-    /// Constructor for text part
-    pub fn new_text<T: Into<String>>(text: T) -> Part {
-        Part::Text(text.into())
-    }
-
-    pub fn is_text(&self) -> bool {
-        match self {
-            Part::Text(_) => true,
-            _ => false,
-        }
-    }
-
-    pub fn get_text(&self) -> Option<&str> {
-        match self {
-            Part::Text(v) => Some(v),
-            _ => None,
-        }
-    }
-
-    pub fn get_text_owned(&self) -> Option<String> {
-        match self {
-            Part::Text(v) => Some(v.to_owned()),
-            _ => None,
-        }
-    }
-
-    /// Constructor for Function part
-    pub fn new_function<T: Into<String>>(json: T) -> Part {
-        Part::Function {
-            id: None,
-            function: json.into(),
-        }
-    }
-
-    pub fn new_function_with_id<T: Into<String>>(id: impl Into<String>, json: T) -> Part {
-        Part::Function {
-            id: Some(id.into()),
-            function: json.into(),
-        }
-    }
-
-    pub fn is_function(&self) -> bool {
-        match self {
-            Part::Function { .. } => true,
-            _ => false,
-        }
-    }
-
-    pub fn get_function_id(&self) -> Option<String> {
-        match self {
-            Part::Function { id, .. } => id.to_owned(),
-            _ => None,
-        }
-    }
-
-    pub fn get_function(&self) -> Option<&String> {
-        match self {
-            Part::Function { function, .. } => Some(function),
-            _ => None,
-        }
-    }
-
-    pub fn get_function_owned(&self) -> Option<String> {
-        match self {
-            Part::Function { function, .. } => Some(function.to_owned()),
-            _ => None,
-        }
-    }
-
-    /// Constructor for image URL part
-    pub fn new_image_url<T: Into<Url>>(url: T) -> Part {
-        Part::ImageURL(url.into())
-    }
-
-    /// Constructor for image base64 part
-    pub fn new_image_data<T: Into<String>>(encoded: T) -> Part {
-        Part::ImageData(encoded.into())
-    }
-
-    /// Constructor for audio base64 part
-    pub fn new_audio_data<T: Into<String>>(encoded: T, format: String) -> Part {
-        Part::Audio {
-            data: encoded.into(),
-            format,
-        }
-    }
-
-    pub fn is_empty(&self) -> bool {
-        match self {
-            Part::Text(v) => v.is_empty(),
-            Part::Function { function: v, .. } => v.is_empty(),
-            Part::ImageURL(_) => false,
-            Part::ImageData(v) => v.is_empty(),
-            Part::Audio { data: v, .. } => v.is_empty(),
-        }
-    }
-}
-
-// Serialization logic for Part
-impl Serialize for Part {
-    fn serialize<S>(&self, serializer: S) -> Result<S::Ok, S::Error>
-    where
-        S: Serializer,
-    {
-        let mut map = serializer.serialize_map(Some(2))?;
-        match self {
-            Part::Text(text) => {
-                map.serialize_entry("type", "text")?;
-                map.serialize_entry("text", text)?;
-            }
-            Part::Function { id, function } => {
-                // Try to embed as real JSON if valid; otherwise fall back to raw text.
-                let function: serde_json::Value = serde_json::from_str(function).map_err(|e| {
-                    <S::Error as serde::ser::Error>::custom(format!(
-                        "invalid JSON in Part::Json: {e}"
-                    ))
-                })?;
-                map.serialize_entry("type", "function")?;
-                if id.is_some() {
-                    map.serialize_entry("id", &id.to_owned().unwrap())?;
-                }
-                map.serialize_entry("function", &function)?;
-            }
-            Part::ImageURL(url) => {
-                map.serialize_entry("type", "image")?;
-                map.serialize_entry("url", url.as_str())?;
-            }
-            Part::ImageData(encoded) => {
-                map.serialize_entry("type", "image")?;
-                map.serialize_entry("data", encoded)?;
-            }
-            Part::Audio { data, format } => {
-                map.serialize_entry("type", "audio")?;
-                map.serialize_entry(
-                    "audio",
-                    &json!({
-                        "data": data,
-                        "format": format,
-                    }),
-                )?;
-            }
-        };
-        map.end()
-    }
-}
-
-// Deserialization logic for Part
-impl<'de> Deserialize<'de> for Part {
-    fn deserialize<D>(deserializer: D) -> Result<Self, D::Error>
-    where
-        D: Deserializer<'de>,
-    {
-        deserializer.deserialize_map(PartVisitor)
-    }
-}
-
-struct PartVisitor;
-
-impl<'de> Visitor<'de> for PartVisitor {
-    type Value = Part;
-
-    fn expecting(&self, formatter: &mut fmt::Formatter) -> fmt::Result {
-        formatter.write_str(r#"a map with "type" field and one other content key"#)
-    }
-
-    fn visit_map<M>(self, mut map: M) -> Result<Self::Value, M::Error>
-    where
-        M: MapAccess<'de>,
-    {
-        let mut ty: Option<String> = None;
-        let mut key: Option<String> = None;
-        let mut value: Option<serde_json::Value> = None;
-        let mut id: Option<String> = None;
-
-        while let Some(k) = map.next_key::<String>()? {
-            if k == "type" {
-                if ty.is_some() {
-                    return Err(de::Error::duplicate_field("type"));
-                }
-                ty = Some(map.next_value()?);
-            } else if k == "id" {
-                if id.is_some() {
-                    return Err(de::Error::duplicate_field("id"));
-                }
-                id = Some(map.next_value()?);
-            } else {
-                if key.is_some() {
-                    return Err(de::Error::custom("multiple part fields found"));
-                }
-                key = Some(k);
-                value = Some(map.next_value()?);
-            }
-        }
-
-        let ty = ty.ok_or_else(|| de::Error::missing_field("type"))?;
-        let key = key.ok_or_else(|| de::Error::custom("missing part key"))?;
-        let value = value.ok_or_else(|| de::Error::custom("missing part value"))?;
-
-        if ty == "text" && key == "text" {
-            Ok(Part::Text(value.to_string()))
-        } else if ty == "function" && key == "function" {
-            match serde_json::from_str(&value.to_string()) {
-                Ok(value) => Ok(Part::Function {
-                    id,
-                    function: value,
-                }),
-                Err(err) => Err(de::Error::custom(format!(
-                    "Invalid Json part: {} {}",
-                    value,
-                    err.to_string(),
-                ))),
-            }
-        } else if ty == "image" && key == "url" {
-            match url::Url::parse(&value.to_string()) {
-                Ok(value) => Ok(Part::ImageURL(value)),
-                Err(err) => Err(de::Error::custom(format!(
-                    "Invalid URL: {} {}",
-                    value,
-                    err.to_string()
-                ))),
-            }
-        } else if ty == "image" && key == "data" {
-            Ok(Part::ImageData(value.to_string()))
-        } else if ty == "audio" && key == "audio" {
-            Ok(Part::Audio {
-                data: value["data"].to_string(),
-                format: value["format"].to_string(),
-            })
-        } else {
-            Err(de::Error::custom("Invalid type"))
-        }
-    }
-}
-
-impl Display for Part {
-    fn fmt(&self, f: &mut fmt::Formatter<'_>) -> fmt::Result {
-        match self {
-            Part::Text(text) => f.write_str(&format!("Part(type=text, text=\"{}\")", text)),
-            Part::Function { id, function } => match id {
-                Some(id) => f.write_str(&format!(
-                    "Part(type=function, id=\"{}\", function=\"{}\")",
-                    id, function
-                )),
-                None => f.write_str(&format!("Part(type=function, function=\"{}\")", function)),
-            },
-            Part::ImageURL(url) => {
-                f.write_str(&format!("Part(type=image, url=\"{}\")", url.to_string()))
-            }
-            Part::ImageData(data) => {
-                f.write_str(&format!("Part(type=image, data=({} bytes))", data.len()))
-            }
-            Part::Audio { data, format } => f.write_str(&format!(
-                "Part(type=audio, foramt={}, data=({} bytes))",
-                format,
-                data.len()
-            )),
-        }
-    }
-}
-
-/// A single streaming update to a message.
-///
-/// `MessageDelta` represents one incremental piece emitted while a model is
-/// generating a response (or while a tool is streaming its output). Each delta
-/// identifies **which field** of the message is being extended and the **role**
-/// responsible for that piece, along with the concrete [`Part`] being added.
-///
-/// This mirrors how many chat APIs stream “chunks” of content. You typically
-/// feed these deltas into an aggregator (e.g., `MessageAggregator`) to build
-/// a complete [`Message`] incrementally.
-///
-/// # Variants
-/// - [`MessageDelta::Content`]: Appends a [`Part`] to the message’s `content`.
-/// - [`MessageDelta::Reasoning`]: Appends a [`Part`] to the (optional) `reasoning`
-///   field. This is usually **not** user-visible and is intended for internal
-///   traces when supported by the model / API.
-/// - [`MessageDelta::ToolCall`]: Appends a [`Part`] (often a `Function` part)
-///   into the message’s tool-calls area, used to accumulate tool call arguments
-///   during streaming.
-///
-/// # Invariants & behavior
-/// - Deltas do not reorder data; your aggregator should preserve arrival order.
-/// - The `role` carried by each delta indicates the author of the appended part
-///   (commonly [`Role::Assistant`] for model output, [`Role::Tool`] for tool output,
-///   and [`Role::User`] for user-streamed uploads).
-///
-/// # Examples
-/// Stream assistant text and a tool call:
-/// ```rust
-/// # use crate::value::{MessageDelta, Part, Role};
-/// let d1 = MessageDelta::new_assistant_content(Part::Text("Looking up weather…".into()));
-/// let d2 = MessageDelta::new_assistant_tool_call(Part::Function {
-///     id: Some("call_1".into()),
-///     function: r#"{"name":"get_weather","arguments":{"city":"Seoul"}}"#.into(),
-/// });
-/// // Feed `d1`, `d2`, ... into your aggregator.
-/// ```
-#[derive(Clone, Debug, PartialEq, Eq)]
-pub enum MessageDelta {
-    /// Append a [`Part`] to the message's `content` array for the given `role`.
-    Content(Role, Part),
-
-    /// Append a [`Part`] to the message's `reasoning` array for the given `role`.
-    ///
-    /// This is typically internal/system-facing metadata (if supported by the API)
-    /// and not shown to end users.
-    Reasoning(Role, Part),
-
-    /// Append a [`Part`] to the message's `tool_calls` area for the given `role`.
-    ///
-    /// Commonly used while streaming tool/function call arguments from the assistant.
-    ToolCall(Role, Part),
-}
-
-impl MessageDelta {
-    /// Convenience constructor for a user-authored content delta.
-    pub fn new_user_content(part: Part) -> MessageDelta {
-        MessageDelta::Content(Role::User, part)
-    }
-
-    /// Convenience constructor for an assistant-authored content delta.
-    pub fn new_assistant_content(part: Part) -> MessageDelta {
-        MessageDelta::Content(Role::Assistant, part)
-    }
-
-    /// Convenience constructor for an assistant-authored reasoning delta.
-    pub fn new_assistant_reasoning(part: Part) -> MessageDelta {
-        MessageDelta::Reasoning(Role::Assistant, part)
-    }
-
-    /// Convenience constructor for an assistant-authored tool-call delta.
-    pub fn new_assistant_tool_call(part: Part) -> MessageDelta {
-        MessageDelta::ToolCall(Role::Assistant, part)
-    }
-
-    /// Convenience constructor for a tool-authored content delta.
-    pub fn new_tool_content(part: Part) -> MessageDelta {
-        MessageDelta::Content(Role::Tool, part)
-    }
-
-    /// Returns the `role` that authored this delta.
-    pub fn get_role(&self) -> &Role {
-        match self {
-            MessageDelta::Content(role, _) => role,
-            MessageDelta::Reasoning(role, _) => role,
-            MessageDelta::ToolCall(role, _) => role,
-        }
-    }
-
-    /// Returns the [`Part`] contained in this delta.
-    pub fn get_part(&self) -> &Part {
-        match self {
-            MessageDelta::Content(_, part) => part,
-            MessageDelta::Reasoning(_, part) => part,
-            MessageDelta::ToolCall(_, part) => part,
-        }
-    }
-
-    /// Consumes the delta, yielding its `(Role, Part)` pair.
-    pub fn take(self) -> (Role, Part) {
-        match self {
-            MessageDelta::Content(role, part) => (role, part),
-            MessageDelta::Reasoning(role, part) => (role, part),
-            MessageDelta::ToolCall(role, part) => (role, part),
-        }
-    }
-}
-
-impl Serialize for MessageDelta {
-    fn serialize<S>(&self, serializer: S) -> Result<S::Ok, S::Error>
-    where
-        S: Serializer,
-    {
-        let mut map = serializer.serialize_map(Some(2))?;
-        match self {
-            MessageDelta::Content(role, part) => {
-                map.serialize_entry("role", role)?;
-                map.serialize_entry("content", part)?;
-            }
-            MessageDelta::Reasoning(role, part) => {
-                map.serialize_entry("role", role)?;
-                map.serialize_entry("reasoning", part)?;
-            }
-            MessageDelta::ToolCall(role, part) => {
-                map.serialize_entry("role", role)?;
-                map.serialize_entry("tool_calls", part)?;
-            }
-        };
-        map.end()
-    }
-}
-
-// Deserialization logic for Part
-impl<'de> Deserialize<'de> for MessageDelta {
-    fn deserialize<D>(deserializer: D) -> Result<Self, D::Error>
-    where
-        D: Deserializer<'de>,
-    {
-        deserializer.deserialize_map(MessageDeltaVisitor)
-    }
-}
-
-struct MessageDeltaVisitor;
-
-impl<'de> Visitor<'de> for MessageDeltaVisitor {
-    type Value = MessageDelta;
-
-    fn expecting(&self, formatter: &mut fmt::Formatter) -> fmt::Result {
-        formatter.write_str(r#"a map with "type" field and one other content key"#)
-    }
-
-    fn visit_map<M>(self, mut map: M) -> Result<Self::Value, M::Error>
-    where
-        M: MapAccess<'de>,
-    {
-        let mut role: Option<Role> = None;
-        let mut content: Option<Part> = None;
-        let mut reasoning: Option<Part> = None;
-        let mut tool_call: Option<Part> = None;
-
-        while let Some(k) = map.next_key::<String>()? {
-            if k == "role" {
-                if role.is_some() {
-                    return Err(de::Error::duplicate_field("role"));
-                }
-                role = Some(map.next_value()?);
-            } else if k == "content" {
-                if content.is_some() {
-                    return Err(de::Error::duplicate_field("content"));
-                }
-                content = Some(map.next_value()?);
-            } else if k == "reasoning" {
-                if reasoning.is_some() {
-                    return Err(de::Error::duplicate_field("reasoning"));
-                }
-                reasoning = Some(map.next_value()?);
-            } else if k == "tool_call" {
-                if tool_call.is_some() {
-                    return Err(de::Error::duplicate_field("tool_call"));
-                }
-                tool_call = Some(map.next_value()?);
-            } else {
-                return Err(de::Error::unknown_field(
-                    &k,
-                    &["content", "reasoning", "tool_call"],
-                ));
-            }
-        }
-
-        let role = role.ok_or_else(|| de::Error::missing_field("role"))?;
-        if content.is_some() {
-            Ok(MessageDelta::Content(role, content.unwrap()))
-        } else if reasoning.is_some() {
-            Ok(MessageDelta::Reasoning(role, reasoning.unwrap()))
-        } else if tool_call.is_some() {
-            Ok(MessageDelta::ToolCall(role, tool_call.unwrap()))
-        } else {
-            Err(de::Error::missing_field("content"))
-        }
-    }
-}
-
-impl Display for MessageDelta {
-    fn fmt(&self, f: &mut fmt::Formatter<'_>) -> fmt::Result {
-        match self {
-            MessageDelta::Content(role, part) => {
-                f.write_str(&format!("MessageDelta(role={}, content={})", role, part))?;
-            }
-            MessageDelta::Reasoning(role, part) => {
-                f.write_str(&format!("MessageDelta(role={}, reasoning={})", role, part))?;
-            }
-            MessageDelta::ToolCall(role, part) => {
-                f.write_str(&format!("MessageDelta(role={}, tool_call={})", role, part))?;
-            }
-        }
-        Ok(())
-    }
-}
->>>>>>> d17a3ac9
 
 /// The author of a message (or streaming delta) in a chat.
 #[derive(Clone, Debug, Display, Serialize, Deserialize, PartialEq, Eq, EnumString)]
