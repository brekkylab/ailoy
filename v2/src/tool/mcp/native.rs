use std::sync::Arc;

use ailoy_macros::multi_platform_async_trait;
use rmcp::{
    model::CallToolRequestParam,
    service::{RoleClient, RunningService, ServiceExt},
    transport::{
        child_process::TokioChildProcess, streamable_http_client::StreamableHttpClientTransport,
    },
};
use serde_json::{Map as JsonMap, Value as JsonValue};

use crate::{
    tool::{Tool, mcp::common::*},
    value::{Part, ToolDesc, Value},
};

#[derive(Clone, Debug)]
struct MCPClient {
    service: Arc<RunningService<RoleClient, ()>>,
}

impl MCPClient {
    pub async fn from_stdio(command: tokio::process::Command) -> anyhow::Result<Self> {
        let transport = TokioChildProcess::new(command)?;
        let service = ().serve(transport).await?;
        Ok(Self {
            service: Arc::new(service),
        })
    }

    pub async fn from_streamable_http(uri: impl Into<Arc<str>>) -> anyhow::Result<Self> {
        let transport = StreamableHttpClientTransport::from_uri(uri);
        let service = ().serve(transport).await?;
        Ok(Self {
            service: Arc::new(service),
        })
    }

    pub async fn list_tools(&self) -> anyhow::Result<Vec<MCPTool>> {
        let peer = self.service.peer();
        let tools = peer.list_all_tools().await?;
        Ok(tools
            .iter()
            .map(|t| MCPTool {
                client: Arc::new(self.clone()),
                name: t.name.to_string(),
                desc: map_mcp_tool_to_tool_description(t.clone()),
            })
            .collect())
    }
}

#[derive(Clone, Debug)]
pub struct MCPTool {
    client: Arc<MCPClient>,
    name: String,
    desc: ToolDesc,
}

#[multi_platform_async_trait]
impl Tool for MCPTool {
    fn get_description(&self) -> ToolDesc {
        self.desc.clone()
    }

    async fn run(&self, args: Value) -> Result<Vec<Part>, String> {
        let tool_name = self.name.clone();
        let peer = self.client.service.clone();

        // Convert your ToolCall arguments → serde_json::Map (MCP expects JSON object)
        let arguments: Option<JsonMap<String, JsonValue>> = serde_json::to_value(args)
            .map_err(|e| format!("serialize ToolCall arguments failed: {e}"))?
            .as_object()
            .cloned();

        // Invoke the MCP tool
        let result = peer
            .call_tool(CallToolRequestParam {
                name: tool_name.into(),
                arguments,
            })
            .await
            .map_err(|e| format!("mcp call_tool failed: {e}"))?;

        let parts = call_tool_result_to_parts(result)
            .map_err(|e| format!("call_tool_result_to_parts failed: {e}"))?;
        Ok(parts)
    }
}

pub async fn mcp_tools_from_stdio(
    // command: tokio::process::Command,
    command: String,
    args: Vec<String>,
    tool_name_prefix: &str,
) -> anyhow::Result<Vec<MCPTool>> {
    use rmcp::transport::child_process::ConfigureCommandExt;
    use tokio::process::Command;

    let command = Command::new(command).configure(|cmd| {
        for arg in args.iter() {
            cmd.arg(arg);
        }
    });
    let client = MCPClient::from_stdio(command).await?;
    Ok(client
        .list_tools()
        .await?
        .into_iter()
        .map(|mut t| {
            t.desc.name = format!("{}--{}", tool_name_prefix, t.desc.name);
            t
        })
        .collect())
}

pub async fn mcp_tools_from_streamable_http(
    url: &str,
    tool_name_prefix: &str,
) -> anyhow::Result<Vec<MCPTool>> {
    let client = MCPClient::from_streamable_http(url).await?;
    Ok(client
        .list_tools()
        .await?
        .into_iter()
        .map(|mut t| {
            t.desc.name = format!("{}--{}", tool_name_prefix, t.desc.name);
            t
        })
        .collect())
}

#[cfg(test)]
mod tests {
    use crate::to_value;

    #[tokio::test]
    async fn run_stdio() -> anyhow::Result<()> {
<<<<<<< HEAD
        use super::*;
=======
        use indexmap::IndexMap;
>>>>>>> 1b0be91d
        use onig::Regex;
        use rmcp::transport::ConfigureCommandExt;

        use super::*;

        let command = tokio::process::Command::new("uvx").configure(|cmd| {
            cmd.arg("mcp-server-time");
        });
        let client = MCPClient::from_stdio(command).await?;

        let tools = client.list_tools().await?;
        assert_eq!(tools.len(), 2);

        let tool = tools[0].clone();
        let tool_name = tool.desc.name.clone();
        assert_eq!(tool_name, "get_current_time");

        let args = to_value!({
            "timezone": "Asia/Seoul"
        });
        let parts = tool.run(args).await.unwrap();
        assert_eq!(parts.len(), 1);

        let part = parts[0].clone();
        assert_eq!(part.is_text(), true);

<<<<<<< HEAD
        let parsed_part: serde_json::Value =
            serde_json::from_str(&part.as_text().unwrap()).unwrap();
=======
        let parsed_part: serde_json::Value = serde_json::from_str(&part.to_string()).unwrap();
>>>>>>> 1b0be91d
        assert_eq!(parsed_part["timezone"].as_str(), Some("Asia/Seoul"));
        assert_eq!(parsed_part["is_dst"].as_bool(), Some(false));
        assert_eq!(
            Regex::new(r"^\d{4}-\d{2}-\d{2}T\d{2}:\d{2}:\d{2}(\.\d+)?(Z|[+-]\d{2}:\d{2})?$")?
                .is_match(parsed_part["datetime"].as_str().unwrap()),
            true
        );

        Ok(())
    }
}<|MERGE_RESOLUTION|>--- conflicted
+++ resolved
@@ -137,11 +137,7 @@
 
     #[tokio::test]
     async fn run_stdio() -> anyhow::Result<()> {
-<<<<<<< HEAD
         use super::*;
-=======
-        use indexmap::IndexMap;
->>>>>>> 1b0be91d
         use onig::Regex;
         use rmcp::transport::ConfigureCommandExt;
 
@@ -168,12 +164,8 @@
         let part = parts[0].clone();
         assert_eq!(part.is_text(), true);
 
-<<<<<<< HEAD
         let parsed_part: serde_json::Value =
             serde_json::from_str(&part.as_text().unwrap()).unwrap();
-=======
-        let parsed_part: serde_json::Value = serde_json::from_str(&part.to_string()).unwrap();
->>>>>>> 1b0be91d
         assert_eq!(parsed_part["timezone"].as_str(), Some("Asia/Seoul"));
         assert_eq!(parsed_part["is_dst"].as_bool(), Some(false));
         assert_eq!(
