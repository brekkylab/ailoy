mod builtin;
mod mcp;

use std::fmt::Debug;
use std::sync::Arc;

use crate::value::{Part, ToolCall, ToolDesc};

pub use builtin::*;
use futures::future::BoxFuture;
pub use mcp::*;

<<<<<<< HEAD
pub trait Tool: Send + Sync + 'static {
    fn get_description(&self) -> ToolDesc;
=======
pub trait Tool: Send + Sync + Debug + 'static {
    fn get_description(&self) -> ToolDescription;
>>>>>>> d17a3ac9

    fn run(self: Arc<Self>, tc: ToolCall) -> BoxFuture<'static, Result<Vec<Part>, String>>;
}<|MERGE_RESOLUTION|>--- conflicted
+++ resolved
@@ -10,13 +10,8 @@
 use futures::future::BoxFuture;
 pub use mcp::*;
 
-<<<<<<< HEAD
-pub trait Tool: Send + Sync + 'static {
+pub trait Tool: Send + Sync + Debug + 'static {
     fn get_description(&self) -> ToolDesc;
-=======
-pub trait Tool: Send + Sync + Debug + 'static {
-    fn get_description(&self) -> ToolDescription;
->>>>>>> d17a3ac9
 
     fn run(self: Arc<Self>, tc: ToolCall) -> BoxFuture<'static, Result<Vec<Part>, String>>;
 }