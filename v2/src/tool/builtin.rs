use std::{
    fmt::{self, Debug, Formatter},
    sync::Arc,
};

use crate::{
    tool::Tool,
<<<<<<< HEAD
    value::{Part, ToolCallArgument, ToolDescription},
=======
    value::{Part, ToolCall, ToolDesc, ToolDescArg},
>>>>>>> 8fe7555e
};

#[derive(Clone)]
pub struct BuiltinTool {
<<<<<<< HEAD
    desc: ToolDescription,

    #[cfg(not(target_arch = "wasm32"))]
    f: Arc<dyn Fn(ToolCallArgument) -> Part + Send + Sync + 'static>,

    #[cfg(target_arch = "wasm32")]
    f: Arc<dyn Fn(ToolCallArgument) -> Part + 'static>,
=======
    desc: ToolDesc,
    f: Arc<dyn Fn(ToolCall) -> Part + Send + Sync + 'static>,
>>>>>>> 8fe7555e
}

impl Debug for BuiltinTool {
    fn fmt(&self, f: &mut Formatter<'_>) -> fmt::Result {
        f.debug_struct("BuiltinTool")
            .field("desc", &self.desc)
            .field("f", &"(Function)")
            .finish()
    }
}

impl BuiltinTool {
<<<<<<< HEAD
    #[cfg(not(target_arch = "wasm32"))]
    pub fn new(
        desc: ToolDescription,
        f: Arc<dyn Fn(ToolCallArgument) -> Part + Send + Sync + 'static>,
    ) -> Self {
=======
    pub fn new(desc: ToolDesc, f: Arc<dyn Fn(ToolCall) -> Part + Send + Sync + 'static>) -> Self {
>>>>>>> 8fe7555e
        BuiltinTool { desc, f }
    }

    #[cfg(target_arch = "wasm32")]
    pub fn new(desc: ToolDescription, f: Arc<dyn Fn(ToolCallArgument) -> Part + 'static>) -> Self {
        BuiltinTool { desc, f }
    }
}

impl Tool for BuiltinTool {
    fn get_description(&self) -> ToolDesc {
        self.desc.clone()
    }

    #[cfg(not(target_arch = "wasm32"))]
    fn run(
        self: Arc<Self>,
        args: ToolCallArgument,
    ) -> futures::future::BoxFuture<'static, Result<Vec<Part>, String>> {
        Box::pin(async move { Ok(vec![(self.f)(args)]) })
    }

    #[cfg(target_arch = "wasm32")]
    fn run(
        self: Arc<Self>,
        args: ToolCallArgument,
    ) -> futures::future::LocalBoxFuture<'static, Result<Vec<Part>, String>> {
        Box::pin(async move { Ok(vec![(self.f)(args)]) })
    }
}

#[cfg(any(target_family = "unix", target_family = "windows"))]
pub fn create_terminal_tool() -> BuiltinTool {
    use std::{
        collections::HashMap,
        process::{Command, Stdio},
    };

    use crate::value::ToolDescriptionArgument;

    let current_shell = {
        #[cfg(target_family = "unix")]
        {
            "bash"
        }
        #[cfg(target_family = "windows")]
        {
            "powershell"
        }
    };

    let desc = ToolDesc::new(
        "execute_command",
        format!(
            "Executes a command on the current system using the default shell. Current shell: {}. \
            Optional fields: cwd (string), env (object), stdin (string)",
            current_shell
        ),
        ToolDescArg::new_object().with_properties(
            [
                (
                    "command",
                    ToolDescArg::new_string().with_desc("The command to execute."),
                ),
                (
                    "cwd",
                    ToolDescArg::new_string().with_desc("Optional working directory."),
                ),
                (
                    "env",
                    ToolDescArg::new_object()
                        .with_desc("Optional environment variables as key-value pairs."),
                ),
                (
                    "stdin",
                    ToolDescArg::new_string().with_desc("Optional string to send to STDIN."),
                ),
            ],
            ["command"],
        ),
        Some(ToolDescArg::new_object().with_properties(
            [
                (
                    "stdout",
                    ToolDescArg::new_string().with_desc("Captured STDOUT"),
                ),
                (
                    "stderr",
                    ToolDescArg::new_string().with_desc("Captured STDERR"),
                ),
                (
                    "exit_code",
                    ToolDescArg::new_number().with_desc("Process exit code"),
                ),
            ],
            ["stdout", "stderr", "exit_code"],
        )),
    );

<<<<<<< HEAD
    let f = Arc::new(|args: ToolCallArgument| {
        let args = match args.as_object() {
=======
    let f = Arc::new(|tc: ToolCall| {
        let args = match tc.arguments.as_object() {
>>>>>>> 8fe7555e
            Some(a) => a,
            None => {
                return Part::Text(
                    serde_json::json!({
                        "stdout": "",
                        "stderr": "Invalid arguments: expected object",
                        "exit_code": -1
                    })
                    .to_string(),
                );
            }
        };

        let cmd_str = match args.get("command").and_then(|v| v.as_str()) {
            Some(s) => s,
            None => {
                return Part::Text(
                    serde_json::json!({
                        "stdout": "",
                        "stderr": "Missing required 'command' string",
                        "exit_code": -1
                    })
                    .to_string(),
                );
            }
        };

        // optional cwd
        let cwd = args.get("cwd").and_then(|v| v.as_str());

        // optional env
        let env_map: Option<HashMap<String, String>> =
            args.get("env").and_then(|v| v.as_object()).map(|m| {
                m.iter()
                    .filter_map(|(k, v)| v.as_str().map(|s| (k.clone(), s.to_string())))
                    .collect()
            });

        // optional stdin
        let stdin_data = args.get("stdin").and_then(|v| v.as_str());

        // Prepare command
        #[cfg(target_family = "unix")]
        let mut command = Command::new("bash");
        #[cfg(target_family = "unix")]
        {
            command.args(["-lc", cmd_str]);
        }
        #[cfg(target_family = "windows")]
        let mut command = Command::new("powershell");
        #[cfg(target_family = "windows")]
        {
            command.args(["-NoProfile", "-Command", cmd_str]);
        }
        command.stdout(Stdio::piped()).stderr(Stdio::piped());

        // Apply cwd
        if let Some(dir) = cwd {
            command.current_dir(dir);
        }

        // Apply env
        if let Some(envs) = env_map {
            for (k, v) in envs {
                command.env(k, v);
            }
        }

        // Apply stdin
        if stdin_data.is_some() {
            command.stdin(Stdio::piped());
        }

        // Run
        let output = match command.spawn().and_then(|mut child| {
            if let Some(input) = stdin_data {
                if let Some(mut stdin) = child.stdin.take() {
                    use std::io::Write;
                    let _ = stdin.write_all(input.as_bytes());
                }
            }
            child.wait_with_output()
        }) {
            Ok(out) => {
                let stdout = String::from_utf8_lossy(&out.stdout).to_string();
                let stderr = String::from_utf8_lossy(&out.stderr).to_string();
                let code = out.status.code().unwrap_or(-1);
                serde_json::json!({
                    "stdout": stdout,
                    "stderr": stderr,
                    "exit_code": code
                })
            }
            Err(e) => {
                serde_json::json!({
                    "stdout": "",
                    "stderr": format!("failed to run command: {}", e),
                    "exit_code": -1
                })
            }
        };

        // Return
        Part::Text(output.to_string())
    });

    BuiltinTool { desc, f }
}<|MERGE_RESOLUTION|>--- conflicted
+++ resolved
@@ -5,27 +5,18 @@
 
 use crate::{
     tool::Tool,
-<<<<<<< HEAD
-    value::{Part, ToolCallArgument, ToolDescription},
-=======
-    value::{Part, ToolCall, ToolDesc, ToolDescArg},
->>>>>>> 8fe7555e
+    value::{Part, ToolCallArg, ToolDesc},
 };
 
 #[derive(Clone)]
 pub struct BuiltinTool {
-<<<<<<< HEAD
-    desc: ToolDescription,
+    desc: ToolDesc,
 
     #[cfg(not(target_arch = "wasm32"))]
-    f: Arc<dyn Fn(ToolCallArgument) -> Part + Send + Sync + 'static>,
+    f: Arc<dyn Fn(ToolCallArg) -> Part + Send + Sync + 'static>,
 
     #[cfg(target_arch = "wasm32")]
-    f: Arc<dyn Fn(ToolCallArgument) -> Part + 'static>,
-=======
-    desc: ToolDesc,
-    f: Arc<dyn Fn(ToolCall) -> Part + Send + Sync + 'static>,
->>>>>>> 8fe7555e
+    f: Arc<dyn Fn(ToolCallArg) -> Part + 'static>,
 }
 
 impl Debug for BuiltinTool {
@@ -38,20 +29,16 @@
 }
 
 impl BuiltinTool {
-<<<<<<< HEAD
     #[cfg(not(target_arch = "wasm32"))]
     pub fn new(
-        desc: ToolDescription,
-        f: Arc<dyn Fn(ToolCallArgument) -> Part + Send + Sync + 'static>,
+        desc: ToolDesc,
+        f: Arc<dyn Fn(ToolCallArg) -> Part + Send + Sync + 'static>,
     ) -> Self {
-=======
-    pub fn new(desc: ToolDesc, f: Arc<dyn Fn(ToolCall) -> Part + Send + Sync + 'static>) -> Self {
->>>>>>> 8fe7555e
         BuiltinTool { desc, f }
     }
 
     #[cfg(target_arch = "wasm32")]
-    pub fn new(desc: ToolDescription, f: Arc<dyn Fn(ToolCallArgument) -> Part + 'static>) -> Self {
+    pub fn new(desc: ToolDesc, f: Arc<dyn Fn(ToolCallArg) -> Part + 'static>) -> Self {
         BuiltinTool { desc, f }
     }
 }
@@ -64,7 +51,7 @@
     #[cfg(not(target_arch = "wasm32"))]
     fn run(
         self: Arc<Self>,
-        args: ToolCallArgument,
+        args: ToolCallArg,
     ) -> futures::future::BoxFuture<'static, Result<Vec<Part>, String>> {
         Box::pin(async move { Ok(vec![(self.f)(args)]) })
     }
@@ -72,7 +59,7 @@
     #[cfg(target_arch = "wasm32")]
     fn run(
         self: Arc<Self>,
-        args: ToolCallArgument,
+        args: ToolCallArg,
     ) -> futures::future::LocalBoxFuture<'static, Result<Vec<Part>, String>> {
         Box::pin(async move { Ok(vec![(self.f)(args)]) })
     }
@@ -85,7 +72,7 @@
         process::{Command, Stdio},
     };
 
-    use crate::value::ToolDescriptionArgument;
+    use crate::value::ToolDescArg;
 
     let current_shell = {
         #[cfg(target_family = "unix")]
@@ -146,13 +133,8 @@
         )),
     );
 
-<<<<<<< HEAD
-    let f = Arc::new(|args: ToolCallArgument| {
+    let f = Arc::new(|args: ToolCallArg| {
         let args = match args.as_object() {
-=======
-    let f = Arc::new(|tc: ToolCall| {
-        let args = match tc.arguments.as_object() {
->>>>>>> 8fe7555e
             Some(a) => a,
             None => {
                 return Part::Text(
