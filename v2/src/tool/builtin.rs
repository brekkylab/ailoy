#[cfg(any(target_family = "unix", target_family = "windows"))]
use crate::tool::Tool;
///
#[cfg(any(target_family = "unix", target_family = "windows"))]
pub fn create_terminal_tool() -> Tool {
    use std::{
        collections::HashMap,
        process::{Command, Stdio},
    };

    use crate::{
        to_value,
<<<<<<< HEAD
        tool::Tool,
=======
        tool::ToolFunc,
>>>>>>> 9a6fbb8f
        value::{ToolDescBuilder, Value},
    };

    let current_shell = {
        #[cfg(target_family = "unix")]
        {
            "bash"
        }
        #[cfg(target_family = "windows")]
        {
            "powershell"
        }
    };
    let desc = ToolDescBuilder::new("execute_command")
        .description(format!(
            "Executes a command on the current system using the default shell. Current shell: {}. \
            Optional fields: cwd (string), env (object), stdin (string)",
            current_shell
        ))
        .parameters(to_value!({
            "type": "object",
            "properties": {
                "command": {"type": "string", "description": "The command to execute."},
                "cwd": {"type": "string", "description": "Optional working directory."},
                "env": {"type": "object", "description": "Optional environment variables as key-value pairs."},
                "stdin": {"type": "string", "description": "Optional string to send to STDIN."},
            },
            "required": ["command"]
        }))
        .build();

    let f: Box<ToolFunc> = Box::new(move |args: Value| {
        Box::pin(async move {
            let args = match args.as_object() {
                Some(a) => a,
                None => {
                    return Ok(to_value!({
                        "stdout": "",
                        "stderr": "Invalid arguments: expected object",
                        "exit_code": -1 as i64
                    }));
                }
            };

            let cmd_str = match args.get("command").and_then(|v| v.as_str()) {
                Some(s) => s,
                None => {
                    return Ok(to_value!({
                        "stdout": "",
                        "stderr": "Missing required 'command' string",
                        "exit_code": -1 as i64
                    }));
                }
            };

            // optional cwd
            let cwd = args.get("cwd").and_then(|v| v.as_str());

            // optional env
            let env_map: Option<HashMap<String, String>> =
                args.get("env").and_then(|v| v.as_object()).map(|m| {
                    m.iter()
                        .filter_map(|(k, v)| v.as_str().map(|s| (k.clone(), s.to_string())))
                        .collect()
                });

            // optional stdin
            let stdin_data = args.get("stdin").and_then(|v| v.as_str());

            // Prepare command
            #[cfg(target_family = "unix")]
            let mut command = Command::new("bash");
            #[cfg(target_family = "unix")]
            {
                command.args(["-lc", cmd_str]);
            }
            #[cfg(target_family = "windows")]
            let mut command = Command::new("powershell");
            #[cfg(target_family = "windows")]
            {
                command.args(["-NoProfile", "-Command", cmd_str]);
            }
            command.stdout(Stdio::piped()).stderr(Stdio::piped());

            // Apply cwd
            if let Some(dir) = cwd
                && !dir.is_empty()
            {
                command.current_dir(dir);
            }

            // Apply env
            if let Some(envs) = env_map {
                for (k, v) in envs {
                    command.env(k, v);
                }
            }

            // Apply stdin
            if stdin_data.is_some() {
                command.stdin(Stdio::piped());
            }

            // Run
            let value = match command.spawn().and_then(|mut child| {
                if let Some(input) = stdin_data {
                    if let Some(mut stdin) = child.stdin.take() {
                        use std::io::Write;
                        let _ = stdin.write_all(input.as_bytes());
                    }
                }
                child.wait_with_output()
            }) {
                Ok(out) => {
                    let stdout = String::from_utf8_lossy(&out.stdout).to_string();
                    let stderr = String::from_utf8_lossy(&out.stderr).to_string();
                    let code = out.status.code().unwrap_or(-1);
                    to_value!({
                        "stdout": stdout,
                        "stderr": stderr,
                        "exit_code": code as i64
                    })
                }
                Err(e) => {
                    to_value!({
                        "stdout": "",
                        "stderr": format!("failed to run command: {}", e),
                        "exit_code": -1 as i64
                    })
                }
            };

            // Return
            Ok(value)
        })
    });

<<<<<<< HEAD
    Tool::new_function(desc, f)
=======
    FunctionTool::new(desc, std::sync::Arc::new(f))
>>>>>>> 9a6fbb8f
}<|MERGE_RESOLUTION|>--- conflicted
+++ resolved
@@ -10,11 +10,7 @@
 
     use crate::{
         to_value,
-<<<<<<< HEAD
-        tool::Tool,
-=======
-        tool::ToolFunc,
->>>>>>> 9a6fbb8f
+        tool::{Tool, ToolFunc},
         value::{ToolDescBuilder, Value},
     };
 
@@ -152,9 +148,5 @@
         })
     });
 
-<<<<<<< HEAD
-    Tool::new_function(desc, f)
-=======
-    FunctionTool::new(desc, std::sync::Arc::new(f))
->>>>>>> 9a6fbb8f
+    Tool::new_function(desc, std::sync::Arc::new(f))
 }