--- conflicted
+++ resolved
@@ -5,26 +5,18 @@
 
 use crate::{
     tool::Tool,
-<<<<<<< HEAD
-    value::{Part, ToolCall, ToolDesc, ToolDescArg},
-=======
     value::{Part, ToolCallArg, ToolDesc},
->>>>>>> 9de0f6d7
 };
 
 #[derive(Clone)]
 pub struct BuiltinTool {
     desc: ToolDesc,
-<<<<<<< HEAD
-    f: Arc<dyn Fn(ToolCall) -> Part + Send + Sync + 'static>,
-=======
 
     #[cfg(not(target_arch = "wasm32"))]
     f: Arc<dyn Fn(ToolCallArg) -> Part + Send + Sync + 'static>,
 
     #[cfg(target_arch = "wasm32")]
     f: Arc<dyn Fn(ToolCallArg) -> Part + 'static>,
->>>>>>> 9de0f6d7
 }
 
 impl Debug for BuiltinTool {
@@ -37,15 +29,11 @@
 }
 
 impl BuiltinTool {
-<<<<<<< HEAD
-    pub fn new(desc: ToolDesc, f: Arc<dyn Fn(ToolCall) -> Part + Send + Sync + 'static>) -> Self {
-=======
     #[cfg(not(target_arch = "wasm32"))]
     pub fn new(
         desc: ToolDesc,
         f: Arc<dyn Fn(ToolCallArg) -> Part + Send + Sync + 'static>,
     ) -> Self {
->>>>>>> 9de0f6d7
         BuiltinTool { desc, f }
     }
 
@@ -145,13 +133,8 @@
         )),
     );
 
-<<<<<<< HEAD
-    let f = Arc::new(|tc: ToolCall| {
-        let args = match tc.arguments.as_object() {
-=======
     let f = Arc::new(|args: ToolCallArg| {
         let args = match args.as_object() {
->>>>>>> 9de0f6d7
             Some(a) => a,
             None => {
                 return Part::Text(
